--- conflicted
+++ resolved
@@ -1,32 +1,3 @@
-<<<<<<< HEAD
-# keep it all lowercase to match program naming convention on *nix systems
-PROJECT_NAME = qbittorrent
-
-# Define version numbers here
-VER_MAJOR = 4
-VER_MINOR = 3
-VER_BUGFIX = 2
-VER_BUILD = 10
-VER_STATUS = # Should be empty for stable releases!
-
-# Don't touch the rest part
-PROJECT_VERSION = $${VER_MAJOR}.$${VER_MINOR}.$${VER_BUGFIX}
-
-!equals(VER_BUILD, 0) {
-    PROJECT_VERSION = $${PROJECT_VERSION}.$${VER_BUILD}
-}
-
-PROJECT_VERSION = $${PROJECT_VERSION}$${VER_STATUS}
-
-DEFINES += QBT_VERSION_MAJOR=$${VER_MAJOR}
-DEFINES += QBT_VERSION_MINOR=$${VER_MINOR}
-DEFINES += QBT_VERSION_BUGFIX=$${VER_BUGFIX}
-DEFINES += QBT_VERSION_BUILD=$${VER_BUILD}
-
-DEFINES += QBT_VERSION=\\\"v$${PROJECT_VERSION}\\\"
-DEFINES += QBT_VERSION_2=\\\"$${PROJECT_VERSION}\\\"
-=======
 # Generate version header
 versionHeader = $$cat(src/base/version.h.in, blob)
-write_file(src/base/version.h, versionHeader)
->>>>>>> da0b276d
+write_file(src/base/version.h, versionHeader)
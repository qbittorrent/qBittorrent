--- conflicted
+++ resolved
@@ -4,13 +4,8 @@
 # Define version numbers here
 VER_MAJOR = 4
 VER_MINOR = 0
-<<<<<<< HEAD
-VER_BUGFIX = 1
+VER_BUGFIX = 3
 VER_BUILD = 1
-=======
-VER_BUGFIX = 3
-VER_BUILD = 0
->>>>>>> 13210b3e
 VER_STATUS = # Should be empty for stable releases!
 
 # Don't touch the rest part

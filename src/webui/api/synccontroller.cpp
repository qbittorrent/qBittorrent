/*
 * Bittorrent Client using Qt and libtorrent.
 * Copyright (C) 2018-2023  Vladimir Golovnev <glassez@yandex.ru>
 *
 * This program is free software; you can redistribute it and/or
 * modify it under the terms of the GNU General Public License
 * as published by the Free Software Foundation; either version 2
 * of the License, or (at your option) any later version.
 *
 * This program is distributed in the hope that it will be useful,
 * but WITHOUT ANY WARRANTY; without even the implied warranty of
 * MERCHANTABILITY or FITNESS FOR A PARTICULAR PURPOSE.  See the
 * GNU General Public License for more details.
 *
 * You should have received a copy of the GNU General Public License
 * along with this program; if not, write to the Free Software
 * Foundation, Inc., 51 Franklin Street, Fifth Floor, Boston, MA  02110-1301, USA.
 *
 * In addition, as a special exception, the copyright holders give permission to
 * link this program with the OpenSSL project's "OpenSSL" library (or with
 * modified versions of it that use the same license as the "OpenSSL" library),
 * and distribute the linked executables. You must obey the GNU General Public
 * License in all respects for all of the code used other than "OpenSSL".  If you
 * modify file(s), you may extend this exception to your version of the file(s),
 * but you are not obligated to do so. If you do not wish to do so, delete this
 * exception statement from your version.
 */

#include "synccontroller.h"

#include <algorithm>

#include <QJsonArray>
#include <QJsonObject>
#include <QMetaObject>
#include <QThreadPool>

#include "base/algorithm.h"
#include "base/bittorrent/cachestatus.h"
#include "base/bittorrent/infohash.h"
#include "base/bittorrent/peeraddress.h"
#include "base/bittorrent/peerinfo.h"
#include "base/bittorrent/session.h"
#include "base/bittorrent/sessionstatus.h"
#include "base/bittorrent/torrent.h"
#include "base/bittorrent/torrentinfo.h"
#include "base/bittorrent/trackerentry.h"
#include "base/global.h"
#include "base/net/geoipmanager.h"
#include "base/preferences.h"
#include "base/utils/string.h"
#include "apierror.h"
#include "freediskspacechecker.h"
#include "serialize/serialize_torrent.h"

namespace
{
    const int FREEDISKSPACE_CHECK_TIMEOUT = 30000;

    // Sync main data keys
    const QString KEY_SYNC_MAINDATA_QUEUEING = u"queueing"_s;
    const QString KEY_SYNC_MAINDATA_REFRESH_INTERVAL = u"refresh_interval"_s;
    const QString KEY_SYNC_MAINDATA_USE_ALT_SPEED_LIMITS = u"use_alt_speed_limits"_s;
    const QString KEY_SYNC_MAINDATA_USE_SUBCATEGORIES = u"use_subcategories"_s;

    // Sync torrent peers keys
    const QString KEY_SYNC_TORRENT_PEERS_SHOW_FLAGS = u"show_flags"_s;

    // Peer keys
    const QString KEY_PEER_CLIENT = u"client"_s;
    const QString KEY_PEER_ID_CLIENT = u"peer_id_client"_s;
    const QString KEY_PEER_CONNECTION_TYPE = u"connection"_s;
    const QString KEY_PEER_COUNTRY = u"country"_s;
    const QString KEY_PEER_COUNTRY_CODE = u"country_code"_s;
    const QString KEY_PEER_DOWN_SPEED = u"dl_speed"_s;
    const QString KEY_PEER_FILES = u"files"_s;
    const QString KEY_PEER_FLAGS = u"flags"_s;
    const QString KEY_PEER_FLAGS_DESCRIPTION = u"flags_desc"_s;
    const QString KEY_PEER_IP = u"ip"_s;
    const QString KEY_PEER_PORT = u"port"_s;
    const QString KEY_PEER_PROGRESS = u"progress"_s;
    const QString KEY_PEER_RELEVANCE = u"relevance"_s;
    const QString KEY_PEER_TOT_DOWN = u"downloaded"_s;
    const QString KEY_PEER_TOT_UP = u"uploaded"_s;
    const QString KEY_PEER_UP_SPEED = u"up_speed"_s;

    // TransferInfo keys
<<<<<<< HEAD
    const QString KEY_TRANSFER_CONNECTION_STATUS = u"connection_status"_qs;
    const QString KEY_TRANSFER_DHT_NODES = u"dht_nodes"_qs;
    const QString KEY_TRANSFER_DLDATA = u"dl_info_data"_qs;
    const QString KEY_TRANSFER_DLRATELIMIT = u"dl_rate_limit"_qs;
    const QString KEY_TRANSFER_DLSPEED = u"dl_info_speed"_qs;
    const QString KEY_TRANSFER_FREESPACEONDISK = u"free_space_on_disk"_qs;
    const QString KEY_TRANSFER_UPDATA = u"up_info_data"_qs;
    const QString KEY_TRANSFER_UPRATELIMIT = u"up_rate_limit"_qs;
    const QString KEY_TRANSFER_UPSPEED = u"up_info_speed"_qs;
    const QString KEY_TRANSFER_PAUSED = u"is_transfer_paused"_qs;
=======
    const QString KEY_TRANSFER_CONNECTION_STATUS = u"connection_status"_s;
    const QString KEY_TRANSFER_DHT_NODES = u"dht_nodes"_s;
    const QString KEY_TRANSFER_DLDATA = u"dl_info_data"_s;
    const QString KEY_TRANSFER_DLRATELIMIT = u"dl_rate_limit"_s;
    const QString KEY_TRANSFER_DLSPEED = u"dl_info_speed"_s;
    const QString KEY_TRANSFER_FREESPACEONDISK = u"free_space_on_disk"_s;
    const QString KEY_TRANSFER_UPDATA = u"up_info_data"_s;
    const QString KEY_TRANSFER_UPRATELIMIT = u"up_rate_limit"_s;
    const QString KEY_TRANSFER_UPSPEED = u"up_info_speed"_s;
>>>>>>> f99a9830

    // Statistics keys
    const QString KEY_TRANSFER_ALLTIME_DL = u"alltime_dl"_s;
    const QString KEY_TRANSFER_ALLTIME_UL = u"alltime_ul"_s;
    const QString KEY_TRANSFER_AVERAGE_TIME_QUEUE = u"average_time_queue"_s;
    const QString KEY_TRANSFER_GLOBAL_RATIO = u"global_ratio"_s;
    const QString KEY_TRANSFER_QUEUED_IO_JOBS = u"queued_io_jobs"_s;
    const QString KEY_TRANSFER_READ_CACHE_HITS = u"read_cache_hits"_s;
    const QString KEY_TRANSFER_READ_CACHE_OVERLOAD = u"read_cache_overload"_s;
    const QString KEY_TRANSFER_TOTAL_BUFFERS_SIZE = u"total_buffers_size"_s;
    const QString KEY_TRANSFER_TOTAL_PEER_CONNECTIONS = u"total_peer_connections"_s;
    const QString KEY_TRANSFER_TOTAL_QUEUED_SIZE = u"total_queued_size"_s;
    const QString KEY_TRANSFER_TOTAL_WASTE_SESSION = u"total_wasted_session"_s;
    const QString KEY_TRANSFER_WRITE_CACHE_OVERLOAD = u"write_cache_overload"_s;

    const QString KEY_SUFFIX_REMOVED = u"_removed"_s;

    const QString KEY_CATEGORIES = u"categories"_s;
    const QString KEY_CATEGORIES_REMOVED = KEY_CATEGORIES + KEY_SUFFIX_REMOVED;
    const QString KEY_TAGS = u"tags"_s;
    const QString KEY_TAGS_REMOVED = KEY_TAGS + KEY_SUFFIX_REMOVED;
    const QString KEY_TORRENTS = u"torrents"_s;
    const QString KEY_TORRENTS_REMOVED = KEY_TORRENTS + KEY_SUFFIX_REMOVED;
    const QString KEY_TRACKERS = u"trackers"_s;
    const QString KEY_TRACKERS_REMOVED = KEY_TRACKERS + KEY_SUFFIX_REMOVED;
    const QString KEY_SERVER_STATE = u"server_state"_s;
    const QString KEY_FULL_UPDATE = u"full_update"_s;
    const QString KEY_RESPONSE_ID = u"rid"_s;

    void processMap(const QVariantMap &prevData, const QVariantMap &data, QVariantMap &syncData);
    void processHash(QVariantHash prevData, const QVariantHash &data, QVariantMap &syncData, QVariantList &removedItems);
    void processList(QVariantList prevData, const QVariantList &data, QVariantList &syncData, QVariantList &removedItems);
    QJsonObject generateSyncData(int acceptedResponseId, const QVariantMap &data, QVariantMap &lastAcceptedData, QVariantMap &lastData);

    QVariantMap getTransferInfo()
    {
        QVariantMap map;
        const auto *session = BitTorrent::Session::instance();

        const BitTorrent::SessionStatus &sessionStatus = session->status();
        const BitTorrent::CacheStatus &cacheStatus = session->cacheStatus();
        map[KEY_TRANSFER_DLSPEED] = sessionStatus.payloadDownloadRate;
        map[KEY_TRANSFER_DLDATA] = sessionStatus.totalPayloadDownload;
        map[KEY_TRANSFER_UPSPEED] = sessionStatus.payloadUploadRate;
        map[KEY_TRANSFER_UPDATA] = sessionStatus.totalPayloadUpload;
        map[KEY_TRANSFER_DLRATELIMIT] = session->downloadSpeedLimit();
        map[KEY_TRANSFER_UPRATELIMIT] = session->uploadSpeedLimit();
        map[KEY_TRANSFER_PAUSED] = session->isPaused();

        const qint64 atd = sessionStatus.allTimeDownload;
        const qint64 atu = sessionStatus.allTimeUpload;
        map[KEY_TRANSFER_ALLTIME_DL] = atd;
        map[KEY_TRANSFER_ALLTIME_UL] = atu;
        map[KEY_TRANSFER_TOTAL_WASTE_SESSION] = sessionStatus.totalWasted;
        map[KEY_TRANSFER_GLOBAL_RATIO] = ((atd > 0) && (atu > 0)) ? Utils::String::fromDouble(static_cast<qreal>(atu) / atd, 2) : u"-"_s;
        map[KEY_TRANSFER_TOTAL_PEER_CONNECTIONS] = sessionStatus.peersCount;

        const qreal readRatio = cacheStatus.readRatio;  // TODO: remove when LIBTORRENT_VERSION_NUM >= 20000
        map[KEY_TRANSFER_READ_CACHE_HITS] = (readRatio > 0) ? Utils::String::fromDouble(100 * readRatio, 2) : u"0"_s;
        map[KEY_TRANSFER_TOTAL_BUFFERS_SIZE] = cacheStatus.totalUsedBuffers * 16 * 1024;

        map[KEY_TRANSFER_WRITE_CACHE_OVERLOAD] = ((sessionStatus.diskWriteQueue > 0) && (sessionStatus.peersCount > 0))
            ? Utils::String::fromDouble((100. * sessionStatus.diskWriteQueue / sessionStatus.peersCount), 2)
            : u"0"_s;
        map[KEY_TRANSFER_READ_CACHE_OVERLOAD] = ((sessionStatus.diskReadQueue > 0) && (sessionStatus.peersCount > 0))
            ? Utils::String::fromDouble((100. * sessionStatus.diskReadQueue / sessionStatus.peersCount), 2)
            : u"0"_s;

        map[KEY_TRANSFER_QUEUED_IO_JOBS] = cacheStatus.jobQueueLength;
        map[KEY_TRANSFER_AVERAGE_TIME_QUEUE] = cacheStatus.averageJobTime;
        map[KEY_TRANSFER_TOTAL_QUEUED_SIZE] = cacheStatus.queuedBytes;

        map[KEY_TRANSFER_DHT_NODES] = sessionStatus.dhtNodes;
        map[KEY_TRANSFER_CONNECTION_STATUS] = session->isListening()
            ? (sessionStatus.hasIncomingConnections ? u"connected"_s : u"firewalled"_s)
            : u"disconnected"_s;

        return map;
    }

    // Compare two structures (prevData, data) and calculate difference (syncData).
    // Structures encoded as map.
    void processMap(const QVariantMap &prevData, const QVariantMap &data, QVariantMap &syncData)
    {
        // initialize output variable
        syncData.clear();

        for (auto i = data.cbegin(); i != data.cend(); ++i)
        {
            const QString &key = i.key();
            const QVariant &value = i.value();
            QVariantList removedItems;

            switch (static_cast<QMetaType::Type>(value.type()))
            {
            case QMetaType::QVariantMap:
                {
                    QVariantMap map;
                    processMap(prevData[key].toMap(), value.toMap(), map);
                    if (!map.isEmpty())
                        syncData[key] = map;
                }
                break;
            case QMetaType::QVariantHash:
                {
                    QVariantMap map;
                    processHash(prevData[key].toHash(), value.toHash(), map, removedItems);
                    if (!map.isEmpty())
                        syncData[key] = map;
                    if (!removedItems.isEmpty())
                        syncData[key + KEY_SUFFIX_REMOVED] = removedItems;
                }
                break;
            case QMetaType::QVariantList:
                {
                    QVariantList list;
                    processList(prevData[key].toList(), value.toList(), list, removedItems);
                    if (!list.isEmpty())
                        syncData[key] = list;
                    if (!removedItems.isEmpty())
                        syncData[key + KEY_SUFFIX_REMOVED] = removedItems;
                }
                break;
            case QMetaType::QString:
            case QMetaType::LongLong:
            case QMetaType::Float:
            case QMetaType::Int:
            case QMetaType::Bool:
            case QMetaType::Double:
            case QMetaType::ULongLong:
            case QMetaType::UInt:
            case QMetaType::QDateTime:
            case QMetaType::Nullptr:
                if (prevData[key] != value)
                    syncData[key] = value;
                break;
            default:
                Q_ASSERT_X(false, "processMap"
                           , u"Unexpected type: %1"_s
                           .arg(QString::fromLatin1(QMetaType::typeName(static_cast<QMetaType::Type>(value.type()))))
                           .toUtf8().constData());
            }
        }
    }

    // Compare two lists of structures (prevData, data) and calculate difference (syncData, removedItems).
    // Structures encoded as map.
    // Lists are encoded as hash table (indexed by structure key value) to improve ease of searching for removed items.
    void processHash(QVariantHash prevData, const QVariantHash &data, QVariantMap &syncData, QVariantList &removedItems)
    {
        // initialize output variables
        syncData.clear();
        removedItems.clear();

        if (prevData.isEmpty())
        {
            // If list was empty before, then difference is a whole new list.
            for (auto i = data.cbegin(); i != data.cend(); ++i)
                syncData[i.key()] = i.value();
        }
        else
        {
            for (auto i = data.cbegin(); i != data.cend(); ++i)
            {
                switch (i.value().type())
                {
                case QVariant::Map:
                    if (!prevData.contains(i.key()))
                    {
                        // new list item found - append it to syncData
                        syncData[i.key()] = i.value();
                    }
                    else
                    {
                        QVariantMap map;
                        processMap(prevData[i.key()].toMap(), i.value().toMap(), map);
                        // existing list item found - remove it from prevData
                        prevData.remove(i.key());
                        if (!map.isEmpty())
                        {
                            // changed list item found - append its changes to syncData
                            syncData[i.key()] = map;
                        }
                    }
                    break;
                case QVariant::StringList:
                    if (!prevData.contains(i.key()))
                    {
                        // new list item found - append it to syncData
                        syncData[i.key()] = i.value();
                    }
                    else
                    {
                        QVariantList list;
                        QVariantList removedList;
                        processList(prevData[i.key()].toList(), i.value().toList(), list, removedList);
                        // existing list item found - remove it from prevData
                        prevData.remove(i.key());
                        if (!list.isEmpty() || !removedList.isEmpty())
                        {
                            // changed list item found - append entire list to syncData
                            syncData[i.key()] = i.value();
                        }
                    }
                    break;
                default:
                    Q_ASSERT(false);
                    break;
                }
            }

            if (!prevData.isEmpty())
            {
                // prevData contains only items that are missing now -
                // put them in removedItems
                for (auto i = prevData.cbegin(); i != prevData.cend(); ++i)
                    removedItems << i.key();
            }
        }
    }

    // Compare two lists of simple value (prevData, data) and calculate difference (syncData, removedItems).
    void processList(QVariantList prevData, const QVariantList &data, QVariantList &syncData, QVariantList &removedItems)
    {
        // initialize output variables
        syncData.clear();
        removedItems.clear();

        if (prevData.isEmpty())
        {
            // If list was empty before, then difference is a whole new list.
            syncData = data;
        }
        else
        {
            for (const QVariant &item : data)
            {
                if (!prevData.contains(item))
                {
                    // new list item found - append it to syncData
                    syncData.append(item);
                }
                else
                {
                    // unchanged list item found - remove it from prevData
                    prevData.removeOne(item);
                }
            }

            if (!prevData.isEmpty())
            {
                // prevData contains only items that are missing now -
                // put them in removedItems
                removedItems = prevData;
            }
        }
    }

    QJsonObject generateSyncData(int acceptedResponseId, const QVariantMap &data, QVariantMap &lastAcceptedData, QVariantMap &lastData)
    {
        QVariantMap syncData;
        bool fullUpdate = true;
        const int lastResponseId = (acceptedResponseId > 0) ? lastData[KEY_RESPONSE_ID].toInt() : 0;
        if (lastResponseId > 0)
        {
            if (lastResponseId == acceptedResponseId)
                lastAcceptedData = lastData;

            if (const int lastAcceptedResponseId = lastAcceptedData[KEY_RESPONSE_ID].toInt()
                    ; lastAcceptedResponseId == acceptedResponseId)
            {
                fullUpdate = false;
            }
        }

        if (fullUpdate)
        {
            lastAcceptedData.clear();
            syncData = data;
            syncData[KEY_FULL_UPDATE] = true;
        }
        else
        {
            processMap(lastAcceptedData, data, syncData);
        }

        const int responseId = (lastResponseId % 1000000) + 1;  // cycle between 1 and 1000000
        lastData = data;
        lastData[KEY_RESPONSE_ID] = responseId;
        syncData[KEY_RESPONSE_ID] = responseId;

        return QJsonObject::fromVariantMap(syncData);
    }
}

SyncController::SyncController(IApplication *app, QObject *parent)
    : APIController(app, parent)
{
    invokeChecker();
    m_freeDiskSpaceElapsedTimer.start();
}

// The function returns the changed data from the server to synchronize with the web client.
// Return value is map in JSON format.
// Map contain the key:
//  - "Rid": ID response
// Map can contain the keys:
//  - "full_update": full data update flag
//  - "torrents": dictionary contains information about torrents.
//  - "torrents_removed": a list of hashes of removed torrents
//  - "categories": map of categories info
//  - "categories_removed": list of removed categories
//  - "trackers": dictionary contains information about trackers
//  - "trackers_removed": a list of removed trackers
//  - "server_state": map contains information about the state of the server
// The keys of the 'torrents' dictionary are hashes of torrents.
// Each value of the 'torrents' dictionary contains map. The map can contain following keys:
//  - "name": Torrent name
//  - "size": Torrent size
//  - "progress": Torrent progress
//  - "dlspeed": Torrent download speed
//  - "upspeed": Torrent upload speed
//  - "priority": Torrent queue position (-1 if queuing is disabled)
//  - "num_seeds": Torrent seeds connected to
//  - "num_complete": Torrent seeds in the swarm
//  - "num_leechs": Torrent leechers connected to
//  - "num_incomplete": Torrent leechers in the swarm
//  - "ratio": Torrent share ratio
//  - "eta": Torrent ETA
//  - "state": Torrent state
//  - "seq_dl": Torrent sequential download state
//  - "f_l_piece_prio": Torrent first last piece priority state
//  - "completion_on": Torrent copletion time
//  - "tracker": Torrent tracker
//  - "dl_limit": Torrent download limit
//  - "up_limit": Torrent upload limit
//  - "downloaded": Amount of data downloaded
//  - "uploaded": Amount of data uploaded
//  - "downloaded_session": Amount of data downloaded since program open
//  - "uploaded_session": Amount of data uploaded since program open
//  - "amount_left": Amount of data left to download
//  - "save_path": Torrent save path
//  - "download_path": Torrent download path
//  - "completed": Amount of data completed
//  - "max_ratio": Upload max share ratio
//  - "max_seeding_time": Upload max seeding time
//  - "ratio_limit": Upload share ratio limit
//  - "seeding_time_limit": Upload seeding time limit
//  - "seen_complete": Indicates the time when the torrent was last seen complete/whole
//  - "last_activity": Last time when a chunk was downloaded/uploaded
//  - "total_size": Size including unwanted data
// Server state map may contain the following keys:
//  - "connection_status": connection status
//  - "dht_nodes": DHT nodes count
//  - "dl_info_data": bytes downloaded
//  - "dl_info_speed": download speed
//  - "dl_rate_limit: download rate limit
//  - "up_info_data: bytes uploaded
//  - "up_info_speed: upload speed
//  - "up_rate_limit: upload speed limit
//  - "queueing": queue system usage flag
//  - "refresh_interval": torrents table refresh interval
//  - "free_space_on_disk": Free space on the default save path
// GET param:
//   - rid (int): last response id
void SyncController::maindataAction()
{
    if (m_maindataAcceptedID < 0)
    {
        makeMaindataSnapshot();

        const auto *btSession = BitTorrent::Session::instance();
        connect(btSession, &BitTorrent::Session::categoryAdded, this, &SyncController::onCategoryAdded);
        connect(btSession, &BitTorrent::Session::categoryRemoved, this, &SyncController::onCategoryRemoved);
        connect(btSession, &BitTorrent::Session::categoryOptionsChanged, this, &SyncController::onCategoryOptionsChanged);
        connect(btSession, &BitTorrent::Session::subcategoriesSupportChanged, this, &SyncController::onSubcategoriesSupportChanged);
        connect(btSession, &BitTorrent::Session::tagAdded, this, &SyncController::onTagAdded);
        connect(btSession, &BitTorrent::Session::tagRemoved, this, &SyncController::onTagRemoved);
        connect(btSession, &BitTorrent::Session::torrentAdded, this, &SyncController::onTorrentAdded);
        connect(btSession, &BitTorrent::Session::torrentAboutToBeRemoved, this, &SyncController::onTorrentAboutToBeRemoved);
        connect(btSession, &BitTorrent::Session::torrentCategoryChanged, this, &SyncController::onTorrentCategoryChanged);
        connect(btSession, &BitTorrent::Session::torrentMetadataReceived, this, &SyncController::onTorrentMetadataReceived);
        connect(btSession, &BitTorrent::Session::torrentPaused, this, &SyncController::onTorrentPaused);
        connect(btSession, &BitTorrent::Session::torrentResumed, this, &SyncController::onTorrentResumed);
        connect(btSession, &BitTorrent::Session::torrentSavePathChanged, this, &SyncController::onTorrentSavePathChanged);
        connect(btSession, &BitTorrent::Session::torrentSavingModeChanged, this, &SyncController::onTorrentSavingModeChanged);
        connect(btSession, &BitTorrent::Session::torrentTagAdded, this, &SyncController::onTorrentTagAdded);
        connect(btSession, &BitTorrent::Session::torrentTagRemoved, this, &SyncController::onTorrentTagRemoved);
        connect(btSession, &BitTorrent::Session::torrentsUpdated, this, &SyncController::onTorrentsUpdated);
        connect(btSession, &BitTorrent::Session::trackersChanged, this, &SyncController::onTorrentTrackersChanged);
    }

    const int acceptedID = params()[u"rid"_s].toInt();
    bool fullUpdate = true;
    if ((acceptedID > 0) && (m_maindataLastSentID > 0))
    {
        if (m_maindataLastSentID == acceptedID)
        {
            m_maindataAcceptedID = acceptedID;
            m_maindataSyncBuf = {};
        }

        if (m_maindataAcceptedID == acceptedID)
        {
            // We are still able to send changes for the current state of the data having by client.
            fullUpdate = false;
        }
    }

    const int id = (m_maindataLastSentID % 1000000) + 1;  // cycle between 1 and 1000000
    setResult(generateMaindataSyncData(id, fullUpdate));
    m_maindataLastSentID = id;
}

void SyncController::makeMaindataSnapshot()
{
    m_knownTrackers.clear();
    m_maindataAcceptedID = 0;
    m_maindataSnapshot = {};

    const auto *session = BitTorrent::Session::instance();

    for (const BitTorrent::Torrent *torrent : asConst(session->torrents()))
    {
        const BitTorrent::TorrentID torrentID = torrent->id();

        QVariantMap serializedTorrent = serialize(*torrent);
        serializedTorrent.remove(KEY_TORRENT_ID);

        for (const BitTorrent::TrackerEntry &tracker : asConst(torrent->trackers()))
            m_knownTrackers[tracker.url].insert(torrentID);

        m_maindataSnapshot.torrents[torrentID.toString()] = serializedTorrent;
    }

    const QStringList categoriesList = session->categories();
    for (const auto &categoryName : categoriesList)
    {
        const BitTorrent::CategoryOptions categoryOptions = session->categoryOptions(categoryName);
        QJsonObject category = categoryOptions.toJSON();
        // adjust it to be compatible with existing WebAPI
        category[u"savePath"_s] = category.take(u"save_path"_s);
        category.insert(u"name"_s, categoryName);
        m_maindataSnapshot.categories[categoryName] = category.toVariantMap();
    }

    for (const QString &tag : asConst(session->tags()))
        m_maindataSnapshot.tags.append(tag);

    for (auto trackersIter = m_knownTrackers.cbegin(); trackersIter != m_knownTrackers.cend(); ++trackersIter)
    {
        QStringList torrentIDs;
        for (const BitTorrent::TorrentID &torrentID : asConst(trackersIter.value()))
            torrentIDs.append(torrentID.toString());

        m_maindataSnapshot.trackers[trackersIter.key()] = torrentIDs;
    }

    m_maindataSnapshot.serverState = getTransferInfo();
    m_maindataSnapshot.serverState[KEY_TRANSFER_FREESPACEONDISK] = getFreeDiskSpace();
    m_maindataSnapshot.serverState[KEY_SYNC_MAINDATA_QUEUEING] = session->isQueueingSystemEnabled();
    m_maindataSnapshot.serverState[KEY_SYNC_MAINDATA_USE_ALT_SPEED_LIMITS] = session->isAltGlobalSpeedLimitEnabled();
    m_maindataSnapshot.serverState[KEY_SYNC_MAINDATA_REFRESH_INTERVAL] = session->refreshInterval();
    m_maindataSnapshot.serverState[KEY_SYNC_MAINDATA_USE_SUBCATEGORIES] = session->isSubcategoriesEnabled();
}

QJsonObject SyncController::generateMaindataSyncData(const int id, const bool fullUpdate)
{
    // if need to update existing sync data
    for (const QString &category : asConst(m_updatedCategories))
        m_maindataSyncBuf.removedCategories.removeOne(category);
    for (const QString &category : asConst(m_removedCategories))
        m_maindataSyncBuf.categories.remove(category);

    for (const QString &tag : asConst(m_addedTags))
        m_maindataSyncBuf.removedTags.removeOne(tag);
    for (const QString &tag : asConst(m_removedTags))
        m_maindataSyncBuf.tags.removeOne(tag);

    for (const BitTorrent::TorrentID &torrentID : asConst(m_updatedTorrents))
        m_maindataSyncBuf.removedTorrents.removeOne(torrentID.toString());
    for (const BitTorrent::TorrentID &torrentID : asConst(m_removedTorrents))
        m_maindataSyncBuf.torrents.remove(torrentID.toString());

    for (const QString &tracker : asConst(m_updatedTrackers))
        m_maindataSyncBuf.removedTrackers.removeOne(tracker);
    for (const QString &tracker : asConst(m_removedTrackers))
        m_maindataSyncBuf.trackers.remove(tracker);

    const auto *session = BitTorrent::Session::instance();

    for (const QString &categoryName : asConst(m_updatedCategories))
    {
        const BitTorrent::CategoryOptions categoryOptions = session->categoryOptions(categoryName);
        auto category = categoryOptions.toJSON().toVariantMap();
        // adjust it to be compatible with existing WebAPI
        category[u"savePath"_s] = category.take(u"save_path"_s);
        category.insert(u"name"_s, categoryName);

        auto &categorySnapshot = m_maindataSnapshot.categories[categoryName];
        processMap(categorySnapshot, category, m_maindataSyncBuf.categories[categoryName]);
        categorySnapshot = category;
    }
    m_updatedCategories.clear();

    for (const QString &category : asConst(m_removedCategories))
    {
        m_maindataSyncBuf.removedCategories.append(category);
        m_maindataSnapshot.categories.remove(category);
    }
    m_removedCategories.clear();

    for (const QString &tag : asConst(m_addedTags))
    {
        m_maindataSyncBuf.tags.append(tag);
        m_maindataSnapshot.tags.append(tag);
    }
    m_addedTags.clear();

    for (const QString &tag : asConst(m_removedTags))
    {
        m_maindataSyncBuf.removedTags.append(tag);
        m_maindataSnapshot.tags.removeOne(tag);
    }
    m_removedTags.clear();

    for (const BitTorrent::TorrentID &torrentID : asConst(m_updatedTorrents))
    {
        const BitTorrent::Torrent *torrent = session->getTorrent(torrentID);
        Q_ASSERT(torrent);

        QVariantMap serializedTorrent = serialize(*torrent);
        serializedTorrent.remove(KEY_TORRENT_ID);

        auto &torrentSnapshot = m_maindataSnapshot.torrents[torrentID.toString()];
        processMap(torrentSnapshot, serializedTorrent, m_maindataSyncBuf.torrents[torrentID.toString()]);
        torrentSnapshot = serializedTorrent;
    }
    m_updatedTorrents.clear();

    for (const BitTorrent::TorrentID &torrentID : asConst(m_removedTorrents))
    {
        m_maindataSyncBuf.removedTorrents.append(torrentID.toString());
        m_maindataSnapshot.torrents.remove(torrentID.toString());
    }
    m_removedTorrents.clear();

    for (const QString &tracker : asConst(m_updatedTrackers))
    {
        const QSet<BitTorrent::TorrentID> torrentIDs = m_knownTrackers[tracker];
        QStringList serializedTorrentIDs;
        serializedTorrentIDs.reserve(torrentIDs.size());
        for (const BitTorrent::TorrentID &torrentID : torrentIDs)
            serializedTorrentIDs.append(torrentID.toString());

        m_maindataSyncBuf.trackers[tracker] = serializedTorrentIDs;
        m_maindataSnapshot.trackers[tracker] = serializedTorrentIDs;
    }
    m_updatedTrackers.clear();

    for (const QString &tracker : asConst(m_removedTrackers))
    {
        m_maindataSyncBuf.removedTrackers.append(tracker);
        m_maindataSnapshot.trackers.remove(tracker);
    }
    m_removedTrackers.clear();

    QVariantMap serverState = getTransferInfo();
    serverState[KEY_TRANSFER_FREESPACEONDISK] = getFreeDiskSpace();
    serverState[KEY_SYNC_MAINDATA_QUEUEING] = session->isQueueingSystemEnabled();
    serverState[KEY_SYNC_MAINDATA_USE_ALT_SPEED_LIMITS] = session->isAltGlobalSpeedLimitEnabled();
    serverState[KEY_SYNC_MAINDATA_REFRESH_INTERVAL] = session->refreshInterval();
    serverState[KEY_SYNC_MAINDATA_USE_SUBCATEGORIES] = session->isSubcategoriesEnabled();
    processMap(m_maindataSnapshot.serverState, serverState, m_maindataSyncBuf.serverState);
    m_maindataSnapshot.serverState = serverState;

    QJsonObject syncData;
    syncData[KEY_RESPONSE_ID] = id;
    if (fullUpdate)
    {
        m_maindataSyncBuf = m_maindataSnapshot;
        syncData[KEY_FULL_UPDATE] = true;
    }

    if (!m_maindataSyncBuf.categories.isEmpty())
    {
        QJsonObject categories;
        for (auto it = m_maindataSyncBuf.categories.cbegin(); it != m_maindataSyncBuf.categories.cend(); ++it)
            categories[it.key()] = QJsonObject::fromVariantMap(it.value());
        syncData[KEY_CATEGORIES] = categories;
    }
    if (!m_maindataSyncBuf.removedCategories.isEmpty())
        syncData[KEY_CATEGORIES_REMOVED] = QJsonArray::fromStringList(m_maindataSyncBuf.removedCategories);

    if (!m_maindataSyncBuf.tags.isEmpty())
        syncData[KEY_TAGS] = QJsonArray::fromVariantList(m_maindataSyncBuf.tags);
    if (!m_maindataSyncBuf.removedTags.isEmpty())
        syncData[KEY_TAGS_REMOVED] = QJsonArray::fromStringList(m_maindataSyncBuf.removedTags);

    if (!m_maindataSyncBuf.torrents.isEmpty())
    {
        QJsonObject torrents;
        for (auto it = m_maindataSyncBuf.torrents.cbegin(); it != m_maindataSyncBuf.torrents.cend(); ++it)
            torrents[it.key()] = QJsonObject::fromVariantMap(it.value());
        syncData[KEY_TORRENTS] = torrents;
    }
    if (!m_maindataSyncBuf.removedTorrents.isEmpty())
        syncData[KEY_TORRENTS_REMOVED] = QJsonArray::fromStringList(m_maindataSyncBuf.removedTorrents);

    if (!m_maindataSyncBuf.trackers.isEmpty())
    {
        QJsonObject trackers;
        for (auto it = m_maindataSyncBuf.trackers.cbegin(); it != m_maindataSyncBuf.trackers.cend(); ++it)
            trackers[it.key()] = QJsonArray::fromStringList(it.value());
        syncData[KEY_TRACKERS] = trackers;
    }
    if (!m_maindataSyncBuf.removedTrackers.isEmpty())
        syncData[KEY_TRACKERS_REMOVED] = QJsonArray::fromStringList(m_maindataSyncBuf.removedTrackers);

    if (!m_maindataSyncBuf.serverState.isEmpty())
        syncData[KEY_SERVER_STATE] = QJsonObject::fromVariantMap(m_maindataSyncBuf.serverState);

    return syncData;
}

// GET param:
//   - hash (string): torrent hash (ID)
//   - rid (int): last response id
void SyncController::torrentPeersAction()
{
    const auto id = BitTorrent::TorrentID::fromString(params()[u"hash"_s]);
    const BitTorrent::Torrent *torrent = BitTorrent::Session::instance()->getTorrent(id);
    if (!torrent)
        throw APIError(APIErrorType::NotFound);

    QVariantMap data;
    QVariantHash peers;

    const QVector<BitTorrent::PeerInfo> peersList = torrent->peers();

    bool resolvePeerCountries = Preferences::instance()->resolvePeerCountries();

    data[KEY_SYNC_TORRENT_PEERS_SHOW_FLAGS] = resolvePeerCountries;

    for (const BitTorrent::PeerInfo &pi : peersList)
    {
        if (pi.address().ip.isNull()) continue;

        QVariantMap peer =
        {
            {KEY_PEER_IP, pi.address().ip.toString()},
            {KEY_PEER_PORT, pi.address().port},
            {KEY_PEER_CLIENT, pi.client()},
            {KEY_PEER_ID_CLIENT, pi.peerIdClient()},
            {KEY_PEER_PROGRESS, pi.progress()},
            {KEY_PEER_DOWN_SPEED, pi.payloadDownSpeed()},
            {KEY_PEER_UP_SPEED, pi.payloadUpSpeed()},
            {KEY_PEER_TOT_DOWN, pi.totalDownload()},
            {KEY_PEER_TOT_UP, pi.totalUpload()},
            {KEY_PEER_CONNECTION_TYPE, pi.connectionType()},
            {KEY_PEER_FLAGS, pi.flags()},
            {KEY_PEER_FLAGS_DESCRIPTION, pi.flagsDescription()},
            {KEY_PEER_RELEVANCE, pi.relevance()}
        };

        if (torrent->hasMetadata())
        {
            const PathList filePaths = torrent->info().filesForPiece(pi.downloadingPieceIndex());
            QStringList filesForPiece;
            filesForPiece.reserve(filePaths.size());
            for (const Path &filePath : filePaths)
                filesForPiece.append(filePath.toString());
            peer.insert(KEY_PEER_FILES, filesForPiece.join(u'\n'));
        }

        if (resolvePeerCountries)
        {
            peer[KEY_PEER_COUNTRY_CODE] = pi.country().toLower();
            peer[KEY_PEER_COUNTRY] = Net::GeoIPManager::CountryName(pi.country());
        }

        peers[pi.address().toString()] = peer;
    }
    data[u"peers"_s] = peers;

    const int acceptedResponseId = params()[u"rid"_s].toInt();
    setResult(generateSyncData(acceptedResponseId, data, m_lastAcceptedPeersResponse, m_lastPeersResponse));
}

qint64 SyncController::getFreeDiskSpace()
{
    if (m_freeDiskSpaceElapsedTimer.hasExpired(FREEDISKSPACE_CHECK_TIMEOUT))
        invokeChecker();

    return m_freeDiskSpace;
}

void SyncController::invokeChecker()
{
    if (m_isFreeDiskSpaceCheckerRunning)
        return;

    auto *freeDiskSpaceChecker = new FreeDiskSpaceChecker;
    connect(freeDiskSpaceChecker, &FreeDiskSpaceChecker::checked, this, [this](const qint64 freeSpaceSize)
    {
        m_freeDiskSpace = freeSpaceSize;
        m_isFreeDiskSpaceCheckerRunning = false;
        m_freeDiskSpaceElapsedTimer.restart();
    });
    connect(freeDiskSpaceChecker, &FreeDiskSpaceChecker::checked, freeDiskSpaceChecker, &QObject::deleteLater);
    m_isFreeDiskSpaceCheckerRunning = true;
    QThreadPool::globalInstance()->start([freeDiskSpaceChecker]
    {
        freeDiskSpaceChecker->check();
    });
}

void SyncController::onCategoryAdded(const QString &categoryName)
{
    m_removedCategories.remove(categoryName);
    m_updatedCategories.insert(categoryName);
}

void SyncController::onCategoryRemoved(const QString &categoryName)
{
    m_updatedCategories.remove(categoryName);
    m_removedCategories.insert(categoryName);
}

void SyncController::onCategoryOptionsChanged(const QString &categoryName)
{
    Q_ASSERT(!m_removedCategories.contains(categoryName));

    m_updatedCategories.insert(categoryName);
}

void SyncController::onSubcategoriesSupportChanged()
{
    const QStringList categoriesList = BitTorrent::Session::instance()->categories();
    for (const auto &categoryName : categoriesList)
    {
        if (!m_maindataSnapshot.categories.contains(categoryName))
        {
            m_removedCategories.remove(categoryName);
            m_updatedCategories.insert(categoryName);
        }
    }
}

void SyncController::onTagAdded(const QString &tag)
{
    m_removedTags.remove(tag);
    m_addedTags.insert(tag);
}

void SyncController::onTagRemoved(const QString &tag)
{
    m_addedTags.remove(tag);
    m_removedTags.insert(tag);
}

void SyncController::onTorrentAdded(BitTorrent::Torrent *torrent)
{
    const BitTorrent::TorrentID torrentID = torrent->id();

    m_removedTorrents.remove(torrentID);
    m_updatedTorrents.insert(torrentID);

    for (const BitTorrent::TrackerEntry &trackerEntry : asConst(torrent->trackers()))
    {
        m_knownTrackers[trackerEntry.url].insert(torrentID);
        m_updatedTrackers.insert(trackerEntry.url);
        m_removedTrackers.remove(trackerEntry.url);
    }
}

void SyncController::onTorrentAboutToBeRemoved(BitTorrent::Torrent *torrent)
{
    const BitTorrent::TorrentID torrentID = torrent->id();

    m_updatedTorrents.remove(torrentID);
    m_removedTorrents.insert(torrentID);

    for (const BitTorrent::TrackerEntry &trackerEntry : asConst(torrent->trackers()))
    {
        auto iter = m_knownTrackers.find(trackerEntry.url);
        Q_ASSERT(iter != m_knownTrackers.end());
        if (Q_UNLIKELY(iter == m_knownTrackers.end()))
            continue;

        QSet<BitTorrent::TorrentID> &torrentIDs = iter.value();
        torrentIDs.remove(torrentID);
        if (torrentIDs.isEmpty())
        {
            m_knownTrackers.erase(iter);
            m_updatedTrackers.remove(trackerEntry.url);
            m_removedTrackers.insert(trackerEntry.url);
        }
        else
        {
            m_updatedTrackers.insert(trackerEntry.url);
        }
    }
}

void SyncController::onTorrentCategoryChanged(BitTorrent::Torrent *torrent
        , [[maybe_unused]] const QString &oldCategory)
{
    m_updatedTorrents.insert(torrent->id());
}

void SyncController::onTorrentMetadataReceived(BitTorrent::Torrent *torrent)
{
    m_updatedTorrents.insert(torrent->id());
}

void SyncController::onTorrentPaused(BitTorrent::Torrent *torrent)
{
    m_updatedTorrents.insert(torrent->id());
}

void SyncController::onTorrentResumed(BitTorrent::Torrent *torrent)
{
    m_updatedTorrents.insert(torrent->id());
}

void SyncController::onTorrentSavePathChanged(BitTorrent::Torrent *torrent)
{
    m_updatedTorrents.insert(torrent->id());
}

void SyncController::onTorrentSavingModeChanged(BitTorrent::Torrent *torrent)
{
    m_updatedTorrents.insert(torrent->id());
}

void SyncController::onTorrentTagAdded(BitTorrent::Torrent *torrent, [[maybe_unused]] const QString &tag)
{
    m_updatedTorrents.insert(torrent->id());
}

void SyncController::onTorrentTagRemoved(BitTorrent::Torrent *torrent, [[maybe_unused]] const QString &tag)
{
    m_updatedTorrents.insert(torrent->id());
}

void SyncController::onTorrentsUpdated(const QVector<BitTorrent::Torrent *> &torrents)
{
    for (const BitTorrent::Torrent *torrent : torrents)
        m_updatedTorrents.insert(torrent->id());
}

void SyncController::onTorrentTrackersChanged(BitTorrent::Torrent *torrent)
{
    using namespace BitTorrent;

    const QVector<TrackerEntry> currentTrackerEntries = torrent->trackers();
    QSet<QString> currentTrackers;
    currentTrackers.reserve(currentTrackerEntries.size());
    for (const TrackerEntry &currentTrackerEntry : currentTrackerEntries)
        currentTrackers.insert(currentTrackerEntry.url);

    const TorrentID torrentID = torrent->id();
    Algorithm::removeIf(m_knownTrackers
            , [this, torrentID, currentTrackers]
                    (const QString &knownTracker, QSet<TorrentID> &torrentIDs)
    {
        if (auto idIter = torrentIDs.find(torrentID)
                ; (idIter != torrentIDs.end()) && !currentTrackers.contains(knownTracker))
        {
            torrentIDs.erase(idIter);
            if (torrentIDs.isEmpty())
            {
                m_updatedTrackers.remove(knownTracker);
                m_removedTrackers.insert(knownTracker);
                return true;
            }

            m_updatedTrackers.insert(knownTracker);
            return false;
        }

        if (currentTrackers.contains(knownTracker) && !torrentIDs.contains(torrentID))
        {
            torrentIDs.insert(torrentID);
            m_updatedTrackers.insert(knownTracker);
            return false;
        }

        return false;
    });

    for (const QString &currentTracker : asConst(currentTrackers))
    {
        if (!m_knownTrackers.contains(currentTracker))
        {
            m_knownTrackers.insert(currentTracker, {torrentID});
            m_updatedTrackers.insert(currentTracker);
            m_removedTrackers.remove(currentTracker);
        }
    }
}<|MERGE_RESOLUTION|>--- conflicted
+++ resolved
@@ -85,18 +85,6 @@
     const QString KEY_PEER_UP_SPEED = u"up_speed"_s;
 
     // TransferInfo keys
-<<<<<<< HEAD
-    const QString KEY_TRANSFER_CONNECTION_STATUS = u"connection_status"_qs;
-    const QString KEY_TRANSFER_DHT_NODES = u"dht_nodes"_qs;
-    const QString KEY_TRANSFER_DLDATA = u"dl_info_data"_qs;
-    const QString KEY_TRANSFER_DLRATELIMIT = u"dl_rate_limit"_qs;
-    const QString KEY_TRANSFER_DLSPEED = u"dl_info_speed"_qs;
-    const QString KEY_TRANSFER_FREESPACEONDISK = u"free_space_on_disk"_qs;
-    const QString KEY_TRANSFER_UPDATA = u"up_info_data"_qs;
-    const QString KEY_TRANSFER_UPRATELIMIT = u"up_rate_limit"_qs;
-    const QString KEY_TRANSFER_UPSPEED = u"up_info_speed"_qs;
-    const QString KEY_TRANSFER_PAUSED = u"is_transfer_paused"_qs;
-=======
     const QString KEY_TRANSFER_CONNECTION_STATUS = u"connection_status"_s;
     const QString KEY_TRANSFER_DHT_NODES = u"dht_nodes"_s;
     const QString KEY_TRANSFER_DLDATA = u"dl_info_data"_s;
@@ -106,7 +94,7 @@
     const QString KEY_TRANSFER_UPDATA = u"up_info_data"_s;
     const QString KEY_TRANSFER_UPRATELIMIT = u"up_rate_limit"_s;
     const QString KEY_TRANSFER_UPSPEED = u"up_info_speed"_s;
->>>>>>> f99a9830
+    const QString KEY_TRANSFER_PAUSED = u"is_transfer_paused"_s;
 
     // Statistics keys
     const QString KEY_TRANSFER_ALLTIME_DL = u"alltime_dl"_s;

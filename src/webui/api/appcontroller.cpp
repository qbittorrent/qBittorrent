--- conflicted
+++ resolved
@@ -194,21 +194,11 @@
     data["limit_lan_peers"] = !session->ignoreLimitsOnLAN();
     // Scheduling
     data["scheduler_enabled"] = session->isBandwidthSchedulerEnabled();
-<<<<<<< HEAD
     BandwidthScheduler::instance()->revertSchedule();
     data["scheduler_json"] = QString(BandwidthScheduler::instance()->getJson(false));
     const QLocale locale{pref->getLocale()};
     data["locale_first_day"] = locale.firstDayOfWeek() - 1;
     data["current_day_of_week"] = QDate::currentDate().dayOfWeek() - 1;
-=======
-    const QTime start_time = pref->getSchedulerStartTime();
-    data["schedule_from_hour"] = start_time.hour();
-    data["schedule_from_min"] = start_time.minute();
-    const QTime end_time = pref->getSchedulerEndTime();
-    data["schedule_to_hour"] = end_time.hour();
-    data["schedule_to_min"] = end_time.minute();
-    data["scheduler_days"] = static_cast<int>(pref->getSchedulerDays());
->>>>>>> 781d7fbf
 
     // Bittorrent
     // Privacy
@@ -566,16 +556,7 @@
     // Scheduling
     if (hasKey("scheduler_enabled"))
         session->setBandwidthSchedulerEnabled(it.value().toBool());
-<<<<<<< HEAD
     BandwidthScheduler::instance()->commitSchedule(true);
-=======
-    if (m.contains("schedule_from_hour") && m.contains("schedule_from_min"))
-        pref->setSchedulerStartTime(QTime(m["schedule_from_hour"].toInt(), m["schedule_from_min"].toInt()));
-    if (m.contains("schedule_to_hour") && m.contains("schedule_to_min"))
-        pref->setSchedulerEndTime(QTime(m["schedule_to_hour"].toInt(), m["schedule_to_min"].toInt()));
-    if (hasKey("scheduler_days"))
-        pref->setSchedulerDays(static_cast<Scheduler::Days>(it.value().toInt()));
->>>>>>> 781d7fbf
 
     // Bittorrent
     // Privacy

--- conflicted
+++ resolved
@@ -48,11 +48,7 @@
 #include "base/utils/version.h"
 #include "api/isessionmanager.h"
 
-<<<<<<< HEAD
 inline const Utils::Version<int, 3, 2> API_VERSION {2, 8, 11};
-=======
-inline const Utils::Version<int, 3, 2> API_VERSION {2, 8, 10};
->>>>>>> de8377ab
 
 class APIController;
 class AuthController;

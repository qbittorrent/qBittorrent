--- conflicted
+++ resolved
@@ -48,104 +48,8 @@
 
 QByteArray prefjson::getPreferences()
 {
-<<<<<<< HEAD
     const Preferences* const pref = Preferences::instance();
     QVariantMap data;
-=======
-  const Preferences* const pref = Preferences::instance();
-  QVariantMap data;
-  // UI
-  data["locale"] = pref->getLocale();
-  // Downloads
-  data["save_path"] = fsutils::toNativePath(pref->getSavePath());
-  data["temp_path_enabled"] = pref->isTempPathEnabled();
-  data["temp_path"] = fsutils::toNativePath(pref->getTempPath());
-  QVariantList l;
-  foreach (const QString& s, pref->getScanDirs()) {
-    l << fsutils::toNativePath(s);
-  }
-  data["scan_dirs"] = l;
-  QVariantList l2;
-  foreach (const QString& s, pref->getDownloadPathsInScanDir()) {
-    l2 << fsutils::toNativePath(s);
-  }
-  data["download_paths"] = l2;
-  QVariantList var_list;
-  foreach (bool b, pref->getDownloadInScanDirs()) {
-    var_list << b;
-  }
-  data["download_in_scan_dirs"] = var_list;
-  data["export_dir_enabled"] = pref->isTorrentExportEnabled();
-  data["export_dir"] = fsutils::toNativePath(pref->getTorrentExportDir());
-  data["mail_notification_enabled"] = pref->isMailNotificationEnabled();
-  data["mail_notification_email"] = pref->getMailNotificationEmail();
-  data["mail_notification_smtp"] = pref->getMailNotificationSMTP();
-  data["mail_notification_ssl_enabled"] = pref->getMailNotificationSMTPSSL();
-  data["mail_notification_auth_enabled"] = pref->getMailNotificationSMTPAuth();
-  data["mail_notification_username"] = pref->getMailNotificationSMTPUsername();
-  data["mail_notification_password"] = pref->getMailNotificationSMTPPassword();
-  data["autorun_enabled"] = pref->isAutoRunEnabled();
-  data["autorun_program"] = fsutils::toNativePath(pref->getAutoRunProgram());
-  data["preallocate_all"] = pref->preAllocateAllFiles();
-  data["queueing_enabled"] = pref->isQueueingSystemEnabled();
-  data["max_active_downloads"] = pref->getMaxActiveDownloads();
-  data["max_active_torrents"] = pref->getMaxActiveTorrents();
-  data["max_active_uploads"] = pref->getMaxActiveUploads();
-  data["dont_count_slow_torrents"] = pref->ignoreSlowTorrentsForQueueing();
-  data["incomplete_files_ext"] = pref->useIncompleteFilesExtension();
-  // Connection
-  data["listen_port"] = pref->getSessionPort();
-  data["upnp"] = pref->isUPnPEnabled();
-  data["dl_limit"] = pref->getGlobalDownloadLimit();
-  data["up_limit"] = pref->getGlobalUploadLimit();
-  data["max_connec"] = pref->getMaxConnecs();
-  data["max_connec_per_torrent"] = pref->getMaxConnecsPerTorrent();
-  data["max_uploads_per_torrent"] = pref->getMaxUploadsPerTorrent();
-  data["enable_utp"] = pref->isuTPEnabled();
-  data["limit_utp_rate"] = pref->isuTPRateLimited();
-  data["limit_tcp_overhead"] = pref->includeOverheadInLimits();
-  data["alt_dl_limit"] = pref->getAltGlobalDownloadLimit();
-  data["alt_up_limit"] = pref->getAltGlobalUploadLimit();
-  data["scheduler_enabled"] = pref->isSchedulerEnabled();
-  const QTime start_time = pref->getSchedulerStartTime();
-  data["schedule_from_hour"] = start_time.hour();
-  data["schedule_from_min"] = start_time.minute();
-  const QTime end_time = pref->getSchedulerEndTime();
-  data["schedule_to_hour"] = end_time.hour();
-  data["schedule_to_min"] = end_time.minute();
-  data["scheduler_days"] = pref->getSchedulerDays();
-  // Bittorrent
-  data["dht"] = pref->isDHTEnabled();
-  data["pex"] = pref->isPeXEnabled();
-  data["lsd"] = pref->isLSDEnabled();
-  data["encryption"] = pref->getEncryptionSetting();
-  data["anonymous_mode"] = pref->isAnonymousModeEnabled();
-  // Proxy
-  data["proxy_type"] = pref->getProxyType();
-  data["proxy_ip"] = pref->getProxyIp();
-  data["proxy_port"] = pref->getProxyPort();
-  data["proxy_peer_connections"] = pref->proxyPeerConnections();
-  data["proxy_auth_enabled"] = pref->isProxyAuthEnabled();
-  data["proxy_username"] = pref->getProxyUsername();
-  data["proxy_password"] = pref->getProxyPassword();
-  // IP Filter
-  data["ip_filter_enabled"] = pref->isFilteringEnabled();
-  data["ip_filter_path"] = fsutils::toNativePath(pref->getFilter());
-  // Web UI
-  data["web_ui_port"] = pref->getWebUiPort();
-  data["web_ui_username"] = pref->getWebUiUsername();
-  data["web_ui_password"] = pref->getWebUiPassword();
-  data["bypass_local_auth"] = !pref->isWebUiLocalAuthEnabled();
-  data["use_https"] = pref->isWebUiHttpsEnabled();
-  data["ssl_key"] = QString::fromLatin1(pref->getWebUiHttpsKey());
-  data["ssl_cert"] = QString::fromLatin1(pref->getWebUiHttpsCertificate());
-  // DynDns
-  data["dyndns_enabled"] = pref->isDynDNSEnabled();
-  data["dyndns_service"] = pref->getDynDNSService();
-  data["dyndns_username"] = pref->getDynDNSUsername();
-  data["dyndns_password"] = pref->getDynDNSPassword();
-  data["dyndns_domain"] = pref->getDynDomainName();
->>>>>>> ef1ff77a
 
     // Downloads
     // Hard Disk
@@ -159,6 +63,11 @@
         l << Utils::Fs::toNativePath(s);
     }
     data["scan_dirs"] = l;
+  QVariantList l2;
+  foreach (const QString& s, pref->getDownloadPathsInScanDir()) {
+    l2 << fsutils::toNativePath(s);
+  }
+  data["download_paths"] = l2;
     QVariantList var_list;
     foreach (bool b, pref->getDownloadInScanDirs()) {
         var_list << b;
@@ -279,7 +188,7 @@
         pref->preAllocateAllFiles(m["preallocate_all"].toBool());
     if (m.contains("incomplete_files_ext"))
         pref->useIncompleteFilesExtension(m["incomplete_files_ext"].toBool());
-    if (m.contains("scan_dirs") && m.contains("download_in_scan_dirs")) {
+    if (m.contains("scan_dirs") && m.contains("download_in_scan_dirs") && m.contains("download_paths")) {
         QVariantList download_at_path_tmp = m["download_in_scan_dirs"].toList();
         QList<bool> download_at_path;
         foreach (QVariant var, download_at_path_tmp) {
@@ -287,9 +196,11 @@
         }
         QStringList old_folders = pref->getScanDirs();
         QStringList new_folders = m["scan_dirs"].toStringList();
+    QStringList download_paths = m["download_paths"].toStringList();
         if (download_at_path.size() == new_folders.size()) {
             pref->setScanDirs(new_folders);
             pref->setDownloadInScanDirs(download_at_path);
+      pref->setDownloadPathsInScanDir(download_paths);
             foreach (const QString &old_folder, old_folders) {
                 // Update deleted folders
                 if (!new_folders.contains(old_folder)) {
@@ -301,7 +212,7 @@
                 qDebug("New watched folder: %s", qPrintable(new_folder));
                 // Update new folders
                 if (!old_folders.contains(Utils::Fs::fromNativePath(new_folder))) {
-                    ScanFoldersModel::instance()->addPath(new_folder, download_at_path.at(i));
+                    ScanFoldersModel::instance()->addPath(new_folder, download_at_path.at(i), download_paths.at(i));
                 }
                 ++i;
             }
@@ -397,7 +308,6 @@
         pref->setSchedulerStartTime(QTime(m["schedule_from_hour"].toInt(),
                                                                          m["schedule_from_min"].toInt()));
     }
-<<<<<<< HEAD
     if (m.contains("schedule_to_hour") && m.contains("schedule_to_min")) {
         pref->setSchedulerEndTime(QTime(m["schedule_to_hour"].toInt(),
                                                                      m["schedule_to_min"].toInt()));
@@ -450,41 +360,6 @@
             qApp->installTranslator(translator);
 
             pref->setLocale(locale);
-=======
-  }
-  // Downloads
-  if (m.contains("save_path"))
-    pref->setSavePath(m["save_path"].toString());
-  if (m.contains("temp_path_enabled"))
-    pref->setTempPathEnabled(m["temp_path_enabled"].toBool());
-  if (m.contains("temp_path"))
-    pref->setTempPath(m["temp_path"].toString());
-  if (m.contains("scan_dirs") && m.contains("download_in_scan_dirs") && m.contains("download_paths")) {
-    QVariantList download_at_path_tmp = m["download_in_scan_dirs"].toList();
-    QList<bool> download_at_path;
-    foreach (QVariant var, download_at_path_tmp) {
-      download_at_path << var.toBool();
-    }
-    QStringList old_folders = pref->getScanDirs();
-    QStringList new_folders = m["scan_dirs"].toStringList();
-    QStringList download_paths = m["download_paths"].toStringList();
-    if (download_at_path.size() == new_folders.size()) {
-      pref->setScanDirs(new_folders);
-      pref->setDownloadInScanDirs(download_at_path);
-      pref->setDownloadPathsInScanDir(download_paths);
-      foreach (const QString &old_folder, old_folders) {
-        // Update deleted folders
-        if (!new_folders.contains(old_folder)) {
-          QBtSession::instance()->getScanFoldersModel()->removePath(old_folder);
-        }
-      }
-      int i = 0;
-      foreach (const QString &new_folder, new_folders) {
-        qDebug("New watched folder: %s", qPrintable(new_folder));
-        // Update new folders
-        if (!old_folders.contains(fsutils::fromNativePath(new_folder))) {
-          QBtSession::instance()->getScanFoldersModel()->addPath(new_folder, download_at_path.at(i), download_paths.at(i));
->>>>>>> ef1ff77a
         }
     }
     // HTTP Server

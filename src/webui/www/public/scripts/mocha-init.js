/* -----------------------------------------------------------------

    ATTACH MOCHA LINK EVENTS
    Notes: Here is where you define your windows and the events that open them.
    If you are not using links to run Mocha methods you can remove this function.

    If you need to add link events to links within windows you are creating, do
    it in the onContentLoaded function of the new window.

   ----------------------------------------------------------------- */
/* Define localStorage object for older browsers */
if (typeof localStorage == 'undefined') {
    window['localStorage'] = {
        getItem: function(name) {
            return Cookie.read(name);
        },
        setItem: function(name, value) {
            Cookie.write(name, value, {
                duration: 365 * 10
            });
        }
    };
}

function getLocalStorageItem(name, defaultVal) {
    val = localStorage.getItem(name);
    if (val === null || val === undefined)
        val = defaultVal;
    return val;
}

var deleteFN = function() {};
var startFN = function() {};
var pauseFN = function() {};

initializeWindows = function() {

    function addClickEvent(el, fn) {
        ['Link', 'Button'].each(function(item) {
            if ($(el + item)) {
                $(el + item).addEvent('click', fn);
            }
        });
    }

    addClickEvent('download', function(e) {
        new Event(e).stop();
        new MochaUI.Window({
            id: 'downloadPage',
            title: "QBT_TR(Download from URLs)QBT_TR[CONTEXT=downloadFromURL]",
            loadMethod: 'iframe',
            contentURL: 'download.html',
            scrollbars: true,
            resizable: false,
            maximizable: false,
            closable: true,
            paddingVertical: 0,
            paddingHorizontal: 0,
            width: 500,
            height: 400
        });
        updateMainData();
    });

    addClickEvent('preferences', function(e) {
        new Event(e).stop();
        new MochaUI.Window({
            id: 'preferencesPage',
            title: "QBT_TR(Options)QBT_TR[CONTEXT=OptionsDialog]",
            loadMethod: 'xhr',
            toolbar: true,
            contentURL: 'preferences_content.html',
            require: {
                css: ['css/Tabs.css']
            },
            toolbarURL: 'preferences.html',
            resizable: true,
            maximizable: false,
            closable: true,
            paddingVertical: 0,
            paddingHorizontal: 0,
            width: 700,
            height: 300
        });
    });

    addClickEvent('upload', function(e) {
        new Event(e).stop();
        new MochaUI.Window({
            id: 'uploadPage',
            title: "QBT_TR(Upload local torrent)QBT_TR[CONTEXT=HttpServer]",
            loadMethod: 'iframe',
            contentURL: 'upload.html',
            scrollbars: true,
            resizable: false,
            maximizable: false,
            paddingVertical: 0,
            paddingHorizontal: 0,
            width: 500,
            height: 240
        });
        updateMainData();
    });

    globalUploadLimitFN = function() {
        new MochaUI.Window({
            id: 'uploadLimitPage',
            title: "QBT_TR(Global Upload Speed Limit)QBT_TR[CONTEXT=MainWindow]",
            loadMethod: 'iframe',
            contentURL: 'uploadlimit.html?hashes=global',
            scrollbars: false,
            resizable: false,
            maximizable: false,
            paddingVertical: 0,
            paddingHorizontal: 0,
            width: 424,
            height: 80
        });
    };

    uploadLimitFN = function() {
        var hashes = torrentsTable.selectedRowsIds();
        if (hashes.length) {
            var hash = hashes[0];
            new MochaUI.Window({
                id: 'uploadLimitPage',
                title: "QBT_TR(Torrent Upload Speed Limiting)QBT_TR[CONTEXT=TransferListWidget]",
                loadMethod: 'iframe',
                contentURL: 'uploadlimit.html?hashes=' + hashes.join("|"),
                scrollbars: false,
                resizable: false,
                maximizable: false,
                paddingVertical: 0,
                paddingHorizontal: 0,
                width: 424,
                height: 80
            });
        }
    };

    toggleSequentialDownloadFN = function() {
        var hashes = torrentsTable.selectedRowsIds();
        if (hashes.length) {
            new Request({
                url: 'command/toggleSequentialDownload',
                method: 'post',
                data: {
                    hashes: hashes.join("|")
                }
            }).send();
            updateMainData();
        }
    };

    toggleFirstLastPiecePrioFN = function() {
        var hashes = torrentsTable.selectedRowsIds();
        if (hashes.length) {
            new Request({
                url: 'command/toggleFirstLastPiecePrio',
                method: 'post',
                data: {
                    hashes: hashes.join("|")
                }
            }).send();
            updateMainData();
        }
    };

    setSuperSeedingFN = function(val) {
        var hashes = torrentsTable.selectedRowsIds();
        if (hashes.length) {
            new Request({
                url: 'command/setSuperSeeding',
                method: 'post',
                data: {
                    value: val,
                    hashes: hashes.join("|")
                }
            }).send();
            updateMainData();
        }
    };

    setForceStartFN = function() {
        var hashes = torrentsTable.selectedRowsIds();
        if (hashes.length) {
            new Request({
                url: 'command/setForceStart',
                method: 'post',
                data: {
                    value: 'true',
                    hashes: hashes.join("|")
                }
            }).send();
            updateMainData();
        }
    };

    globalDownloadLimitFN = function() {
        new MochaUI.Window({
            id: 'downloadLimitPage',
            title: "QBT_TR(Global Download Speed Limit)QBT_TR[CONTEXT=MainWindow]",
            loadMethod: 'iframe',
            contentURL: 'downloadlimit.html?hashes=global',
            scrollbars: false,
            resizable: false,
            maximizable: false,
            paddingVertical: 0,
            paddingHorizontal: 0,
            width: 424,
            height: 80
        });
    };

    StatisticsLinkFN = function() {
        new MochaUI.Window({
            id: 'statisticspage',
            title: 'QBT_TR(Statistics)QBT_TR[CONTEXT=StatsDialog]',
            loadMethod: 'xhr',
            contentURL: 'statistics.html',
            scrollbars: false,
            resizable: false,
            maximizable: false,
            width: 275,
            height: 370,
            padding: 10
        });
<<<<<<< HEAD
    }
=======
    };
>>>>>>> 3d970399

    downloadLimitFN = function() {
        var hashes = torrentsTable.selectedRowsIds();
        if (hashes.length) {
            var hash = hashes[0];
            new MochaUI.Window({
                id: 'downloadLimitPage',
                title: "QBT_TR(Torrent Download Speed Limiting)QBT_TR[CONTEXT=TransferListWidget]",
                loadMethod: 'iframe',
                contentURL: 'downloadlimit.html?hashes=' + hashes.join("|"),
                scrollbars: false,
                resizable: false,
                maximizable: false,
                paddingVertical: 0,
                paddingHorizontal: 0,
                width: 424,
                height: 80
            });
        }
    };

    deleteFN = function() {
        var hashes = torrentsTable.selectedRowsIds();
        if (hashes.length) {
            new MochaUI.Window({
                id: 'confirmDeletionPage',
                title: "QBT_TR(Deletion confirmation)QBT_TR[CONTEXT=confirmDeletionDlg]",
                loadMethod: 'iframe',
                contentURL: 'confirmdeletion.html?hashes=' + hashes.join("|"),
                scrollbars: false,
                resizable: false,
                maximizable: false,
                padding: 10,
                width: 424,
                height: 140
            });
            updateMainData();
        }
    };

    addClickEvent('delete', function(e) {
        new Event(e).stop();
        deleteFN();
    });

    pauseFN = function() {
        var hashes = torrentsTable.selectedRowsIds();
        if (hashes.length) {
            hashes.each(function(hash, index) {
                new Request({
                    url: 'command/pause',
                    method: 'post',
                    data: {
                        hash: hash
                    }
                }).send();
            });
            updateMainData();
        }
    };

    startFN = function() {
        var hashes = torrentsTable.selectedRowsIds();
        if (hashes.length) {
            hashes.each(function(hash, index) {
                new Request({
                    url: 'command/resume',
                    method: 'post',
                    data: {
                        hash: hash
                    }
                }).send();
            });
            updateMainData();
        }
    };

    recheckFN = function() {
        var hashes = torrentsTable.selectedRowsIds();
        if (hashes.length) {
            hashes.each(function(hash, index) {
                new Request({
                    url: 'command/recheck',
                    method: 'post',
                    data: {
                        hash: hash
                    }
                }).send();
            });
            updateMainData();
        }
    };

    setLocationFN = function() {
        var hashes = torrentsTable.selectedRowsIds();
        if (hashes.length) {
            new MochaUI.Window({
                id: 'setLocationPage',
                title: "QBT_TR(Set location)QBT_TR[CONTEXT=TransferListWidget]",
                loadMethod: 'iframe',
                contentURL: 'setlocation.html?hashes=' + hashes.join('|'),
                scrollbars: false,
                resizable: false,
                maximizable: false,
                paddingVertical: 0,
                paddingHorizontal: 0,
                width: 250,
                height: 100
            });
        }
    };

    torrentNewCategoryFN = function () {
        var hashes = torrentsTable.selectedRowsIds();
        if (hashes.length) {
            new MochaUI.Window({
                id: 'newCategoryPage',
                title: "QBT_TR(New Category)QBT_TR[CONTEXT=TransferListWidget]",
                loadMethod: 'iframe',
                contentURL: 'newcategory.html?hashes=' + hashes.join('|'),
                scrollbars: false,
                resizable: false,
                maximizable: false,
                paddingVertical: 0,
                paddingHorizontal: 0,
                width: 250,
                height: 100
            });
        }
    };

    torrentSetCategoryFN = function (categoryHash) {
        var categoryName = '';
<<<<<<< HEAD
        if (categoryHash != 0)
            var categoryName = category_list[categoryHash].name;
        var hashes = torrentsTable.selectedRowsIds();
        if (hashes.length) {
=======
        if (categoryHash !== 0)
            categoryName = category_list[categoryHash].name;
        var h = torrentsTable.selectedRowsIds();
        if (h.length) {
>>>>>>> 3d970399
            new Request({
                url: 'command/setCategory',
                method: 'post',
                data: {
                    hashes: hashes.join("|"),
                    category: categoryName
                }
            }).send();
        }
    };

    createCategoryFN = function () {
        new MochaUI.Window({
            id: 'newCategoryPage',
            title: "QBT_TR(New Category)QBT_TR[CONTEXT=CategoryFilterWidget]",
            loadMethod: 'iframe',
            contentURL: 'newcategory.html',
            scrollbars: false,
            resizable: false,
            maximizable: false,
            paddingVertical: 0,
            paddingHorizontal: 0,
            width: 250,
            height: 100
        });
        updateMainData();
    };

    removeCategoryFN = function (categoryHash) {
        var categoryName = category_list[categoryHash].name;
        new Request({
            url: 'command/removeCategories',
            method: 'post',
            data: {
                categories: categoryName
            }
        }).send();
        setCategoryFilter(CATEGORIES_ALL);
    };

    deleteUnusedCategoriesFN = function () {
        var categories = [];
        for (var hash in category_list) {
            if (torrentsTable.getFilteredTorrentsNumber('all', hash) === 0)
                categories.push(category_list[hash].name);
        }
        new Request({
            url: 'command/removeCategories',
            method: 'post',
            data: {
                categories: categories.join('\n')
            }
        }).send();
        setCategoryFilter(CATEGORIES_ALL);
    };

    startTorrentsByCategoryFN = function (categoryHash) {
        var hashes = torrentsTable.getFilteredTorrentsHashes('all', categoryHash);
        if (hashes.length) {
            hashes.each(function (hash, index) {
                new Request({
                    url: 'command/resume',
                    method: 'post',
                    data: {
                        hash: hash
                    }
                }).send();
            });
            updateMainData();
        }
    };

    pauseTorrentsByCategoryFN = function (categoryHash) {
        var hashes = torrentsTable.getFilteredTorrentsHashes('all', categoryHash);
        if (hashes.length) {
            hashes.each(function (hash, index) {
                new Request({
                    url: 'command/pause',
                    method: 'post',
                    data: {
                        hash: hash
                    }
                }).send();
            });
            updateMainData();
        }
    };

    deleteTorrentsByCategoryFN = function (categoryHash) {
        var hashes = torrentsTable.getFilteredTorrentsHashes('all', categoryHash);
        if (hashes.length) {
            new MochaUI.Window({
                id: 'confirmDeletionPage',
                title: "QBT_TR(Deletion confirmation)QBT_TR[CONTEXT=confirmDeletionDlg]",
                loadMethod: 'iframe',
                contentURL: 'confirmdeletion.html?hashes=' + hashes.join("|"),
                scrollbars: false,
                resizable: false,
                maximizable: false,
                padding: 10,
                width: 424,
                height: 140
            });
            updateMainData();
        }
    };

    ['pauseAll', 'resumeAll'].each(function(item) {
        addClickEvent(item, function(e) {
            new Event(e).stop();
            new Request({
                url: 'command/' + item
            }).send();
            updateMainData();
        });
    });

    ['pause', 'resume', 'recheck'].each(function(item) {
        addClickEvent(item, function(e) {
            new Event(e).stop();
            var hashes = torrentsTable.selectedRowsIds();
            if (hashes.length) {
                hashes.each(function(hash, index) {
                    new Request({
                        url: 'command/' + item,
                        method: 'post',
                        data: {
                            hash: hash
                        }
                    }).send();
                });
                updateMainData();
            }
        });
    });

    ['decreasePrio', 'increasePrio', 'topPrio', 'bottomPrio'].each(function(item) {
        addClickEvent(item, function(e) {
            new Event(e).stop();
            setPriorityFN(item);
        });
    });

    setPriorityFN = function(cmd) {
        var hashes = torrentsTable.selectedRowsIds();
        if (hashes.length) {
            new Request({
                url: 'command/' + cmd,
                method: 'post',
                data: {
                    hashes: hashes.join("|")
                }
            }).send();
            updateMainData();
        }
    };

    addClickEvent('about', function(e) {
        new Event(e).stop();
        new MochaUI.Window({
            id: 'aboutpage',
            title: 'QBT_TR(About)QBT_TR[CONTEXT=AboutDlg]',
            loadMethod: 'xhr',
            contentURL: 'about.html',
            width: 550,
            height: 290,
            padding: 10
        });
    });

    addClickEvent('logout', function(e) {
        new Event(e).stop();
        new Request({
            url: 'logout',
            method: 'get',
            onSuccess: function() {
                window.location.reload();
            }
        }).send();
    });

    addClickEvent('shutdown', function(e) {
        new Event(e).stop();
        if (confirm('QBT_TR(Are you sure you want to quit qBittorrent?)QBT_TR[CONTEXT=MainWindow]')) {
            new Request({
                url: 'command/shutdown',
                onSuccess: function() {
                    document.write("<?xml version=\"1.0\" encoding=\"UTF-8\"?><!DOCTYPE html PUBLIC \"-//W3C//DTD XHTML 1.0 Strict//EN\" \"http://www.w3.org/TR/xhtml1/DTD/xhtml1-strict.dtd\"><html xmlns=\"http://www.w3.org/1999/xhtml\"><head><title>QBT_TR(qBittorrent has been shutdown.)QBT_TR[CONTEXT=HttpServer]</title><style type=\"text/css\">body { text-align: center; }</style></head><body><h1>QBT_TR(qBittorrent has been shutdown.)QBT_TR[CONTEXT=HttpServer]</h1></body></html>");
                    stop();
                }
            }).send();
        }
    });

    // Deactivate menu header links
    $$('a.returnFalse').each(function(el) {
        el.addEvent('click', function(e) {
            new Event(e).stop();
        });
    });
};<|MERGE_RESOLUTION|>--- conflicted
+++ resolved
@@ -225,11 +225,7 @@
             height: 370,
             padding: 10
         });
-<<<<<<< HEAD
-    }
-=======
-    };
->>>>>>> 3d970399
+    };
 
     downloadLimitFN = function() {
         var hashes = torrentsTable.selectedRowsIds();
@@ -363,17 +359,10 @@
 
     torrentSetCategoryFN = function (categoryHash) {
         var categoryName = '';
-<<<<<<< HEAD
         if (categoryHash != 0)
-            var categoryName = category_list[categoryHash].name;
-        var hashes = torrentsTable.selectedRowsIds();
-        if (hashes.length) {
-=======
-        if (categoryHash !== 0)
             categoryName = category_list[categoryHash].name;
-        var h = torrentsTable.selectedRowsIds();
-        if (h.length) {
->>>>>>> 3d970399
+        var hashes = torrentsTable.selectedRowsIds();
+        if (hashes.length) {
             new Request({
                 url: 'command/setCategory',
                 method: 'post',

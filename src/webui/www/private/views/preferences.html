--- conflicted
+++ resolved
@@ -399,45 +399,16 @@
         <i>QBT_TR(0 means unlimited)QBT_TR[CONTEXT=OptionsDialog]</i>
     </fieldset>
 
-<<<<<<< HEAD
     <fieldset class="settings">
         <legend>
-            <input type="checkbox" id="limit_sheduling_checkbox" onclick="qBittorrent.Preferences.updateSchedulingEnabled();" />
-            <label for="limit_sheduling_checkbox">QBT_TR(Enable advanced scheduler)QBT_TR[CONTEXT=OptionsDialog]</label>
+            <input type="checkbox" id="limitSchedulingCheckbox" onclick="qBittorrent.Preferences.updateSchedulingEnabled();" />
+            <label for="limitSchedulingCheckbox">QBT_TR(Enable advanced scheduler)QBT_TR[CONTEXT=OptionsDialog]</label>
         </legend>
         <div class="toolbarTabs">
             <ul id="schedulerTabsList" class="tab-menu"></ul>
             <div class="clear"></div>
         </div>
         <div id="schedulerDiv"></div>
-=======
-        <fieldset class="settings">
-            <legend>
-                <input type="checkbox" id="limitSchedulingCheckbox" onclick="qBittorrent.Preferences.updateSchedulingEnabled();" />
-                <label for="limitSchedulingCheckbox">QBT_TR(Schedule the use of alternative rate limits)QBT_TR[CONTEXT=OptionsDialog]</label>
-            </legend>
-            <div class="formRow">
-                QBT_TR(From:)QBT_TR[CONTEXT=OptionsDialog]
-                <input type="text" id="schedule_from_hour" style="width: 1.5em;" />:<input type="text" id="schedule_from_min" style="width: 1.5em;" /> QBT_TR(To:)QBT_TR[CONTEXT=OptionsDialog]
-                <input type="text" id="schedule_to_hour" style="width: 1.5em;" />:<input type="text" id="schedule_to_min" style="width: 1.5em;" />
-            </div>
-            <div class="formRow">
-                QBT_TR(When:)QBT_TR[CONTEXT=OptionsDialog]
-                <select id="schedule_freq_select">
-                    <option value="0">QBT_TR(Every day)QBT_TR[CONTEXT=OptionsDialog]</option>
-                    <option value="1">QBT_TR(Weekdays)QBT_TR[CONTEXT=OptionsDialog]</option>
-                    <option value="2">QBT_TR(Weekends)QBT_TR[CONTEXT=OptionsDialog]</option>
-                    <option value="3">QBT_TR(Monday)QBT_TR[CONTEXT=HttpServer]</option>
-                    <option value="4">QBT_TR(Tuesday)QBT_TR[CONTEXT=HttpServer]</option>
-                    <option value="5">QBT_TR(Wednesday)QBT_TR[CONTEXT=HttpServer]</option>
-                    <option value="6">QBT_TR(Thursday)QBT_TR[CONTEXT=HttpServer]</option>
-                    <option value="7">QBT_TR(Friday)QBT_TR[CONTEXT=HttpServer]</option>
-                    <option value="8">QBT_TR(Saturday)QBT_TR[CONTEXT=HttpServer]</option>
-                    <option value="9">QBT_TR(Sunday)QBT_TR[CONTEXT=HttpServer]</option>
-                </select>
-            </div>
-        </fieldset>
->>>>>>> 3c948ef0
     </fieldset>
 
     <fieldset class="settings">
@@ -1477,8 +1448,7 @@
         let scheduleClipboard = [];
 
         const updateSchedulingEnabled = function() {
-<<<<<<< HEAD
-            const isLimitSchedulingEnabled = $('limit_sheduling_checkbox').getProperty('checked');
+            const isLimitSchedulingEnabled = $('limitSchedulingCheckbox').getProperty('checked');
         };
 
         const initializeSchedulerTables = (scheduleJson, locale, firstDayOfWeek, today) => {
@@ -1711,14 +1681,6 @@
             }
 
             MochaUI.initializeTabs('schedulerTabsList');
-=======
-            const isLimitSchedulingEnabled = $('limitSchedulingCheckbox').getProperty('checked');
-            $('schedule_from_hour').setProperty('disabled', !isLimitSchedulingEnabled);
-            $('schedule_from_min').setProperty('disabled', !isLimitSchedulingEnabled);
-            $('schedule_to_hour').setProperty('disabled', !isLimitSchedulingEnabled);
-            $('schedule_to_min').setProperty('disabled', !isLimitSchedulingEnabled);
-            $('schedule_freq_select').setProperty('disabled', !isLimitSchedulingEnabled);
->>>>>>> 3c948ef0
         };
 
         // Bittorrent tab
@@ -2053,17 +2015,8 @@
                         $('limit_lan_peers_checkbox').setProperty('checked', pref.limit_lan_peers);
 
                         // Scheduling
-<<<<<<< HEAD
                         initializeSchedulerTables(pref.scheduler_json, pref.locale, pref.locale_first_day, pref.current_day_of_week);
-                        $('limit_sheduling_checkbox').setProperty('checked', pref.scheduler_enabled);
-=======
                         $('limitSchedulingCheckbox').setProperty('checked', pref.scheduler_enabled);
-                        $('schedule_from_hour').setProperty('value', time_padding(pref.schedule_from_hour));
-                        $('schedule_from_min').setProperty('value', time_padding(pref.schedule_from_min));
-                        $('schedule_to_hour').setProperty('value', time_padding(pref.schedule_to_hour));
-                        $('schedule_to_min').setProperty('value', time_padding(pref.schedule_to_min));
-                        $('schedule_freq_select').setProperty('value', pref.scheduler_days);
->>>>>>> 3c948ef0
                         updateSchedulingEnabled();
 
                         // Bittorrent tab

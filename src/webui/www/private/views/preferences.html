<div id="DownloadsTab" class="PrefTab">
    <fieldset class="settings">
        <legend>QBT_TR(When adding a torrent)QBT_TR[CONTEXT=OptionsDialog]</legend>
        <div class="formRow">
            <input type="checkbox" id="createsubfolder_checkbox" />
            <label for="createsubfolder_checkbox">QBT_TR(Create subfolder for torrents with multiple files)QBT_TR[CONTEXT=OptionsDialog]</label>
        </div>
        <div class="formRow">
            <input type="checkbox" id="dontstartdownloads_checkbox" />
            <label for="dontstartauto_checkbox">QBT_TR(Do not start the download automatically)QBT_TR[CONTEXT=OptionsDialog]</label>
        </div>
        <div class="formRow">
            <input type="checkbox" id="deletetorrentfileafter_checkbox" />
            <label for="deletetorrentafter_checkbox">QBT_TR(Delete .torrent files afterwards)QBT_TR[CONTEXT=OptionsDialog]</label>
        </div>
    </fieldset>

    <div class="formRow">
        <input type="checkbox" id="preallocateall_checkbox" />
        <label for="preallocateall_checkbox">QBT_TR(Pre-allocate disk space for all files)QBT_TR[CONTEXT=OptionsDialog]</label>
    </div>
    <div class="formRow">
        <span id="appendexttr">
            <input type="checkbox" id="appendext_checkbox"/>
            <label for="appendext_checkbox">QBT_TR(Append .!qB extension to incomplete files)QBT_TR[CONTEXT=OptionsDialog]</label>
        </span>
    </div>

    <fieldset class="settings">
        <legend>QBT_TR(Saving Management)QBT_TR[CONTEXT=HttpServer]</legend>
        <table>
            <tr>
                <td>
                    <label>QBT_TR(Default Torrent Management Mode:)QBT_TR[CONTEXT=OptionsDialog]</label>
                </td>
                <td>
                    <select id="default_tmm_combobox">
                        <option value="false" selected>QBT_TR(Manual)QBT_TR[CONTEXT=OptionsDialog]</option>
                        <option value="true">QBT_TR(Automatic)QBT_TR[CONTEXT=OptionsDialog]</option>
                    </select>
                </td>
            </tr>
            <tr>
                <td>
                    <label>QBT_TR(When Torrent Category changed:)QBT_TR[CONTEXT=OptionsDialog]</label>
                </td>
                <td>
                    <select id="torrent_changed_tmm_combobox">
                        <option value="true">QBT_TR(Relocate torrent)QBT_TR[CONTEXT=OptionsDialog]</option>
                        <option value="false" selected>QBT_TR(Switch torrent to Manual Mode)QBT_TR[CONTEXT=OptionsDialog]</option>
                    </select>
                </td>
            </tr>
            <tr>
                <td>
                    <label>QBT_TR(When Default Save Path changed:)QBT_TR[CONTEXT=OptionsDialog]</label>
                </td>
                <td>
                    <select id="save_path_changed_tmm_combobox">
                        <option value="true">QBT_TR(Relocate affected torrents)QBT_TR[CONTEXT=OptionsDialog]</option>
                        <option value="false" selected>QBT_TR(Switch affected torrents to Manual Mode)QBT_TR[CONTEXT=OptionsDialog]</option>
                    </select>
                </td>
            </tr>
            <tr>
                <td>
                    <label>QBT_TR(When Category Save Path changed:)QBT_TR[CONTEXT=OptionsDialog]</label>
                </td>
                <td>
                    <select id="category_changed_tmm_combobox">
                        <option value="true">QBT_TR(Relocate affected torrents)QBT_TR[CONTEXT=OptionsDialog]</option>
                        <option value="false" selected>QBT_TR(Switch affected torrents to Manual Mode)QBT_TR[CONTEXT=OptionsDialog]</option>
                    </select>
                </td>
            </tr>
        </table>
        <table>
            <tr>
                <td>
                    <label for="savepath_text">QBT_TR(Default Save Path:)QBT_TR[CONTEXT=OptionsDialog]</label>
                </td>
                <td>
                    <input type="text" id="savepath_text" autocorrect="off" autocapitalize="none" />
                </td>
            </tr>
            <tr>
                <td>
                    <input type="checkbox" id="temppath_checkbox" onclick="qBittorrent.Preferences.updateTempDirEnabled();" />
                    <label for="temppath_checkbox">QBT_TR(Keep incomplete torrents in:)QBT_TR[CONTEXT=OptionsDialog]</label>
                </td>
                <td>
                    <input type="text" id="temppath_text" autocorrect="off" autocapitalize="none" />
                </td>
            </tr>
            <tr>
                <td>
                    <input type="checkbox" id="exportdir_checkbox" onclick="qBittorrent.Preferences.updateExportDirEnabled();" />
                    <label for="exportdir_checkbox">QBT_TR(Copy .torrent files to:)QBT_TR[CONTEXT=OptionsDialog]</label>
                </td>
                <td>
                    <input type="text" id="exportdir_text" autocorrect="off" autocapitalize="none" />
                </td>
            </tr>
            <tr>
                <td>
                    <input type="checkbox" id="exportdirfin_checkbox" onclick="qBittorrent.Preferences.updateExportDirFinEnabled();" />
                    <label for="exportdirfin_checkbox">QBT_TR(Copy .torrent files for finished downloads to:)QBT_TR[CONTEXT=OptionsDialog]</label>
                </td>
                <td>
                    <input type="text" id="exportdirfin_text" autocorrect="off" autocapitalize="none" />
                </td>
            </tr>
        </table>
    </fieldset>

    <fieldset class="settings">
        <legend>QBT_TR(Automatically add torrents from:)QBT_TR[CONTEXT=OptionsDialog]</legend>
        <table id="watched_folders_tab" style="border: 1px solid black;">
            <thead>
                <tr>
                    <th>QBT_TR(Monitored Folder)QBT_TR[CONTEXT=ScanFoldersModel]</th>
                    <th>QBT_TR(Override Save Location)QBT_TR[CONTEXT=ScanFoldersModel]</th>
                </tr>
            </thead>
            <tbody></tbody>
            <tfoot>
                <tr>
                    <td style="padding-top:4px;"><input type="text" id="new_watch_folder_txt" autocorrect="off" autocapitalize="none" /></td>
                    <td style="padding-top:4px;">
                        <div class="select-watched-folder-editable">
                            <select id="new_watch_folder_select" onchange="qBittorrent.Preferences.changeWatchFolderSelect(this)">
                                <option selected value="watch_folder">QBT_TR(Monitored folder)QBT_TR[CONTEXT=ScanFoldersModel]</option>
                                <option value="default_folder">QBT_TR(Default save location)QBT_TR[CONTEXT=ScanFoldersModel]</option>
                                <option value="other">QBT_TR(Other...)QBT_TR[CONTEXT=HttpServer]</option>
                            </select>
                            <input id="new_watch_folder_other_txt" type="text" value="QBT_TR(Monitored folder)QBT_TR[CONTEXT=ScanFoldersModel]" hidden />
                            <img src="images/qbt-theme/list-add.svg" alt="Add" style="padding-left:170px;width:16px;cursor:pointer;" onclick="qBittorrent.Preferences.addWatchFolder();" />
                        </div>
                    </td>
                </tr>
            </tfoot>
        </table>
    </fieldset>

    <fieldset class="settings">
        <legend>
            <input type="checkbox" id="mail_notification_checkbox" onclick="qBittorrent.Preferences.updateMailNotification();" />
            <label for="mail_notification_checkbox">QBT_TR(Email notification upon download completion)QBT_TR[CONTEXT=OptionsDialog]</label>
        </legend>
        <table>
            <tr>
                <td>
                    <label for="src_email_txt">QBT_TR(From:)QBT_TR[CONTEXT=OptionsDialog]</label>
                </td>
                <td>
                    <input type="text" id="src_email_txt" />
                </td>
            </tr>
            <tr>
                <td>
                    <label for="dest_email_txt">QBT_TR(To:)QBT_TR[CONTEXT=OptionsDialog]</label>
                </td>
                <td>
                    <input type="text" id="dest_email_txt" />
                </td>
            </tr>
            <tr>
                <td>
                    <label for="smtp_server_txt">QBT_TR(SMTP server:)QBT_TR[CONTEXT=OptionsDialog]</label>
                </td>
                <td>
                    <input type="text" id="smtp_server_txt" />
                </td>
            </tr>
        </table>
        <div class="formRow">
            <input type="checkbox" id="mail_ssl_checkbox" /><label for="mail_ssl_checkbox">QBT_TR(This server requires a secure connection (SSL))QBT_TR[CONTEXT=OptionsDialog]</label>
        </div>
        <fieldset class="settings">
            <legend>
                <input type="checkbox" id="mail_auth_checkbox" onclick="qBittorrent.Preferences.updateMailAuthSettings();" />
                <label for="mail_auth_checkbox">QBT_TR(Authentication)QBT_TR[CONTEXT=OptionsDialog]</label>
            </legend>
            <table>
                <tr>
                    <td>
                        <label for="mail_username_text">QBT_TR(Username:)QBT_TR[CONTEXT=OptionsDialog]</label>
                    </td>
                    <td>
                        <input type="text" id="mail_username_text" />
                    </td>
                </tr>
                <tr>
                    <td>
                        <label for="mail_password_text">QBT_TR(Password:)QBT_TR[CONTEXT=OptionsDialog]</label>
                    </td>
                    <td>
                        <input type="password" id="mail_password_text" />
                    </td>
                </tr>
            </table>
        </fieldset>
    </fieldset>

    <fieldset class="settings">
        <legend>
            <input type="checkbox" id="autorun_checkbox" onclick="qBittorrent.Preferences.updateAutoRun();" />
            <label for="autorun_checkbox">QBT_TR(Run external program on torrent completion)QBT_TR[CONTEXT=OptionsDialog]</label>
        </legend>
        <div class="formRow">
            <input type="text" id="autorunProg_txt" style="width: 400px;" />
        </div>
        <div style="font-style: italic;">QBT_TR(Supported parameters (case sensitive):)QBT_TR[CONTEXT=OptionsDialog]
            <ul>
                <li>QBT_TR(%N: Torrent name)QBT_TR[CONTEXT=OptionsDialog]</li>
                <li>QBT_TR(%L: Category)QBT_TR[CONTEXT=OptionsDialog]</li>
                <li>QBT_TR(%G: Tags (separated by comma))QBT_TR[CONTEXT=OptionsDialog]</li>
                <li>QBT_TR(%F: Content path (same as root path for multifile torrent))QBT_TR[CONTEXT=OptionsDialog]</li>
                <li>QBT_TR(%R: Root path (first torrent subdirectory path))QBT_TR[CONTEXT=OptionsDialog]</li>
                <li>QBT_TR(%D: Save path)QBT_TR[CONTEXT=OptionsDialog]</li>
                <li>QBT_TR(%C: Number of files)QBT_TR[CONTEXT=OptionsDialog]</li>
                <li>QBT_TR(%Z: Torrent size (bytes))QBT_TR[CONTEXT=OptionsDialog]</li>
                <li>QBT_TR(%T: Current tracker)QBT_TR[CONTEXT=OptionsDialog]</li>
                <li>QBT_TR(%I: Info hash)QBT_TR[CONTEXT=OptionsDialog]</li>
            </ul>
            QBT_TR(Tip: Encapsulate parameter with quotation marks to avoid text being cut off at whitespace (e.g., "%N"))QBT_TR[CONTEXT=OptionsDialog]
        </div>
    </fieldset>

<fieldset class="settings">
    <legend>
        RSS
    </legend>
    <div class="formRow">
        <input type="checkbox" id="rss_fetch_checkbox">
        <label for="rss_fetch_checkbox">Enable fetching RSS feeds</label>
    </div>
    <div class="formRow">
        <label for="rss_fetch_interval_num">Feeds refresh interval</label>
        <input type="number" id="rss_fetch_interval_num" style="width: 4em;" min="0">
    </div>
    <div class="formRow">
        <label for="rss_max_articles_num">Max number of articles per feed</label>
        <input type="number" id="rss_max_articles_num" style="width: 4em;" min="1">
    </div>
    <div class="formRow">
        <input type="checkbox" id="rss_auto_downloading_checkbox">
        <label for="rss_auto_downloading_checkbox">Enable auto downloading of RSS torrents</label>
    </div>
    
</fieldset>
</div>

<div id="ConnectionTab" class="PrefTab invisible">
    <div class="formRow">
        <label>QBT_TR(Enabled protocol:)QBT_TR[CONTEXT=OptionsDialog]</label>
        <select id="enable_protocol_combobox">
            <option value="0" selected>QBT_TR(TCP and μTP)QBT_TR[CONTEXT=OptionsDialog]</option>
            <option value="1">TCP</option>
            <option value="2">μTP</option>
        </select>
    </div>
    <fieldset class="settings">
        <legend>QBT_TR(Listening Port)QBT_TR[CONTEXT=OptionsDialog]</legend>
        <div class="formRow">
            <label for="port_value">QBT_TR(Port used for incoming connections:)QBT_TR[CONTEXT=OptionsDialog]</label>
            <input type="text" id="port_value" style="width: 4em;" />
            <button style="margin-left: 1em;" onclick="qBittorrent.Preferences.generateRandomPort();">Random</button>
        </div>
        <div class="formRow">
            <input type="checkbox" id="upnp_checkbox" />
            <label for="upnp_checkbox">QBT_TR(Use UPnP / NAT-PMP port forwarding from my router)QBT_TR[CONTEXT=OptionsDialog]</label>
        </div>
        <div class="formRow">
            <input type="checkbox" id="random_port_checkbox" onclick="qBittorrent.Preferences.updatePortValueEnabled();" />
            <label for="random_port_checkbox">QBT_TR(Use different port on each startup)QBT_TR[CONTEXT=OptionsDialog]</label>
        </div>
    </fieldset>

    <fieldset class="settings">
        <legend>QBT_TR(Connections Limits)QBT_TR[CONTEXT=OptionsDialog]</legend>
        <table>
            <tr>
                <td>
                    <input type="checkbox" id="max_connec_checkbox" onclick="qBittorrent.Preferences.updateMaxConnecEnabled();" />
                    <label for="max_connec_checkbox">QBT_TR(Global maximum number of connections:)QBT_TR[CONTEXT=OptionsDialog]</label>
                </td>
                <td><input type="text" id="max_connec_value" style="width: 4em;" /></td>
            </tr>
            <tr>
                <td>
                    <input type="checkbox" id="max_connec_per_torrent_checkbox" onclick="qBittorrent.Preferences.updateMaxConnecPerTorrentEnabled();" />
                    <label for="max_connec_per_torrent_checkbox">QBT_TR(Maximum number of connections per torrent:)QBT_TR[CONTEXT=OptionsDialog]</label>
                </td>
                <td><input type="text" id="max_connec_per_torrent_value" style="width: 4em;" /></td>
            </tr>
            <tr>
                <td>
                    <input type="checkbox" id="max_uploads_checkbox" onclick="qBittorrent.Preferences.updateMaxUploadsEnabled();" />
                    <label for="max_uploads_checkbox">QBT_TR(Global maximum number of upload slots:)QBT_TR[CONTEXT=OptionsDialog]</label>
                </td>
                <td><input type="text" id="max_uploads_value" style="width: 4em;" /></td>
            </tr>
            <tr>
                <td>
                    <input type="checkbox" id="max_uploads_per_torrent_checkbox" onclick="qBittorrent.Preferences.updateMaxUploadsPerTorrentEnabled();" />
                    <label for="max_uploads_per_torrent_checkbox">QBT_TR(Maximum number of upload slots per torrent:)QBT_TR[CONTEXT=OptionsDialog]</label>
                </td>
                <td><input type="text" id="max_uploads_per_torrent_value" style="width: 4em;" /></td>
            </tr>
        </table>
    </fieldset>

    <fieldset class="settings">
        <legend>QBT_TR(Proxy Server)QBT_TR[CONTEXT=OptionsDialog]</legend>
        <table>
            <tr>
                <td>
                    <label for="peer_proxy_type_select">QBT_TR(Type:)QBT_TR[CONTEXT=OptionsDialog]</label>
                </td>
                <td>
                    <select id="peer_proxy_type_select" onchange="qBittorrent.Preferences.updatePeerProxySettings();">
                        <option value="none">QBT_TR((None))QBT_TR[CONTEXT=OptionsDialog]</option>
                        <option value="socks4">QBT_TR(SOCKS4)QBT_TR[CONTEXT=OptionsDialog]</option>
                        <option value="socks5">QBT_TR(SOCKS5)QBT_TR[CONTEXT=OptionsDialog]</option>
                        <option value="http">QBT_TR(HTTP)QBT_TR[CONTEXT=OptionsDialog]</option>
                    </select>
                </td>
                <td>
                    <label for="peer_proxy_host_text">QBT_TR(Host:)QBT_TR[CONTEXT=OptionsDialog]</label>
                </td>
                <td>
                    <input type="text" id="peer_proxy_host_text" />
                </td>
                <td>
                    <label for="peer_proxy_port_value">QBT_TR(Port:)QBT_TR[CONTEXT=OptionsDialog]</label>
                </td>
                <td>
                    <input type="text" id="peer_proxy_port_value" style="width: 4em;" />
                </td>
            </tr>
        </table>
        <div class="formRow">
            <input type="checkbox" id="use_peer_proxy_checkbox" />
            <label for="use_peer_proxy_checkbox">QBT_TR(Use proxy for peer connections)QBT_TR[CONTEXT=OptionsDialog]</label>
        </div>
        <div class="formRow">
            <input type="checkbox" id="proxy_only_for_torrents_checkbox" />
            <label for="proxy_only_for_torrents_checkbox">QBT_TR(Use proxy only for torrents)QBT_TR[CONTEXT=OptionsDialog]</label>
        </div>
        <fieldset class="settings">
            <legend>
                <input type="checkbox" id="peer_proxy_auth_checkbox" onclick="qBittorrent.Preferences.updatePeerProxyAuthSettings();" />
                <label for="peer_proxy_auth_checkbox">QBT_TR(Authentication)QBT_TR[CONTEXT=OptionsDialog]</label>
            </legend>
            <table>
                <tr>
                    <td>
                        <label for="peer_proxy_username_text">QBT_TR(Username:)QBT_TR[CONTEXT=OptionsDialog]</label>
                    </td>
                    <td>
                        <input type="text" id="peer_proxy_username_text" />
                    </td>
                </tr>
                <tr>
                    <td>
                        <label for="peer_proxy_password_text">QBT_TR(Password:)QBT_TR[CONTEXT=OptionsDialog]</label>
                    </td>
                    <td>
                        <input type="password" id="peer_proxy_password_text" />
                    </td>
                </tr>
            </table>
            <div class="formRow">
                <span>QBT_TR(Info: The password is saved unencrypted)QBT_TR[CONTEXT=OptionsDialog]</span>
            </div>
        </fieldset>
    </fieldset>

    <fieldset class="settings">
        <legend>
            <input type="checkbox" id="ipfilter_enabled_checkbox" onclick="qBittorrent.Preferences.updateFilterSettings();" />
            <label for="ipfilter_enabled_checkbox">QBT_TR(IP Filtering)QBT_TR[CONTEXT=OptionsDialog]</label>
        </legend>
        <div class="formRow">
            <label for="ipfilter_text">QBT_TR(Filter path (.dat, .p2p, .p2b):)QBT_TR[CONTEXT=OptionsDialog]</label>
            <input type="text" id="ipfilter_text" />
        </div>
        <div class="formRow">
            <input type="checkbox" id="ipfilter_trackers_checkbox" />
            <label for="ipfilter_trackers_checkbox">QBT_TR(Apply to trackers)QBT_TR[CONTEXT=OptionsDialog]</label>
        </div>
        <div class="formRow">
            <fieldset class="settings">
                <legend>QBT_TR(Manually banned IP addresses...)QBT_TR[CONTEXT=OptionsDialog]</legend>
                <textarea id="banned_IPs_textarea" rows="5" cols="70"></textarea>
            </fieldset>
        </div>
    </fieldset>
</div>

<div id="SpeedTab" class="PrefTab invisible">
    <fieldset class="settings">
        <legend>QBT_TR(Global Rate Limits)QBT_TR[CONTEXT=OptionsDialog]</legend>
        <table>
            <tr>
                <td rowspan="2">
                    <img src="images/slow_off.svg" style="height: 1em;" alt="QBT_TR(Alternative speed limits)QBT_TR[CONTEXT=MainWindow]">
                </td>
                <td><label for="up_limit_value">QBT_TR(Upload:)QBT_TR[CONTEXT=OptionsDialog]</label></td>
                <td><input type="number" id="up_limit_value" style="width: 4em;" min="0" />&nbsp;&nbsp;QBT_TR(KiB/s)QBT_TR[CONTEXT=OptionsDialog]</td>
            </tr>
            <tr>
                <td><label for="dl_limit_value">QBT_TR(Download:)QBT_TR[CONTEXT=OptionsDialog]</label></td>
                <td><input type="number" id="dl_limit_value" style="width: 4em;" min="0" />&nbsp;&nbsp;QBT_TR(KiB/s)QBT_TR[CONTEXT=OptionsDialog]</td>
            </tr>
        </table>
        <i>QBT_TR(0 means unlimited)QBT_TR[CONTEXT=OptionsDialog]</i>
    </fieldset>

    <fieldset class="settings">
        <legend>QBT_TR(Alternative Rate Limits)QBT_TR[CONTEXT=OptionsDialog]</legend>
        <table>
            <tr>
                <td rowspan="2">
                    <img src="images/slow.svg" style="height: 1em;" alt="QBT_TR(Alternative speed limits)QBT_TR[CONTEXT=MainWindow]">
                </td>
                <td><label for="alt_up_limit_value">QBT_TR(Upload:)QBT_TR[CONTEXT=OptionsDialog]</label></td>
                <td><input type="number" id="alt_up_limit_value" style="width: 4em;" min="0" />&nbsp;&nbsp;QBT_TR(KiB/s)QBT_TR[CONTEXT=OptionsDialog]</td>
            </tr>
            <tr>
                <td><label for="alt_dl_limit_value">QBT_TR(Download:)QBT_TR[CONTEXT=OptionsDialog]</label></td>
                <td><input type="number" id="alt_dl_limit_value" style="width: 4em;" min="0" />&nbsp;&nbsp;QBT_TR(KiB/s)QBT_TR[CONTEXT=OptionsDialog]</td>
            </tr>
        </table>
        <i>QBT_TR(0 means unlimited)QBT_TR[CONTEXT=OptionsDialog]</i>

        <fieldset class="settings">
            <legend>
                <input type="checkbox" id="limit_sheduling_checkbox" onclick="qBittorrent.Preferences.updateSchedulingEnabled();" />
                <label for="limit_sheduling_checkbox">QBT_TR(Schedule the use of alternative rate limits)QBT_TR[CONTEXT=OptionsDialog]</label>
            </legend>
            <div class="formRow">
                QBT_TR(From:)QBT_TR[CONTEXT=OptionsDialog]
                <input type="text" id="schedule_from_hour" style="width: 1.5em;" />:<input type="text" id="schedule_from_min" style="width: 1.5em;" /> QBT_TR(To:)QBT_TR[CONTEXT=OptionsDialog]
                <input type="text" id="schedule_to_hour" style="width: 1.5em;" />:<input type="text" id="schedule_to_min" style="width: 1.5em;" />
            </div>
            <div class="formRow">
                QBT_TR(When:)QBT_TR[CONTEXT=OptionsDialog]
                <select id="schedule_freq_select">
                    <option value="0">QBT_TR(Every day)QBT_TR[CONTEXT=OptionsDialog]</option>
                    <option value="1">QBT_TR(Weekdays)QBT_TR[CONTEXT=OptionsDialog]</option>
                    <option value="2">QBT_TR(Weekends)QBT_TR[CONTEXT=OptionsDialog]</option>
                    <option value="3">QBT_TR(Monday)QBT_TR[CONTEXT=HttpServer]</option>
                    <option value="4">QBT_TR(Tuesday)QBT_TR[CONTEXT=HttpServer]</option>
                    <option value="5">QBT_TR(Wednesday)QBT_TR[CONTEXT=HttpServer]</option>
                    <option value="6">QBT_TR(Thursday)QBT_TR[CONTEXT=HttpServer]</option>
                    <option value="7">QBT_TR(Friday)QBT_TR[CONTEXT=HttpServer]</option>
                    <option value="8">QBT_TR(Saturday)QBT_TR[CONTEXT=HttpServer]</option>
                    <option value="9">QBT_TR(Sunday)QBT_TR[CONTEXT=HttpServer]</option>
                </select>
            </div>
        </fieldset>
    </fieldset>

    <fieldset class="settings">
        <legend>QBT_TR(Rate Limits Settings)QBT_TR[CONTEXT=OptionsDialog]</legend>
        <div class="formRow">
            <input type="checkbox" id="limit_utp_rate_checkbox" />
            <label for="limit_utp_rate_checkbox">QBT_TR(Apply rate limit to µTP protocol)QBT_TR[CONTEXT=OptionsDialog]</label>
        </div>
        <div class="formRow">
            <input type="checkbox" id="limit_tcp_overhead_checkbox" />
            <label for="limit_tcp_overhead_checkbox">QBT_TR(Apply rate limit to transport overhead)QBT_TR[CONTEXT=OptionsDialog]</label>
        </div>
        <div class="formRow">
            <input type="checkbox" id="limit_lan_peers_checkbox" />
            <label for="limit_lan_peers_checkbox">QBT_TR(Apply rate limit to peers on LAN)QBT_TR[CONTEXT=OptionsDialog]</label>
        </div>
    </fieldset>
</div>

<div id="BittorrentTab" class="PrefTab invisible">
    <fieldset class="settings">
        <legend>QBT_TR(Privacy)QBT_TR[CONTEXT=OptionsDialog]</legend>
        <div class="formRow">
            <input type="checkbox" id="dht_checkbox" />
            <label for="dht_checkbox">QBT_TR(Enable DHT (decentralized network) to find more peers)QBT_TR[CONTEXT=OptionsDialog]</label>
        </div>
        <div class="formRow">
            <input type="checkbox" id="pex_checkbox" />
            <label for="pex_checkbox">QBT_TR(Enable Peer Exchange (PeX) to find more peers)QBT_TR[CONTEXT=OptionsDialog]</label>
        </div>
        <div class="formRow">
            <input type="checkbox" id="lsd_checkbox" />
            <label for="lsd_checkbox">QBT_TR(Enable Local Peer Discovery to find more peers)QBT_TR[CONTEXT=OptionsDialog]</label>
        </div>
        <div class="formRow">
            <label for="encryption_select">QBT_TR(Encryption mode:)QBT_TR[CONTEXT=OptionsDialog]</label>
            <select id="encryption_select">
                <option value="0">QBT_TR(Allow encryption)QBT_TR[CONTEXT=OptionsDialog]</option>
                <option value="1">QBT_TR(Require encryption)QBT_TR[CONTEXT=OptionsDialog]</option>
                <option value="2">QBT_TR(Disable encryption)QBT_TR[CONTEXT=OptionsDialog]</option>
            </select>
        </div>
        <div class="formRow">
            <input type="checkbox" id="anonymous_mode_checkbox" />
            <label for="anonymous_mode_checkbox">QBT_TR(Enable anonymous mode)QBT_TR[CONTEXT=OptionsDialog] (<a target="_blank" href="https://github.com/qbittorrent/qBittorrent/wiki/Anonymous-Mode">QBT_TR(More information)QBT_TR[CONTEXT=HttpServer]</a>)</label>
        </div>
    </fieldset>

    <fieldset class="settings">
        <legend>
            <input type="checkbox" id="queueing_checkbox" onclick="qBittorrent.Preferences.updateQueueingSystem();" />
            <label for="queueing_checkbox">QBT_TR(Torrent Queueing)QBT_TR[CONTEXT=OptionsDialog]</label>
        </legend>
        <table>
            <tr>
                <td>
                    <label for="max_active_dl_value">QBT_TR(Maximum active downloads:)QBT_TR[CONTEXT=OptionsDialog]</label>
                </td>
                <td>
                    <input type="text" id="max_active_dl_value" style="width: 4em;" />
                </td>
            </tr>
            <tr>
                <td>
                    <label for="max_active_up_value">QBT_TR(Maximum active uploads:)QBT_TR[CONTEXT=OptionsDialog]</label>
                </td>
                <td>
                    <input type="text" id="max_active_up_value" style="width: 4em;" />
                </td>
            </tr>
            <tr>
                <td>
                    <label for="max_active_to_value">QBT_TR(Maximum active torrents:)QBT_TR[CONTEXT=OptionsDialog]</label>
                </td>
                <td>
                    <input type="text" id="max_active_to_value" style="width: 4em;" />
                </td>
            </tr>
        </table>
        <fieldset class="settings">
            <legend>
                <input type="checkbox" id="dont_count_slow_torrents_checkbox" onclick="qBittorrent.Preferences.updateSlowTorrentsSettings();" />
                <label for="dont_count_slow_torrents_checkbox">QBT_TR(Do not count slow torrents in these limits)QBT_TR[CONTEXT=OptionsDialog]</label>
            </legend>
            <table>
                <tr>
                    <td>
                        <label for="dl_rate_threshold">QBT_TR(Download rate threshold:)QBT_TR[CONTEXT=OptionsDialog]</label>
                    </td>
                    <td>
                        <input type="text" id="dl_rate_threshold" style="width: 4em;" />&nbsp;&nbsp;QBT_TR(KiB/s)QBT_TR[CONTEXT=OptionsDialog]
                    </td>
                </tr>
                <tr>
                    <td>
                        <label for="ul_rate_threshold">QBT_TR(Upload rate threshold:)QBT_TR[CONTEXT=OptionsDialog]</label>
                    </td>
                    <td>
                        <input type="text" id="ul_rate_threshold" style="width: 4em;" />&nbsp;&nbsp;QBT_TR(KiB/s)QBT_TR[CONTEXT=OptionsDialog]
                    </td>
                </tr>
                <tr>
                    <td>
                        <label for="torrent_inactive_timer">QBT_TR(Torrent inactivity timer:)QBT_TR[CONTEXT=OptionsDialog]</label>
                    </td>
                    <td>
                        <input type="text" id="torrent_inactive_timer" style="width: 4em;" />&nbsp;&nbsp;QBT_TR(seconds)QBT_TR[CONTEXT=OptionsDialog]
                    </td>
                </tr>
            </table>
        </fieldset>
    </fieldset>

    <fieldset class="settings">
        <legend>QBT_TR(Seeding Limits)QBT_TR[CONTEXT=OptionsDialog]</legend>
        <table>
            <tr>
                <td>
                    <input type="checkbox" id="max_ratio_checkbox" onclick="qBittorrent.Preferences.updateMaxRatioTimeEnabled();" />
                    <label for="max_ratio_checkbox">QBT_TR(When ratio reaches)QBT_TR[CONTEXT=OptionsDialog]</label>
                </td>
                <td>
                    <input type="text" id="max_ratio_value" style="width: 4em;" />
                </td>
                <tr>
                    <td>
                        <input type="checkbox" id="max_seeding_time_checkbox" onclick="qBittorrent.Preferences.updateMaxRatioTimeEnabled();" />
                        <label for="max_seeding_time_checkbox">QBT_TR(When seeding time reaches)QBT_TR[CONTEXT=OptionsDialog]</label>
                    </td>
                    <td>
                        <input type="text" id="max_seeding_time_value" style="width: 4em;" /> QBT_TR(minutes)QBT_TR[CONTEXT=OptionsDialog]
                    </td>
                </tr>
                <tr>
                    <td style="text-align: right;">
                        QBT_TR(then)QBT_TR[CONTEXT=OptionsDialog]
                    </td>
                    <td>
                        <select id="max_ratio_act">
                            <option value="0">QBT_TR(Pause torrent)QBT_TR[CONTEXT=OptionsDialog]</option>
                            <option value="1">QBT_TR(Remove torrent)QBT_TR[CONTEXT=OptionsDialog]</option>
                            <option value="3">QBT_TR(Remove torrent and its files)QBT_TR[CONTEXT=OptionsDialog]</option>
                            <option value="2">QBT_TR(Enable super seeding for torrent)QBT_TR[CONTEXT=OptionsDialog]</option>
                        </select>
                    </td>
                </tr>
        </table>
    </fieldset>

    <fieldset class="settings">
        <legend>
            <input type="checkbox" id="add_trackers_checkbox" onclick="qBittorrent.Preferences.updateAddTrackersEnabled();" />
            <label for="add_trackers_checkbox">QBT_TR(Automatically add these trackers to new downloads:)QBT_TR[CONTEXT=OptionsDialog]</label>
        </legend>
        <textarea id="add_trackers_textarea" rows="5" cols="70"></textarea>
    </fieldset>
</div>

<div id="WebUITab" class="PrefTab invisible">
    <fieldset class="settings">
        <legend>QBT_TR(Language)QBT_TR[CONTEXT=OptionsDialog]</legend>
        <label for="locale_select">QBT_TR(User Interface Language:)QBT_TR[CONTEXT=OptionsDialog]</label>
        <select id="locale_select">
            <option value="en">English</option>
            <option value="en_AU">English(Australia)</option>
            <option value="en_GB">English(United Kingdom)</option>
            <option value="eo_EO">Esperanto</option>
            <option value="fr_FR">Français</option>
            <option value="de_DE">Deutsch</option>
            <option value="hu_HU">Magyar</option>
            <option value="is">Íslenska</option>
            <option value="id">Bahasa Indonesia</option>
            <option value="it_IT">Italiano</option>
            <option value="nl_NL">Nederlands</option>
            <option value="es_ES">Español</option>
            <option value="ca_ES">Català</option>
            <option value="gl_ES">Galego</option>
            <option value="oc">lenga d'òc</option>
            <option value="pt_BR">Português brasileiro</option>
            <option value="pt_PT">Português</option>
            <option value="pl_PL">Polski</option>
            <option value="lv_LV">latviešu valoda</option>
            <option value="lt_LT">Lietuvių</option>
            <option value="ms_MY">بهاس ملايو</option>
            <option value="cs_CZ">Čeština</option>
            <option value="sk_SK">Slovenčina</option>
            <option value="sl_SI">Slovenščina</option>
            <option value="sr_CS">Српски</option>
            <option value="hi_IN">हिन्दी, हिंदी</option>
            <option value="hr_HR">Hrvatski</option>
            <option value="hy_AM">Հայերեն</option>
            <option value="ro_RO">Română</option>
            <option value="tr_TR">Türkçe</option>
            <option value="el_GR">Ελληνικά</option>
            <option value="sv_SE">Svenska</option>
            <option value="fi_FI">Suomi</option>
            <option value="nb_NO">Norsk</option>
            <option value="da_DK">Dansk</option>
            <option value="bg_BG">Български</option>
            <option value="uk_UA">Українська</option>
            <option value="uz@Latn">أۇزبېك</option>
            <option value="ru_RU">Русский</option>
            <option value="ja_JP">日本語</option>
            <option value="he_IL">עברית</option>
            <option value="ar_AE">عربي</option>
            <option value="ka_GE">ქართული</option>
            <option value="be_BY">Беларуская</option>
            <option value="eu_ES">Euskara</option>
            <option value="vi_VN">tiếng Việt</option>
            <option value="zh">简体中文</option>
            <option value="zh_TW">正體中文</option>
            <option value="zh_HK">香港正體字</option>
            <option value="ko_KR">한글</option>
        </select>
    </fieldset>

    <fieldset class="settings">
        <legend>QBT_TR(Web User Interface (Remote control))QBT_TR[CONTEXT=OptionsDialog]</legend>
        <table>
            <tr>
                <td>
                    <label for="webui_address_value">QBT_TR(IP address:)QBT_TR[CONTEXT=OptionsDialog]</label>
                </td>
                <td>
                    <input type="text" id="webui_address_value" />
                    <label for="webui_port_value" style="margin-left: 10px;">QBT_TR(Port:)QBT_TR[CONTEXT=OptionsDialog]</label>
                    <input type="text" id="webui_port_value" style="width: 4em;" />
                </td>
            </tr>
        </table>
        <div class="formRow">
            <input type="checkbox" id="webui_upnp_checkbox" />
            <label for="webui_upnp_checkbox">QBT_TR(Use UPnP / NAT-PMP to forward the port from my router)QBT_TR[CONTEXT=OptionsDialog]</label>
        </div>
        <fieldset class="settings">
            <legend>
                <input type="checkbox" id="use_https_checkbox" onclick="qBittorrent.Preferences.updateHttpsSettings();" />
                <label for="use_https_checkbox">QBT_TR(Use HTTPS instead of HTTP)QBT_TR[CONTEXT=OptionsDialog]</label>
            </legend>
            <table>
                <tr>
                    <td>
                        <label for="ssl_cert_text">QBT_TR(Certificate:)QBT_TR[CONTEXT=OptionsDialog]</label>
                    </td>
                    <td>
                        <input type="text" id="ssl_cert_text" style="width: 30em;" />
                    </td>
                </tr>
                <tr>
                    <td>
                        <label for="ssl_key_text">QBT_TR(Key:)QBT_TR[CONTEXT=OptionsDialog]</label>
                    </td>
                    <td>
                        <input type="text" id="ssl_key_text" style="width: 30em;" />
                    </td>
                </tr>
            </table>
            <div style="padding-left: 10px;"><a target="_blank" href="https://httpd.apache.org/docs/current/ssl/ssl_faq.html#aboutcerts">QBT_TR(Information about certificates)QBT_TR[CONTEXT=HttpServer]</a></div>
        </fieldset>

        <fieldset class="settings">
            <legend>QBT_TR(Authentication)QBT_TR[CONTEXT=OptionsDialog]</legend>
            <table>
                <tr>
                    <td>
                        <label for="webui_username_text">QBT_TR(Username:)QBT_TR[CONTEXT=OptionsDialog]</label>
                    </td>
                    <td>
                        <input type="text" id="webui_username_text" />
                    </td>
                </tr>
                <tr>
                    <td>
                        <label for="webui_password_text">QBT_TR(Password:)QBT_TR[CONTEXT=OptionsDialog]</label>
                    </td>
                    <td>
                        <input type="password" id="webui_password_text" placeholder="QBT_TR(Change current password)QBT_TR[CONTEXT=OptionsDialog]" autocomplete="new-password" />
                    </td>
                </tr>
            </table>
            <div class="formRow">
                <input type="checkbox" id="bypass_local_auth_checkbox" />
                <label for="bypass_local_auth_checkbox">QBT_TR(Bypass authentication for clients on localhost)QBT_TR[CONTEXT=OptionsDialog]</label>
            </div>
            <div class="formRow">
                <input type="checkbox" id="bypass_auth_subnet_whitelist_checkbox" onclick="qBittorrent.Preferences.updateBypasssAuthSettings();" />
                <label for="bypass_auth_subnet_whitelist_checkbox">QBT_TR(Bypass authentication for clients in whitelisted IP subnets)QBT_TR[CONTEXT=OptionsDialog]</label>
            </div>
            <div class="formRow" style="padding-left: 30px; padding-top: 5px;">
                <textarea id="bypass_auth_subnet_whitelist_textarea" rows="5" cols="48" placeholder="Example: 172.17.32.0/24, fdff:ffff:c8::/40"></textarea>
            </div>
            <table>
                <tr>
                    <td><label for="webUISessionTimeoutInput">QBT_TR(Session timeout:)QBT_TR[CONTEXT=OptionsDialog]</label></td>
                    <td><input type="number" id="webUISessionTimeoutInput" style="width: 4em;" min="0" />&nbsp;&nbsp;QBT_TR(sec)QBT_TR[CONTEXT=OptionsDialog]</td>
                </tr>
            </table>
        </fieldset>

        <fieldset class="settings">
            <legend><input type="checkbox" id="use_alt_webui_checkbox" onclick="qBittorrent.Preferences.updateAlternativeWebUISettings();" />
                <label for="use_alt_webui_checkbox">QBT_TR(Use alternative Web UI)QBT_TR[CONTEXT=OptionsDialog]</label></legend>
            <div class="formRow">
                <label for="webui_files_location_textarea">QBT_TR(Files location:)QBT_TR[CONTEXT=OptionsDialog]</label>
                <input type="text" id="webui_files_location_textarea" />
            </div>
        </fieldset>

        <fieldset class="settings">
            <legend>QBT_TR(Security)QBT_TR[CONTEXT=OptionsDialog]</legend>
            <div class="formRow">
                <input type="checkbox" id="clickjacking_protection_checkbox" />
                <label for="clickjacking_protection_checkbox">QBT_TR(Enable clickjacking protection)QBT_TR[CONTEXT=OptionsDialog]</label>
            </div>
            <div class="formRow">
                <input type="checkbox" id="csrf_protection_checkbox" />
                <label for="csrf_protection_checkbox">QBT_TR(Enable Cross-Site Request Forgery (CSRF) protection)QBT_TR[CONTEXT=OptionsDialog]</label>
            </div>

            <fieldset class="settings">
                <legend>
                    <input type="checkbox" id="host_header_validation_checkbox" onclick="qBittorrent.Preferences.updateHostHeaderValidationSettings();" />
                    <label for="host_header_validation_checkbox">QBT_TR(Enable Host header validation)QBT_TR[CONTEXT=OptionsDialog]</label>
                </legend>
                <table>
                    <tr>
                        <td>
                            <label for="webui_domain_textarea">QBT_TR(Server domains:)QBT_TR[CONTEXT=OptionsDialog]</label>
                        </td>
                        <td>
                            <textarea id="webui_domain_textarea" rows="1" cols="60"></textarea>
                        </td>
                    </tr>
                </table>
            </fieldset>
        </fieldset>
    </fieldset>

    <fieldset class="settings">
        <legend>
            <input type="checkbox" id="use_dyndns_checkbox" onclick="qBittorrent.Preferences.updateDynDnsSettings();" />
            <label for="use_dyndns_checkbox">QBT_TR(Update my dynamic domain name)QBT_TR[CONTEXT=OptionsDialog]</label>
        </legend>
        <select id="dyndns_select">
            <option value="0">DynDNS</option>
            <option value="1">NO-IP</option>
        </select>
        <input type="button" value="QBT_TR(Register)QBT_TR[CONTEXT=OptionsDialog]" onclick="qBittorrent.Preferences.registerDynDns();" />
        <table style="margin-top: 10px;">
            <tr>
                <td>
                    <label for="dyndns_domain_text">QBT_TR(Domain name:)QBT_TR[CONTEXT=OptionsDialog]</label>
                </td>
                <td>
                    <input type="text" id="dyndns_domain_text" />
                </td>
            </tr>
            <tr>
                <td>
                    <label for="dyndns_username_text">QBT_TR(Username:)QBT_TR[CONTEXT=OptionsDialog]</label>
                </td>
                <td>
                    <input type="text" id="dyndns_username_text" />
                </td>
            </tr>
            <tr>
                <td>
                    <label for="dyndns_password_text">QBT_TR(Password:)QBT_TR[CONTEXT=OptionsDialog]</label>
                </td>
                <td>
                    <input type="password" id="dyndns_password_text" />
                </td>
            </tr>
        </table>
    </fieldset>
</div>

<div id="AdvancedTab" class="PrefTab invisible">
    <fieldset class="settings">
        <legend>QBT_TR(qBittorrent Section)QBT_TR[CONTEXT=OptionsDialog]&nbsp;(<a href="https://github.com/qbittorrent/qBittorrent/wiki/Explanation-of-Options-in-qBittorrent#Advanced" target="_blank">QBT_TR(Open documentation)QBT_TR[CONTEXT=HttpServer]</a>)</legend>
        <table>
            <tr>
                <td>
                    <label for="networkInterface">QBT_TR(Network Interface (requires restart):)QBT_TR[CONTEXT=OptionsDialog]</label>
                </td>
                <td>
                    <select id="networkInterface" style="width: 15em;">
                    </select>
                </td>
            </tr>
            <tr>
                <td>
                    <label for="optionalIPAddressToBind">QBT_TR(Optional IP Address to bind to (requires restart):)QBT_TR[CONTEXT=OptionsDialog]</label>
                </td>
                <td>
                    <select id="optionalIPAddressToBind" style="width: 15em;">
                    </select>
                </td>
            </tr>
            <tr>
                <td>
                    <label for="listenOnIPv6Address">QBT_TR(Listen on IPv6 address (requires restart):)QBT_TR[CONTEXT=OptionsDialog]</label>
                </td>
                <td>
                    <input type="checkbox" id="listenOnIPv6Address">
                </td>
            </tr>
            <tr>
                <td>
                    <label for="saveResumeDataInterval">QBT_TR(Save resume data interval:)QBT_TR[CONTEXT=OptionsDialog]</label>
                </td>
                <td>
                    <input type="text" id="saveResumeDataInterval" style="width: 15em;">&nbsp;&nbsp;QBT_TR(min)QBT_TR[CONTEXT=OptionsDialog]
                </td>
            </tr>
            <tr>
                <td>
                    <label for="recheckTorrentsOnCompletion">QBT_TR(Recheck torrents on completion:)QBT_TR[CONTEXT=OptionsDialog]</label>
                </td>
                <td>
                    <input type="checkbox" id="recheckTorrentsOnCompletion">
                </td>
            </tr>
            <tr>
                <td>
                    <label for="resolvePeerCountries">QBT_TR(Resolve peer countries (GeoIP):)QBT_TR[CONTEXT=OptionsDialog]</label>
                </td>
                <td>
                    <input type="checkbox" id="resolvePeerCountries">
                </td>
            </tr>
        </table>
    </fieldset>
    <fieldset class="settings">
        <legend>QBT_TR(libtorrent Section)QBT_TR[CONTEXT=OptionsDialog]&nbsp;(<a href="https://www.libtorrent.org/reference.html" target="_blank">QBT_TR(Open documentation)QBT_TR[CONTEXT=HttpServer]</a>)</legend>
        <table>
            <tr>
                <td>
                    <label for="asyncIOThreads">QBT_TR(Asynchronous I/O threads:)QBT_TR[CONTEXT=OptionsDialog]&nbsp;<a href="https://www.libtorrent.org/reference-Settings.html#aio_threads" target="_blank">(?)</a></label>
                </td>
                <td>
                    <input type="text" id="asyncIOThreads" style="width: 15em;" />
                </td>
            </tr>
            <tr>
                <td>
                    <label for="filePoolSize">QBT_TR(File pool size:)QBT_TR[CONTEXT=OptionsDialog]&nbsp;<a href="https://www.libtorrent.org/reference-Settings.html#file_pool_size" target="_blank">(?)</a></label>
                </td>
                <td>
                    <input type="text" id="filePoolSize" style="width: 15em;" />
                </td>
            </tr>
            <tr>
                <td>
                    <label for="outstandMemoryWhenCheckingTorrents">QBT_TR(Outstanding memory when checking torrents:)QBT_TR[CONTEXT=OptionsDialog]&nbsp;<a href="https://www.libtorrent.org/reference-Settings.html#checking_mem_usage" target="_blank">(?)</a></label>
                </td>
                <td>
                    <input type="text" id="outstandMemoryWhenCheckingTorrents" style="width: 15em;" />&nbsp;&nbsp;QBT_TR(MiB)QBT_TR[CONTEXT=OptionsDialog]
                </td>
            </tr>
            <tr>
                <td>
                    <label for="diskCache">QBT_TR(Disk cache:)QBT_TR[CONTEXT=OptionsDialog]&nbsp;<a href="https://www.libtorrent.org/reference-Settings.html#cache_size" target="_blank">(?)</a></label>
                </td>
                <td>
                    <input type="text" id="diskCache" style="width: 15em;" />&nbsp;&nbsp;QBT_TR(MiB)QBT_TR[CONTEXT=OptionsDialog]
                </td>
            </tr>
            <tr>
                <td>
                    <label for="diskCacheExpiryInterval">QBT_TR(Disk cache expiry interval:)QBT_TR[CONTEXT=OptionsDialog]&nbsp;<a href="https://www.libtorrent.org/reference-Settings.html#cache_expiry" target="_blank">(?)</a></label>
                </td>
                <td>
                    <input type="text" id="diskCacheExpiryInterval" style="width: 15em;">&nbsp;&nbsp;QBT_TR(s)QBT_TR[CONTEXT=OptionsDialog]
                </td>
            </tr>
            <tr>
                <td>
                    <label for="enableOSCache">QBT_TR(Enable OS cache:)QBT_TR[CONTEXT=OptionsDialog]&nbsp;<a href="https://www.libtorrent.org/reference-Settings.html#disk_io_write_mode" target="_blank">(?)</a></label>
                </td>
                <td>
                    <input type="checkbox" id="enableOSCache" />
                </td>
            </tr>
            <tr>
                <td>
                    <label for="coalesceReadsAndWrites">QBT_TR(Coalesce reads & writes:)QBT_TR[CONTEXT=OptionsDialog]&nbsp;<a href="https://www.libtorrent.org/reference-Settings.html#coalesce_reads" target="_blank">(?)</a></label>
                </td>
                <td>
                    <input type="checkbox" id="coalesceReadsAndWrites" />
                </td>
            </tr>
            <tr>
                <td>
                    <label for="sendUploadPieceSuggestions">QBT_TR(Send upload piece suggestions:)QBT_TR[CONTEXT=OptionsDialog]&nbsp;<a href="https://www.libtorrent.org/reference-Settings.html#suggest_mode" target="_blank">(?)</a></label>
                </td>
                <td>
                    <input type="checkbox" id="sendUploadPieceSuggestions" />
                </td>
            </tr>
            <tr>
                <td>
                    <label for="sendBufferWatermark">QBT_TR(Send buffer watermark:)QBT_TR[CONTEXT=OptionsDialog]&nbsp;<a href="https://www.libtorrent.org/reference-Settings.html#send_buffer_watermark" target="_blank">(?)</a></label>
                </td>
                <td>
                    <input type="text" id="sendBufferWatermark" style="width: 15em;" />&nbsp;&nbsp;QBT_TR(KiB)QBT_TR[CONTEXT=OptionsDialog]
                </td>
            </tr>
            <tr>
                <td>
                    <label for="sendBufferLowWatermark">QBT_TR(Send buffer low watermark:)QBT_TR[CONTEXT=OptionsDialog]&nbsp;<a href="https://www.libtorrent.org/reference-Settings.html#send_buffer_low_watermark" target="_blank">(?)</a></label>
                </td>
                <td>
                    <input type="text" id="sendBufferLowWatermark" style="width: 15em;" />&nbsp;&nbsp;QBT_TR(KiB)QBT_TR[CONTEXT=OptionsDialog]
                </td>
            </tr>
            <tr>
                <td>
                    <label for="sendBufferWatermarkFactor">QBT_TR(Send buffer watermark factor:)QBT_TR[CONTEXT=OptionsDialog]&nbsp;<a href="https://www.libtorrent.org/reference-Settings.html#send_buffer_watermark_factor" target="_blank">(?)</a></label>
                </td>
                <td>
                    <input type="text" id="sendBufferWatermarkFactor" style="width: 15em;" />&nbsp;&nbsp;%
                </td>
            </tr>
            <tr>
                <td>
                    <label for="socketBacklogSize">QBT_TR(Socket backlog size:)QBT_TR[CONTEXT=OptionsDialog]&nbsp;<a href="https://www.libtorrent.org/reference-Settings.html#listen_queue_size" target="_blank">(?)</a></label>
                </td>
                <td>
                    <input type="text" id="socketBacklogSize" style="width: 15em;" />
                </td>
            </tr>
            <tr>
                <td>
                    <label for="outgoingPortsMin">QBT_TR(Outgoing ports (Min) [0: Disabled]:)QBT_TR[CONTEXT=OptionsDialog]</label>
                </td>
                <td>
                    <input type="text" id="outgoingPortsMin" style="width: 15em;" />
                </td>
            </tr>
            <tr>
                <td>
                    <label for="outgoingPortsMax">QBT_TR(Outgoing ports (Max) [0: Disabled]:)QBT_TR[CONTEXT=OptionsDialog]</label>
                </td>
                <td>
                    <input type="text" id="outgoingPortsMax" style="width: 15em;" />
                </td>
            </tr>
            <tr>
                <td>
                    <label for="utpTCPMixedModeAlgorithm">QBT_TR(μTP-TCP mixed mode algorithm:)QBT_TR[CONTEXT=OptionsDialog]&nbsp;<a href="https://www.libtorrent.org/reference-Settings.html#mixed_mode_algorithm" target="_blank">(?)</a></label>
                </td>
                <td>
                    <select id="utpTCPMixedModeAlgorithm" style="width: 15em;">
                        <option value="0">QBT_TR(Prefer TCP)QBT_TR[CONTEXT=OptionsDialog]</option>
                        <option value="1">QBT_TR(Peer proportional (throttles TCP))QBT_TR[CONTEXT=OptionsDialog]</option>
                    </select>
                </td>
            </tr>
            <tr>
                <td>
                    <label for="allowMultipleConnectionsFromTheSameIPAddress">QBT_TR(Allow multiple connections from the same IP address:)QBT_TR[CONTEXT=OptionsDialog]</label>
                </td>
                <td>
                    <input type="checkbox" id="allowMultipleConnectionsFromTheSameIPAddress" />
                </td>
            </tr>
            <tr>
                <td>
                    <label for="enableEmbeddedTracker">QBT_TR(Enable embedded tracker:)QBT_TR[CONTEXT=OptionsDialog]</label>
                </td>
                <td>
                    <input type="checkbox" id="enableEmbeddedTracker" />
                </td>
            </tr>
            <tr>
                <td>
                    <label for="embeddedTrackerPort">QBT_TR(Embedded tracker port:)QBT_TR[CONTEXT=OptionsDialog]</label>
                </td>
                <td>
                    <input type="text" id="embeddedTrackerPort" style="width: 15em;" />
                </td>
            </tr>
            <tr>
                <td>
                    <label for="uploadSlotsBehavior">QBT_TR(Upload slots behavior:)QBT_TR[CONTEXT=OptionsDialog]&nbsp;<a href="https://www.libtorrent.org/reference-Settings.html#choking_algorithm" target="_blank">(?)</a></label>
                </td>
                <td>
                    <select id="uploadSlotsBehavior" style="width: 15em;">
                        <option value="0">QBT_TR(Fixed slots)QBT_TR[CONTEXT=OptionsDialog]</option>
                        <option value="1">QBT_TR(Upload rate based)QBT_TR[CONTEXT=OptionsDialog]</option>
                    </select>
                </td>
            </tr>
            <tr>
                <td>
                    <label for="uploadChokingAlgorithm">QBT_TR(Upload choking algorithm:)QBT_TR[CONTEXT=OptionsDialog]&nbsp;<a href="https://www.libtorrent.org/reference-Settings.html#seed_choking_algorithm" target="_blank">(?)</a></label>
                </td>
                <td>
                    <select id="uploadChokingAlgorithm" style="width: 15em;">
                        <option value="0">QBT_TR(Round-robin)QBT_TR[CONTEXT=OptionsDialog]</option>
                        <option value="1">QBT_TR(Fastest upload)QBT_TR[CONTEXT=OptionsDialog]</option>
                        <option value="2">QBT_TR(Anti-leech)QBT_TR[CONTEXT=OptionsDialog]</option>
                    </select>
                </td>
            </tr>
            <tr>
                <td>
                    <label for="strictSuperSeeding">QBT_TR(Strict super seeding:)QBT_TR[CONTEXT=OptionsDialog]&nbsp;<a href="https://www.libtorrent.org/reference-Settings.html#strict_super_seeding" target="_blank">(?)</a></label>
                </td>
                <td>
                    <input type="checkbox" id="strictSuperSeeding" />
                </td>
            </tr>
            <tr>
                <td>
                    <label for="announceAllTrackers">QBT_TR(Always announce to all trackers in a tier:)QBT_TR[CONTEXT=OptionsDialog]</label>
                </td>
                <td>
                    <input type="checkbox" id="announceAllTrackers" />
                </td>
            </tr>
            <tr>
                <td>
                    <label for="announceAllTiers">QBT_TR(Always announce to all tiers:)QBT_TR[CONTEXT=OptionsDialog]</label>
                </td>
                <td>
                    <input type="checkbox" id="announceAllTiers" />
                </td>
            </tr>
            <tr>
                <td>
                    <label for="announceIP">QBT_TR(IP Address to report to trackers (requires restart):)QBT_TR[CONTEXT=OptionsDialog]</label>
                </td>
                <td>
                    <input type="text" id="announceIP" style="width: 15em;" />
                </td>
            </tr>
        </table>
    </fieldset>
</div>

<div style="text-align: center; margin-top: 1em;"><input type="button" value="QBT_TR(Save)QBT_TR[CONTEXT=HttpServer]" onclick="qBittorrent.Preferences.applyPreferences();" /></div>

<script>
    'use strict';

    if (window.qBittorrent === undefined) {
        window.qBittorrent = {};
    }

    window.qBittorrent.Preferences = (function() {
        const exports = function() {
            return {
                updateTempDirEnabled: updateTempDirEnabled,
                updateExportDirEnabled: updateExportDirEnabled,
                updateExportDirFinEnabled: updateExportDirFinEnabled,
                addWatchFolder: addWatchFolder,
                changeWatchFolderSelect: changeWatchFolderSelect,
                updateMailNotification: updateMailNotification,
                updateMailAuthSettings: updateMailAuthSettings,
                updateAutoRun: updateAutoRun,
                generateRandomPort: generateRandomPort,
                updatePortValueEnabled: updatePortValueEnabled,
                updateMaxConnecEnabled: updateMaxConnecEnabled,
                updateMaxConnecPerTorrentEnabled: updateMaxConnecPerTorrentEnabled,
                updateMaxUploadsEnabled: updateMaxUploadsEnabled,
                updateMaxUploadsPerTorrentEnabled: updateMaxUploadsPerTorrentEnabled,
                updatePeerProxySettings: updatePeerProxySettings,
                updatePeerProxyAuthSettings: updatePeerProxyAuthSettings,
                updateFilterSettings: updateFilterSettings,
                updateSchedulingEnabled: updateSchedulingEnabled,
                updateQueueingSystem: updateQueueingSystem,
                updateSlowTorrentsSettings: updateSlowTorrentsSettings,
                updateMaxRatioTimeEnabled: updateMaxRatioTimeEnabled,
                updateMaxRatioTimeEnabled: updateMaxRatioTimeEnabled,
                updateAddTrackersEnabled: updateAddTrackersEnabled,
                updateHttpsSettings: updateHttpsSettings,
                updateBypasssAuthSettings: updateBypasssAuthSettings,
                updateAlternativeWebUISettings: updateAlternativeWebUISettings,
                updateHostHeaderValidationSettings: updateHostHeaderValidationSettings,
                updateDynDnsSettings: updateDynDnsSettings,
                registerDynDns: registerDynDns,
                applyPreferences: applyPreferences
            };
        };

        // Downloads tab
        const WatchedFoldersTable = new HtmlTable($("watched_folders_tab"));

        const updateTempDirEnabled = function() {
            const isTempDirEnabled = $('temppath_checkbox').getProperty('checked');
            $('temppath_text').setProperty('disabled', !isTempDirEnabled);
        };

        const addWatchFolder = function() {
            const new_folder = $('new_watch_folder_txt').getProperty('value').trim();
            if (new_folder.length <= 0) return;

            const new_other = $('new_watch_folder_other_txt').getProperty('value').trim();
            if (new_other.length <= 0) return;

            const new_select = $('new_watch_folder_select').getProperty('value').trim();

            const i = $('watched_folders_tab').getChildren('tbody')[0].getChildren('tr').length;
            pushWatchFolder(i, new_folder, new_select, new_other);

            // Clear fields
            $('new_watch_folder_txt').setProperty('value', '');
            const elt = $('new_watch_folder_select');
            elt.setProperty('value', 'watch_folder');
            const text = elt.options[elt.selectedIndex].innerHTML;
            $('new_watch_folder_other_txt').setProperty('value', text);
        };

        const changeWatchFolderSelect = function(item) {
            if (item.value == "other") {
                item.nextElementSibling.hidden = false;
                item.nextElementSibling.value = 'QBT_TR(Type folder here)QBT_TR[CONTEXT=HttpServer]';
                item.nextElementSibling.select();
            }
            else {
                item.nextElementSibling.hidden = true;
                const text = item.options[item.selectedIndex].innerHTML;
                item.nextElementSibling.value = text;
            }
        };

        const pushWatchFolder = function(pos, folder, sel, other) {
            const myinput = "<input id='text_watch_" + pos + "' type='text' value='" + folder + "'>";
            const disableInput = (sel != "other");
            const mycb = "<div class='select-watched-folder-editable'>"
                + "<select id ='cb_watch_" + pos + "' onchange='qBittorrent.Preferences.changeWatchFolderSelect(this)'>"
                + "<option value='watch_folder'>QBT_TR(Monitored folder)QBT_TR[CONTEXT=ScanFoldersModel]</option>"
                + "<option value='default_folder'>QBT_TR(Default save location)QBT_TR[CONTEXT=ScanFoldersModel]</option>"
                + "<option value='other'>QBT_TR(Other...)QBT_TR[CONTEXT=HttpServer]</option>"
                + "</select>"
                + "<input id='cb_watch_txt_" + pos + "' type='text' " + (disableInput ? "hidden " : "") + "/></div>";

            WatchedFoldersTable.push([myinput, mycb]);
            $('cb_watch_' + pos).setProperty('value', sel);
            if (disableInput) {
                const elt = $('cb_watch_' + pos);
                other = elt.options[elt.selectedIndex].innerHTML;
            }
            $('cb_watch_txt_' + pos).setProperty('value', other);
        };

        const getWatchedFolders = function() {
            const nb_folders = $("watched_folders_tab").getChildren("tbody")[0].getChildren("tr").length;
            const folders = new Hash();
            for (let i = 0; i < nb_folders; ++i) {
                const fpath = $('text_watch_' + i).getProperty('value').trim();
                if (fpath.length > 0) {
                    let other;
                    const sel = $('cb_watch_' + i).getProperty('value').trim();
                    if (sel == "other") {
                        other = $('cb_watch_txt_' + i).getProperty('value').trim();
                    }
                    else {
                        other = (sel == "watch_folder") ? 0 : 1;
                    }
                    folders.set(fpath, other);
                }
            }
            return folders;
        };

        const updateExportDirEnabled = function() {
            const isExportDirEnabled = $('exportdir_checkbox').getProperty('checked');
            $('exportdir_text').setProperty('disabled', !isExportDirEnabled);
        };

        const updateExportDirFinEnabled = function() {
            const isExportDirFinEnabled = $('exportdirfin_checkbox').getProperty('checked');
            $('exportdirfin_text').setProperty('disabled', !isExportDirFinEnabled);
        };

        const updateMailNotification = function() {
            const isMailNotificationEnabled = $('mail_notification_checkbox').getProperty('checked');
            $('src_email_txt').setProperty('disabled', !isMailNotificationEnabled);
            $('dest_email_txt').setProperty('disabled', !isMailNotificationEnabled);
            $('smtp_server_txt').setProperty('disabled', !isMailNotificationEnabled);
            $('mail_ssl_checkbox').setProperty('disabled', !isMailNotificationEnabled);
            $('mail_auth_checkbox').setProperty('disabled', !isMailNotificationEnabled);

            if (!isMailNotificationEnabled) {
                $('mail_auth_checkbox').setProperty('checked', !isMailNotificationEnabled);
                updateMailAuthSettings();
            }
        };

        const updateMailAuthSettings = function() {
            const isMailAuthEnabled = $('mail_auth_checkbox').getProperty('checked');
            $('mail_username_text').setProperty('disabled', !isMailAuthEnabled);
            $('mail_password_text').setProperty('disabled', !isMailAuthEnabled);
        };

        const updateAutoRun = function() {
            const isAutoRunEnabled = $('autorun_checkbox').getProperty('checked');
            $('autorunProg_txt').setProperty('disabled', !isAutoRunEnabled);
        };

        // Connection tab
        const updatePortValueEnabled = function() {
            const checked = $('random_port_checkbox').getProperty('checked');
            $('port_value').setProperty('disabled', checked);
        };

        const updateMaxConnecEnabled = function() {
            const isMaxConnecEnabled = $('max_connec_checkbox').getProperty('checked');
            $('max_connec_value').setProperty('disabled', !isMaxConnecEnabled);
        };

        const updateMaxConnecPerTorrentEnabled = function() {
            const isMaxConnecPerTorrentEnabled = $('max_connec_per_torrent_checkbox').getProperty('checked');
            $('max_connec_per_torrent_value').setProperty('disabled', !isMaxConnecPerTorrentEnabled);
        };

        const updateMaxUploadsEnabled = function() {
            const isMaxUploadsEnabled = $('max_uploads_checkbox').getProperty('checked');
            $('max_uploads_value').setProperty('disabled', !isMaxUploadsEnabled);
        };

        const updateMaxUploadsPerTorrentEnabled = function() {
            const isMaxUploadsPerTorrentEnabled = $('max_uploads_per_torrent_checkbox').getProperty('checked');
            $('max_uploads_per_torrent_value').setProperty('disabled', !isMaxUploadsPerTorrentEnabled);
        };

        const updatePeerProxySettings = function() {
            const isPeerProxyTypeSelected = $('peer_proxy_type_select').getProperty('value') != "none";
            $('peer_proxy_host_text').setProperty('disabled', !isPeerProxyTypeSelected);
            $('peer_proxy_port_value').setProperty('disabled', !isPeerProxyTypeSelected);
            $('use_peer_proxy_checkbox').setProperty('disabled', !isPeerProxyTypeSelected);
            $('proxy_only_for_torrents_checkbox').setProperty('disabled', !isPeerProxyTypeSelected);

            if (isPeerProxyTypeSelected) {
                const isPeerProxyTypeSocks5 = $('peer_proxy_type_select').getProperty('value') == "socks5";
                $('peer_proxy_auth_checkbox').setProperty('disabled', !isPeerProxyTypeSocks5);

                if (!isPeerProxyTypeSocks5) {
                    $('peer_proxy_auth_checkbox').setProperty('checked', isPeerProxyTypeSocks5);
                    updatePeerProxyAuthSettings();
                }
            }
            else {
                $('peer_proxy_auth_checkbox').setProperty('disabled', !isPeerProxyTypeSelected);
                $('peer_proxy_auth_checkbox').setProperty('checked', isPeerProxyTypeSelected);
                updatePeerProxyAuthSettings();
            }
        };

        const updatePeerProxyAuthSettings = function() {
            const isPeerProxyAuthEnabled = $('peer_proxy_auth_checkbox').getProperty('checked');
            $('peer_proxy_username_text').setProperty('disabled', !isPeerProxyAuthEnabled);
            $('peer_proxy_password_text').setProperty('disabled', !isPeerProxyAuthEnabled);
        };

        const updateFilterSettings = function() {
            const isIPFilterEnabled = $('ipfilter_enabled_checkbox').getProperty('checked');
            $('ipfilter_text').setProperty('disabled', !isIPFilterEnabled);
            $('ipfilter_trackers_checkbox').setProperty('disabled', !isIPFilterEnabled);
            $('banned_IPs_textarea').setProperty('disabled', !isIPFilterEnabled);
        };

        // Speed tab
        const updateSchedulingEnabled = function() {
            const isLimitSchedulingEnabled = $('limit_sheduling_checkbox').getProperty('checked');
            $('schedule_from_hour').setProperty('disabled', !isLimitSchedulingEnabled);
            $('schedule_from_min').setProperty('disabled', !isLimitSchedulingEnabled);
            $('schedule_to_hour').setProperty('disabled', !isLimitSchedulingEnabled);
            $('schedule_to_min').setProperty('disabled', !isLimitSchedulingEnabled);
            $('schedule_freq_select').setProperty('disabled', !isLimitSchedulingEnabled);
        };

        // Bittorrent tab
        const updateQueueingSystem = function() {
            const isQueueingEnabled = $('queueing_checkbox').getProperty('checked');
            $('max_active_dl_value').setProperty('disabled', !isQueueingEnabled);
            $('max_active_up_value').setProperty('disabled', !isQueueingEnabled);
            $('max_active_to_value').setProperty('disabled', !isQueueingEnabled);
            $('dont_count_slow_torrents_checkbox').setProperty('disabled', !isQueueingEnabled);
            updateSlowTorrentsSettings();
        };

        const updateSlowTorrentsSettings = function() {
            const isDontCountSlowTorrentsEnabled = (!$('dont_count_slow_torrents_checkbox').getProperty('disabled')) && $('dont_count_slow_torrents_checkbox').getProperty('checked');
            $('dl_rate_threshold').setProperty('disabled', !isDontCountSlowTorrentsEnabled);
            $('ul_rate_threshold').setProperty('disabled', !isDontCountSlowTorrentsEnabled);
            $('torrent_inactive_timer').setProperty('disabled', !isDontCountSlowTorrentsEnabled);
        };

        const updateMaxRatioTimeEnabled = function() {
            const isMaxRatioEnabled = $('max_ratio_checkbox').getProperty('checked');
            $('max_ratio_value').setProperty('disabled', !isMaxRatioEnabled);

            const isMaxSeedingTimeEnabled = $('max_seeding_time_checkbox').getProperty('checked');
            $('max_seeding_time_value').setProperty('disabled', !isMaxSeedingTimeEnabled);

            $('max_ratio_act').setProperty('disabled', !(isMaxRatioEnabled || isMaxSeedingTimeEnabled));
        };

        const updateAddTrackersEnabled = function() {
            const isAddTrackersEnabled = $('add_trackers_checkbox').getProperty('checked');
            $('add_trackers_textarea').setProperty('disabled', !isAddTrackersEnabled);
        };

        // Web UI tab
        const updateHttpsSettings = function() {
            const isUseHttpsEnabled = $('use_https_checkbox').getProperty('checked');
            $('ssl_cert_text').setProperty('disabled', !isUseHttpsEnabled);
            $('ssl_key_text').setProperty('disabled', !isUseHttpsEnabled);
        };

        const updateBypasssAuthSettings = function() {
            const isBypassAuthSubnetWhitelistEnabled = $('bypass_auth_subnet_whitelist_checkbox').getProperty('checked');
            $('bypass_auth_subnet_whitelist_textarea').setProperty('disabled', !isBypassAuthSubnetWhitelistEnabled);
        };

        const updateAlternativeWebUISettings = function() {
            const isUseAlternativeWebUIEnabled = $('use_alt_webui_checkbox').getProperty('checked');
            $('webui_files_location_textarea').setProperty('disabled', !isUseAlternativeWebUIEnabled);
        };

        const updateHostHeaderValidationSettings = function() {
            const isHostHeaderValidationEnabled = $('host_header_validation_checkbox').getProperty('checked');
            $('webui_domain_textarea').setProperty('disabled', !isHostHeaderValidationEnabled);
        };

        const updateDynDnsSettings = function() {
            const isDynDnsEnabled = $('use_dyndns_checkbox').getProperty('checked');
            $('dyndns_select').setProperty('disabled', !isDynDnsEnabled);
            $('dyndns_domain_text').setProperty('disabled', !isDynDnsEnabled);
            $('dyndns_username_text').setProperty('disabled', !isDynDnsEnabled);
            $('dyndns_password_text').setProperty('disabled', !isDynDnsEnabled);
        };

        const registerDynDns = function() {
            if ($('dyndns_select').getProperty('value').toInt() == 1) {
                window.open("http://www.no-ip.com/services/managed_dns/free_dynamic_dns.html", "NO-IP Registration");
            }
            else {
                window.open("https://www.dyndns.com/account/services/hosts/add.html", "DynDNS Registration");
            }
        };

        const generateRandomPort = function() {
            const min = 1024;
            const max = 65535;
            const port = Math.floor(Math.random() * (max - min + 1) + min);
            $('port_value').setProperty('value', port);
        };

        const time_padding = function(val) {
            let ret = val.toString();
            if (ret.length == 1)
                ret = '0' + ret;
            return ret;
        };

        // Advanced Tab
        const updateNetworkInterfaces = function(default_iface) {
            const url = 'api/v2/app/networkInterfaceList';
            $('networkInterface').empty();
            new Request.JSON({
                url: url,
                method: 'get',
                noCache: true,
                onFailure: function() {
                    alert("Could not contact qBittorrent");
                },
                onSuccess: function(ifaces) {
                    if (!ifaces) return;

                    $('networkInterface').options.add(new Option('QBT_TR(Any interface)QBT_TR[CONTEXT=OptionsDialog]', ''));
                    ifaces.forEach(function(item, index) {
                        $('networkInterface').options.add(new Option(item.name, item.value));
                    });
                    $('networkInterface').setProperty('value', default_iface);
                }
            }).send();
        };

        const updateInterfaceAddresses = function(iface, default_addr) {
            const url = 'api/v2/app/networkInterfaceAddressList';
            $('optionalIPAddressToBind').empty();
            new Request.JSON({
                url: url,
                method: 'get',
                noCache: true,
                data: {
                    'iface': iface
                },
                onFailure: function() {
                    alert("Could not contact qBittorrent");
                },
                onSuccess: function(addresses) {
                    if (!addresses) return;

                    $('optionalIPAddressToBind').options.add(new Option('QBT_TR(All addresses)QBT_TR[CONTEXT=OptionDialog]', ''));
                    addresses.forEach(function(item, index) {
                        $('optionalIPAddressToBind').options.add(new Option(item, item));
                    });
                    $('optionalIPAddressToBind').setProperty('value', default_addr);
                }
            }).send();
        }

        const loadPreferences = function() {
            const url = 'api/v2/app/preferences';
            new Request.JSON({
                url: url,
                method: 'get',
                noCache: true,
                onFailure: function() {
                    alert("Could not contact qBittorrent");
                },
                onSuccess: function(pref) {
                    if (pref) {
                        // Downloads tab
                        // When adding a torrent
                        $('createsubfolder_checkbox').setProperty('checked', pref.create_subfolder_enabled);
                        $('dontstartdownloads_checkbox').setProperty('checked', pref.start_paused_enabled);
                        $('deletetorrentfileafter_checkbox').setProperty('checked', pref.auto_delete_mode);

                        $('preallocateall_checkbox').setProperty('checked', pref.preallocate_all);
                        $('appendext_checkbox').setProperty('checked', pref.incomplete_files_ext);

                        // Saving Management
                        $('default_tmm_combobox').setProperty('value', pref.auto_tmm_enabled);
                        $('torrent_changed_tmm_combobox').setProperty('value', pref.torrent_changed_tmm_enabled);
                        $('save_path_changed_tmm_combobox').setProperty('value', pref.save_path_changed_tmm_enabled);
                        $('category_changed_tmm_combobox').setProperty('value', pref.category_changed_tmm_enabled);
                        $('savepath_text').setProperty('value', pref.save_path);
                        $('temppath_checkbox').setProperty('checked', pref.temp_path_enabled);
                        $('temppath_text').setProperty('value', pref.temp_path);
                        updateTempDirEnabled();
                        if (pref.export_dir != '') {
                            $('exportdir_checkbox').setProperty('checked', true);
                            $('exportdir_text').setProperty('value', pref.export_dir);
                        }
                        else {
                            $('exportdir_checkbox').setProperty('checked', false);
                            $('exportdir_text').setProperty('value', '');
                        }
                        updateExportDirEnabled();
                        if (pref.export_dir_fin != '') {
                            $('exportdirfin_checkbox').setProperty('checked', true);
                            $('exportdirfin_text').setProperty('value', pref.export_dir_fin);
                        }
                        else {
                            $('exportdirfin_checkbox').setProperty('checked', false);
                            $('exportdirfin_text').setProperty('value', '');
                        }
                        updateExportDirFinEnabled();

                        // Automatically add torrents from
                        let i = 0;
                        for (const folder in pref.scan_dirs) {
                            let sel;
                            let other = "";
                            if (typeof pref.scan_dirs[folder] == "string") {
                                other = pref.scan_dirs[folder];
                                sel = "other";
                            }
                            else {
                                sel = (pref.scan_dirs[folder] == 0) ? "watch_folder" : "default_folder";
                            }
                            pushWatchFolder(i++, folder, sel, other);
                        }

<<<<<<< HEAD
                    // Email notification upon download completion
                    $('mail_notification_checkbox').setProperty('checked', pref.mail_notification_enabled);
                    $('src_email_txt').setProperty('value', pref.mail_notification_sender);
                    $('dest_email_txt').setProperty('value', pref.mail_notification_email);
                    $('smtp_server_txt').setProperty('value', pref.mail_notification_smtp);
                    $('mail_ssl_checkbox').setProperty('checked', pref.mail_notification_ssl_enabled);
                    $('mail_auth_checkbox').setProperty('checked', pref.mail_notification_auth_enabled);
                    $('mail_username_text').setProperty('value', pref.mail_notification_username);
                    $('mail_password_text').setProperty('value', pref.mail_notification_password);
                    updateMailNotification();
                    updateMailAuthSettings();

                    // Run an external program on torrent completion
                    $('autorun_checkbox').setProperty('checked', pref.autorun_enabled);
                    $('autorunProg_txt').setProperty('value', pref.autorun_program);
                    updateAutoRun();

                    //RSS
                    $('rss_fetch_checkbox').setProperty('checked', pref.rss_processing_enabled);
                    $('rss_fetch_interval_num').setProperty('value', pref.rss_refresh_interval);
                    $('rss_max_articles_num').setProperty('value', pref.rss_max_articles_per_feed);
                    $('rss_auto_downloading_checkbox').setProperty('checked', pref.rss_auto_downloading_enabled);

                    // Connection tab
                    // Listening Port
                    $('port_value').setProperty('value', pref.listen_port.toInt());
                    $('upnp_checkbox').setProperty('checked', pref.upnp);
                    $('random_port_checkbox').setProperty('checked', pref.random_port);

                    // Connections Limits
                    const max_connec = pref.max_connec.toInt();
                    if (max_connec <= 0) {
                        $('max_connec_checkbox').setProperty('checked', false);
                        $('max_connec_value').setProperty('value', 500);
                    }
                    else {
                        $('max_connec_checkbox').setProperty('checked', true);
                        $('max_connec_value').setProperty('value', max_connec);
                    }
                    updateMaxConnecEnabled();
                    const max_connec_per_torrent = pref.max_connec_per_torrent.toInt();
                    if (max_connec_per_torrent <= 0) {
                        $('max_connec_per_torrent_checkbox').setProperty('checked', false);
                        $('max_connec_per_torrent_value').setProperty('value', 100);
                    }
                    else {
                        $('max_connec_per_torrent_checkbox').setProperty('checked', true);
                        $('max_connec_per_torrent_value').setProperty('value', max_connec_per_torrent);
                    }
                    updateMaxConnecPerTorrentEnabled();
                    const max_uploads = pref.max_uploads.toInt();
                    if (max_uploads <= 0) {
                        $('max_uploads_checkbox').setProperty('checked', false);
                        $('max_uploads_value').setProperty('value', 8);
                    }
                    else {
                        $('max_uploads_checkbox').setProperty('checked', true);
                        $('max_uploads_value').setProperty('value', max_uploads);
                    }
                    updateMaxUploadsEnabled();
                    const max_uploads_per_torrent = pref.max_uploads_per_torrent.toInt();
                    if (max_uploads_per_torrent <= 0) {
                        $('max_uploads_per_torrent_checkbox').setProperty('checked', false);
                        $('max_uploads_per_torrent_value').setProperty('value', 4);
                    }
                    else {
                        $('max_uploads_per_torrent_checkbox').setProperty('checked', true);
                        $('max_uploads_per_torrent_value').setProperty('value', max_uploads_per_torrent);
                    }
                    updateMaxUploadsPerTorrentEnabled();

                    // Proxy Server
                    switch (pref.proxy_type.toInt()) {
                        case 5: //SOCKS4
                            $('peer_proxy_type_select').setProperty('value', 'socks4');
                            break;
                        case 2: // SOCKS5
                        case 4: // SOCKS5_PW
                            $('peer_proxy_type_select').setProperty('value', 'socks5');
                            break;
                        case 1: // HTTP
                        case 3: // HTTP_PW
                            $('peer_proxy_type_select').setProperty('value', 'http');
                            break;
                        default: // NONE
                            $('peer_proxy_type_select').setProperty('value', 'none');
=======
                        // Email notification upon download completion
                        $('mail_notification_checkbox').setProperty('checked', pref.mail_notification_enabled);
                        $('src_email_txt').setProperty('value', pref.mail_notification_sender);
                        $('dest_email_txt').setProperty('value', pref.mail_notification_email);
                        $('smtp_server_txt').setProperty('value', pref.mail_notification_smtp);
                        $('mail_ssl_checkbox').setProperty('checked', pref.mail_notification_ssl_enabled);
                        $('mail_auth_checkbox').setProperty('checked', pref.mail_notification_auth_enabled);
                        $('mail_username_text').setProperty('value', pref.mail_notification_username);
                        $('mail_password_text').setProperty('value', pref.mail_notification_password);
                        updateMailNotification();
                        updateMailAuthSettings();

                        // Run an external program on torrent completion
                        $('autorun_checkbox').setProperty('checked', pref.autorun_enabled);
                        $('autorunProg_txt').setProperty('value', pref.autorun_program);
                        updateAutoRun();

                        // Connection tab
                        // Listening Port
                        $('port_value').setProperty('value', pref.listen_port.toInt());
                        $('upnp_checkbox').setProperty('checked', pref.upnp);
                        $('random_port_checkbox').setProperty('checked', pref.random_port);
                        updatePortValueEnabled();

                        // Connections Limits
                        const max_connec = pref.max_connec.toInt();
                        if (max_connec <= 0) {
                            $('max_connec_checkbox').setProperty('checked', false);
                            $('max_connec_value').setProperty('value', 500);
                        }
                        else {
                            $('max_connec_checkbox').setProperty('checked', true);
                            $('max_connec_value').setProperty('value', max_connec);
                        }
                        updateMaxConnecEnabled();
                        const max_connec_per_torrent = pref.max_connec_per_torrent.toInt();
                        if (max_connec_per_torrent <= 0) {
                            $('max_connec_per_torrent_checkbox').setProperty('checked', false);
                            $('max_connec_per_torrent_value').setProperty('value', 100);
                        }
                        else {
                            $('max_connec_per_torrent_checkbox').setProperty('checked', true);
                            $('max_connec_per_torrent_value').setProperty('value', max_connec_per_torrent);
                        }
                        updateMaxConnecPerTorrentEnabled();
                        const max_uploads = pref.max_uploads.toInt();
                        if (max_uploads <= 0) {
                            $('max_uploads_checkbox').setProperty('checked', false);
                            $('max_uploads_value').setProperty('value', 8);
                        }
                        else {
                            $('max_uploads_checkbox').setProperty('checked', true);
                            $('max_uploads_value').setProperty('value', max_uploads);
                        }
                        updateMaxUploadsEnabled();
                        const max_uploads_per_torrent = pref.max_uploads_per_torrent.toInt();
                        if (max_uploads_per_torrent <= 0) {
                            $('max_uploads_per_torrent_checkbox').setProperty('checked', false);
                            $('max_uploads_per_torrent_value').setProperty('value', 4);
                        }
                        else {
                            $('max_uploads_per_torrent_checkbox').setProperty('checked', true);
                            $('max_uploads_per_torrent_value').setProperty('value', max_uploads_per_torrent);
                        }
                        updateMaxUploadsPerTorrentEnabled();

                        // Proxy Server
                        switch (pref.proxy_type.toInt()) {
                            case 5: //SOCKS4
                                $('peer_proxy_type_select').setProperty('value', 'socks4');
                                break;
                            case 2: // SOCKS5
                            case 4: // SOCKS5_PW
                                $('peer_proxy_type_select').setProperty('value', 'socks5');
                                break;
                            case 1: // HTTP
                            case 3: // HTTP_PW
                                $('peer_proxy_type_select').setProperty('value', 'http');
                                break;
                            default: // NONE
                                $('peer_proxy_type_select').setProperty('value', 'none');
                        }
                        updatePeerProxySettings();
                        $('peer_proxy_host_text').setProperty('value', pref.proxy_ip);
                        $('peer_proxy_port_value').setProperty('value', pref.proxy_port);
                        $('use_peer_proxy_checkbox').setProperty('checked', pref.proxy_peer_connections);
                        $('proxy_only_for_torrents_checkbox').setProperty('checked', pref.proxy_torrents_only);
                        $('peer_proxy_auth_checkbox').setProperty('checked', pref.proxy_auth_enabled);
                        updatePeerProxyAuthSettings();
                        $('peer_proxy_username_text').setProperty('value', pref.proxy_username);
                        $('peer_proxy_password_text').setProperty('value', pref.proxy_password);

                        // IP Filtering
                        $('ipfilter_enabled_checkbox').setProperty('checked', pref.ip_filter_enabled);
                        $('ipfilter_text').setProperty('value', pref.ip_filter_path);
                        $('ipfilter_trackers_checkbox').setProperty('checked', pref.ip_filter_trackers);
                        $('banned_IPs_textarea').setProperty('value', pref.banned_IPs);
                        updateFilterSettings();

                        // Speed tab
                        // Global Rate Limits
                        $('up_limit_value').setProperty('value', (pref.up_limit.toInt() / 1024));
                        $('dl_limit_value').setProperty('value', (pref.dl_limit.toInt() / 1024));
                        // Alternative Global Rate Limits
                        $('alt_up_limit_value').setProperty('value', (pref.alt_up_limit.toInt() / 1024));
                        $('alt_dl_limit_value').setProperty('value', (pref.alt_dl_limit.toInt() / 1024));

                        $('enable_protocol_combobox').setProperty('value', pref.bittorrent_protocol);
                        $('limit_utp_rate_checkbox').setProperty('checked', pref.limit_utp_rate);
                        $('limit_tcp_overhead_checkbox').setProperty('checked', pref.limit_tcp_overhead);
                        $('limit_lan_peers_checkbox').setProperty('checked', pref.limit_lan_peers);

                        // Scheduling
                        $('limit_sheduling_checkbox').setProperty('checked', pref.scheduler_enabled);
                        $('schedule_from_hour').setProperty('value', time_padding(pref.schedule_from_hour));
                        $('schedule_from_min').setProperty('value', time_padding(pref.schedule_from_min));
                        $('schedule_to_hour').setProperty('value', time_padding(pref.schedule_to_hour));
                        $('schedule_to_min').setProperty('value', time_padding(pref.schedule_to_min));
                        $('schedule_freq_select').setProperty('value', pref.scheduler_days);
                        updateSchedulingEnabled();

                        // Bittorrent tab
                        // Privacy
                        $('dht_checkbox').setProperty('checked', pref.dht);
                        $('pex_checkbox').setProperty('checked', pref.pex);
                        $('lsd_checkbox').setProperty('checked', pref.lsd);
                        const encryption = pref.encryption.toInt();
                        $('encryption_select').getChildren('option')[encryption].setAttribute('selected', '');
                        $('anonymous_mode_checkbox').setProperty('checked', pref.anonymous_mode);

                        // Torrent Queueing
                        $('queueing_checkbox').setProperty('checked', pref.queueing_enabled);
                        $('max_active_dl_value').setProperty('value', pref.max_active_downloads.toInt());
                        $('max_active_up_value').setProperty('value', pref.max_active_uploads.toInt());
                        $('max_active_to_value').setProperty('value', pref.max_active_torrents.toInt());
                        $('dont_count_slow_torrents_checkbox').setProperty('checked', pref.dont_count_slow_torrents);
                        $('dl_rate_threshold').setProperty('value', pref.slow_torrent_dl_rate_threshold.toInt());
                        $('ul_rate_threshold').setProperty('value', pref.slow_torrent_ul_rate_threshold.toInt());
                        $('torrent_inactive_timer').setProperty('value', pref.slow_torrent_inactive_timer.toInt());
                        updateQueueingSystem();

                        // Share Limiting
                        $('max_ratio_checkbox').setProperty('checked', pref.max_ratio_enabled);
                        if (pref.max_ratio_enabled)
                            $('max_ratio_value').setProperty('value', pref.max_ratio);
                        else
                            $('max_ratio_value').setProperty('value', 1);
                        $('max_seeding_time_checkbox').setProperty('checked', pref.max_seeding_time_enabled);
                        if (pref.max_seeding_time_enabled)
                            $('max_seeding_time_value').setProperty('value', pref.max_seeding_time.toInt());
                        else
                            $('max_seeding_time_value').setProperty('value', 1440);
                        let maxRatioAct = 0;
                        switch (pref.max_ratio_act.toInt()) {
                            case 0: // Pause
                            default:
                                maxRatioAct = 0;
                                break;
                            case 1: // Remove
                                maxRatioAct = 1;
                                break;
                            case 2: // Enable super seeding
                                maxRatioAct = 3;
                                break;
                            case 3: // Remove torrent and files
                                maxRatioAct = 2;
                                break;
                        }
                        $('max_ratio_act').getChildren('option')[maxRatioAct].setAttribute('selected', '');
                        updateMaxRatioTimeEnabled();

                        // Add trackers
                        $('add_trackers_checkbox').setProperty('checked', pref.add_trackers_enabled);
                        $('add_trackers_textarea').setProperty('value', pref.add_trackers);
                        updateAddTrackersEnabled();

                        // Web UI tab
                        // Language
                        $('locale_select').setProperty('value', pref.locale);

                        // HTTP Server
                        $('webui_domain_textarea').setProperty('value', pref.web_ui_domain_list);
                        $('webui_address_value').setProperty('value', pref.web_ui_address);
                        $('webui_port_value').setProperty('value', pref.web_ui_port);
                        $('webui_upnp_checkbox').setProperty('checked', pref.web_ui_upnp);
                        $('use_https_checkbox').setProperty('checked', pref.use_https);
                        $('ssl_cert_text').setProperty('value', pref.web_ui_https_cert_path);
                        $('ssl_key_text').setProperty('value', pref.web_ui_https_key_path);
                        updateHttpsSettings();

                        // Authentication
                        $('webui_username_text').setProperty('value', pref.web_ui_username);
                        $('bypass_local_auth_checkbox').setProperty('checked', pref.bypass_local_auth);
                        $('bypass_auth_subnet_whitelist_checkbox').setProperty('checked', pref.bypass_auth_subnet_whitelist_enabled);
                        $('bypass_auth_subnet_whitelist_textarea').setProperty('value', pref.bypass_auth_subnet_whitelist);
                        updateBypasssAuthSettings();
                        $('webUISessionTimeoutInput').setProperty('value', pref.web_ui_session_timeout.toInt());

                        // Use alternative Web UI
                        $('use_alt_webui_checkbox').setProperty('checked', pref.alternative_webui_enabled);
                        $('webui_files_location_textarea').setProperty('value', pref.alternative_webui_path);
                        updateAlternativeWebUISettings();

                        // Security
                        $('clickjacking_protection_checkbox').setProperty('checked', pref.web_ui_clickjacking_protection_enabled);
                        $('csrf_protection_checkbox').setProperty('checked', pref.web_ui_csrf_protection_enabled);
                        $('host_header_validation_checkbox').setProperty('checked', pref.web_ui_host_header_validation_enabled);
                        updateHostHeaderValidationSettings();

                        // Update my dynamic domain name
                        $('use_dyndns_checkbox').setProperty('checked', pref.dyndns_enabled);
                        $('dyndns_select').setProperty('value', pref.dyndns_service);
                        $('dyndns_domain_text').setProperty('value', pref.dyndns_domain);
                        $('dyndns_username_text').setProperty('value', pref.dyndns_username);
                        $('dyndns_password_text').setProperty('value', pref.dyndns_password);
                        updateDynDnsSettings();

                        // Advanced settings
                        // qBittorrent section
                        updateNetworkInterfaces(pref.current_network_interface);
                        updateInterfaceAddresses(pref.current_network_interface, pref.current_interface_address);
                        $('listenOnIPv6Address').setProperty('checked', pref.listen_on_ipv6_address);
                        $('saveResumeDataInterval').setProperty('value', pref.save_resume_data_interval);
                        $('recheckTorrentsOnCompletion').setProperty('checked', pref.recheck_completed_torrents);
                        $('resolvePeerCountries').setProperty('checked', pref.resolve_peer_countries);
                        // libtorrent section
                        $('asyncIOThreads').setProperty('value', pref.async_io_threads);
                        $('filePoolSize').setProperty('value', pref.file_pool_size);
                        $('outstandMemoryWhenCheckingTorrents').setProperty('value', pref.checking_memory_use);
                        $('diskCache').setProperty('value', pref.disk_cache);
                        $('diskCacheExpiryInterval').setProperty('value', pref.disk_cache_ttl);
                        $('enableOSCache').setProperty('checked', pref.enable_os_cache);
                        $('coalesceReadsAndWrites').setProperty('checked', pref.enable_coalesce_read_write);
                        $('sendUploadPieceSuggestions').setProperty('checked', pref.enable_upload_suggestions);
                        $('sendBufferWatermark').setProperty('value', pref.send_buffer_watermark);
                        $('sendBufferLowWatermark').setProperty('value', pref.send_buffer_low_watermark);
                        $('sendBufferWatermarkFactor').setProperty('value', pref.send_buffer_watermark_factor);
                        $('socketBacklogSize').setProperty('value', pref.socket_backlog_size);
                        $('outgoingPortsMin').setProperty('value', pref.outgoing_ports_min);
                        $('outgoingPortsMax').setProperty('value', pref.outgoing_ports_max);
                        $('utpTCPMixedModeAlgorithm').setProperty('value', pref.utp_tcp_mixed_mode);
                        $('allowMultipleConnectionsFromTheSameIPAddress').setProperty('checked', pref.enable_multi_connections_from_same_ip);
                        $('enableEmbeddedTracker').setProperty('checked', pref.enable_embedded_tracker);
                        $('embeddedTrackerPort').setProperty('value', pref.embedded_tracker_port);
                        $('uploadSlotsBehavior').setProperty('value', pref.upload_slots_behavior);
                        $('uploadChokingAlgorithm').setProperty('value', pref.upload_choking_algorithm);
                        $('strictSuperSeeding').setProperty('checked', pref.enable_super_seeding);
                        $('announceAllTrackers').setProperty('checked', pref.announce_to_all_trackers);
                        $('announceAllTiers').setProperty('checked', pref.announce_to_all_tiers);
                        $('announceIP').setProperty('value', pref.announce_ip);
>>>>>>> 0ff3b764
                    }
                }
<<<<<<< HEAD
            }
        }).send();
    };

    this.applyPreferences = function() {
        const settings = new Hash();
        // Validate form data
        // Downloads tab
        // When adding a torrent
        settings.set('create_subfolder_enabled', $('createsubfolder_checkbox').getProperty('checked'));
        settings.set('start_paused_enabled', $('dontstartdownloads_checkbox').getProperty('checked'));
        settings.set('auto_delete_mode', $('deletetorrentfileafter_checkbox').getProperty('checked'));

        settings.set('preallocate_all', $('preallocateall_checkbox').getProperty('checked'));
        settings.set('incomplete_files_ext', $('appendext_checkbox').getProperty('checked'));

        // Saving Management
        settings.set('auto_tmm_enabled', $('default_tmm_combobox').getProperty('value'));
        settings.set('torrent_changed_tmm_enabled', $('torrent_changed_tmm_combobox').getProperty('value'));
        settings.set('save_path_changed_tmm_enabled', $('save_path_changed_tmm_combobox').getProperty('value'));
        settings.set('category_changed_tmm_enabled', $('category_changed_tmm_combobox').getProperty('value'));
        settings.set('save_path', $('savepath_text').getProperty('value'));
        settings.set('temp_path_enabled', $('temppath_checkbox').getProperty('checked'));
        settings.set('temp_path', $('temppath_text').getProperty('value'));
        if ($('exportdir_checkbox').getProperty('checked'))
            settings.set('export_dir', $('exportdir_text').getProperty('value'));
        else
            settings.set('export_dir', '');
        if ($('exportdirfin_checkbox').getProperty('checked'))
            settings.set('export_dir_fin', $('exportdirfin_text').getProperty('value'));
        else
            settings.set('export_dir_fin', '');

        // Automatically add torrents from
        settings.set('scan_dirs', getWatchedFolders());

        // Email notification upon download completion
        settings.set('mail_notification_enabled', $('mail_notification_checkbox').getProperty('checked'));
        settings.set('mail_notification_sender', $('src_email_txt').getProperty('value'));
        settings.set('mail_notification_email', $('dest_email_txt').getProperty('value'));
        settings.set('mail_notification_smtp', $('smtp_server_txt').getProperty('value'));
        settings.set('mail_notification_ssl_enabled', $('mail_ssl_checkbox').getProperty('checked'));
        settings.set('mail_notification_auth_enabled', $('mail_auth_checkbox').getProperty('checked'));
        settings.set('mail_notification_username', $('mail_username_text').getProperty('value'));
        settings.set('mail_notification_password', $('mail_password_text').getProperty('value'));

        // Run an external program on torrent completion
        settings.set('autorun_enabled', $('autorun_checkbox').getProperty('checked'));
        settings.set('autorun_program', $('autorunProg_txt').getProperty('value'));

        //RSS
        settings.set('rss_processing_enabled', $('rss_fetch_checkbox').getProperty('checked'));
        settings.set('rss_refresh_interval', $('rss_fetch_interval_num').getProperty('value'));
        settings.set('rss_max_articles_per_feed', $('rss_max_articles_num').getProperty('value'));
        settings.set('rss_auto_downloading_enabled', $('rss_auto_downloading_checkbox').getProperty('checked'));
        
        // Connection tab
        // Listening Port
        const listen_port = $('port_value').getProperty('value').toInt();
        if (isNaN(listen_port) || listen_port < 1 || listen_port > 65535) {
            alert("QBT_TR(The port used for incoming connections must be between 1 and 65535.)QBT_TR[CONTEXT=HttpServer]");
            return;
        }
        settings.set('listen_port', listen_port);
        settings.set('upnp', $('upnp_checkbox').getProperty('checked'));
        settings.set('random_port', $('random_port_checkbox').getProperty('checked'));

        // Connections Limits
        let max_connec = -1;
        if ($('max_connec_checkbox').getProperty('checked')) {
            max_connec = $('max_connec_value').getProperty('value').toInt();
            if (isNaN(max_connec) || max_connec <= 0) {
                alert("QBT_TR(Maximum number of connections limit must be greater than 0 or disabled.)QBT_TR[CONTEXT=HttpServer]");
=======
            }).send();
        };

        const applyPreferences = function() {
            const settings = new Hash();
            // Validate form data
            // Downloads tab
            // When adding a torrent
            settings.set('create_subfolder_enabled', $('createsubfolder_checkbox').getProperty('checked'));
            settings.set('start_paused_enabled', $('dontstartdownloads_checkbox').getProperty('checked'));
            settings.set('auto_delete_mode', $('deletetorrentfileafter_checkbox').getProperty('checked'));

            settings.set('preallocate_all', $('preallocateall_checkbox').getProperty('checked'));
            settings.set('incomplete_files_ext', $('appendext_checkbox').getProperty('checked'));

            // Saving Management
            settings.set('auto_tmm_enabled', $('default_tmm_combobox').getProperty('value'));
            settings.set('torrent_changed_tmm_enabled', $('torrent_changed_tmm_combobox').getProperty('value'));
            settings.set('save_path_changed_tmm_enabled', $('save_path_changed_tmm_combobox').getProperty('value'));
            settings.set('category_changed_tmm_enabled', $('category_changed_tmm_combobox').getProperty('value'));
            settings.set('save_path', $('savepath_text').getProperty('value'));
            settings.set('temp_path_enabled', $('temppath_checkbox').getProperty('checked'));
            settings.set('temp_path', $('temppath_text').getProperty('value'));
            if ($('exportdir_checkbox').getProperty('checked'))
                settings.set('export_dir', $('exportdir_text').getProperty('value'));
            else
                settings.set('export_dir', '');
            if ($('exportdirfin_checkbox').getProperty('checked'))
                settings.set('export_dir_fin', $('exportdirfin_text').getProperty('value'));
            else
                settings.set('export_dir_fin', '');

            // Automatically add torrents from
            settings.set('scan_dirs', getWatchedFolders());

            // Email notification upon download completion
            settings.set('mail_notification_enabled', $('mail_notification_checkbox').getProperty('checked'));
            settings.set('mail_notification_sender', $('src_email_txt').getProperty('value'));
            settings.set('mail_notification_email', $('dest_email_txt').getProperty('value'));
            settings.set('mail_notification_smtp', $('smtp_server_txt').getProperty('value'));
            settings.set('mail_notification_ssl_enabled', $('mail_ssl_checkbox').getProperty('checked'));
            settings.set('mail_notification_auth_enabled', $('mail_auth_checkbox').getProperty('checked'));
            settings.set('mail_notification_username', $('mail_username_text').getProperty('value'));
            settings.set('mail_notification_password', $('mail_password_text').getProperty('value'));

            // Run an external program on torrent completion
            settings.set('autorun_enabled', $('autorun_checkbox').getProperty('checked'));
            settings.set('autorun_program', $('autorunProg_txt').getProperty('value'));

            // Connection tab
            // Listening Port
            const listen_port = $('port_value').getProperty('value').toInt();
            if (isNaN(listen_port) || listen_port < 1 || listen_port > 65535) {
                alert("QBT_TR(The port used for incoming connections must be between 1 and 65535.)QBT_TR[CONTEXT=HttpServer]");
>>>>>>> 0ff3b764
                return;
            }
            settings.set('listen_port', listen_port);
            settings.set('upnp', $('upnp_checkbox').getProperty('checked'));
            settings.set('random_port', $('random_port_checkbox').getProperty('checked'));

            // Connections Limits
            let max_connec = -1;
            if ($('max_connec_checkbox').getProperty('checked')) {
                max_connec = $('max_connec_value').getProperty('value').toInt();
                if (isNaN(max_connec) || max_connec <= 0) {
                    alert("QBT_TR(Maximum number of connections limit must be greater than 0 or disabled.)QBT_TR[CONTEXT=HttpServer]");
                    return;
                }
            }
            settings.set('max_connec', max_connec);
            let max_connec_per_torrent = -1;
            if ($('max_connec_per_torrent_checkbox').getProperty('checked')) {
                max_connec_per_torrent = $('max_connec_per_torrent_value').getProperty('value').toInt();
                if (isNaN(max_connec_per_torrent) || max_connec_per_torrent <= 0) {
                    alert("QBT_TR(Maximum number of connections per torrent limit must be greater than 0 or disabled.)QBT_TR[CONTEXT=HttpServer]");
                    return;
                }
            }
            settings.set('max_connec_per_torrent', max_connec_per_torrent);
            let max_uploads = -1;
            if ($('max_uploads_checkbox').getProperty('checked')) {
                max_uploads = $('max_uploads_value').getProperty('value').toInt();
                if (isNaN(max_uploads) || max_uploads <= 0) {
                    alert("QBT_TR(Global number of upload slots limit must be greater than 0 or disabled.)QBT_TR[CONTEXT=HttpServer]");
                    return;
                }
            }
            settings.set('max_uploads', max_uploads);
            let max_uploads_per_torrent = -1;
            if ($('max_uploads_per_torrent_checkbox').getProperty('checked')) {
                max_uploads_per_torrent = $('max_uploads_per_torrent_value').getProperty('value').toInt();
                if (isNaN(max_uploads_per_torrent) || max_uploads_per_torrent <= 0) {
                    alert("QBT_TR(Maximum number of upload slots per torrent limit must be greater than 0 or disabled.)QBT_TR[CONTEXT=HttpServer]");
                    return;
                }
            }
            settings.set('max_uploads_per_torrent', max_uploads_per_torrent);

            // Proxy Server
            const proxy_type_str = $('peer_proxy_type_select').getProperty('value');
            let proxy_type = 0;
            let proxy_auth_enabled = false;
            if (proxy_type_str == "socks5") {
                if ($('peer_proxy_auth_checkbox').getProperty('checked')) {
                    proxy_type = 4;
                    proxy_auth_enabled = true;
                }
                else {
                    proxy_type = 2;
                }
            }
            else {
                if (proxy_type_str == "socks4") {
                    proxy_type = 5;
                }
                else {
                    if (proxy_type_str == "http") {
                        if ($('peer_proxy_auth_checkbox').getProperty('checked')) {
                            proxy_type = 3;
                            proxy_auth_enabled = true;
                        }
                        else {
                            proxy_type = 1;
                        }
                    }
                }
            }
            settings.set('proxy_type', proxy_type);
            settings.set('proxy_auth_enabled', proxy_auth_enabled);
            settings.set('proxy_ip', $('peer_proxy_host_text').getProperty('value'));
            settings.set('proxy_port', $('peer_proxy_port_value').getProperty('value').toInt());
            settings.set('proxy_peer_connections', $('use_peer_proxy_checkbox').getProperty('checked'));
            settings.set('proxy_torrents_only', $('proxy_only_for_torrents_checkbox').getProperty('checked'));
            settings.set('proxy_username', $('peer_proxy_username_text').getProperty('value'));
            settings.set('proxy_password', $('peer_proxy_password_text').getProperty('value'));

            // IP Filtering
            settings.set('ip_filter_enabled', $('ipfilter_enabled_checkbox').getProperty('checked'));
            settings.set('ip_filter_path', $('ipfilter_text').getProperty('value'));
            settings.set('ip_filter_trackers', $('ipfilter_trackers_checkbox').getProperty('checked'));
            settings.set('banned_IPs', $('banned_IPs_textarea').getProperty('value'));

            // Speed tab
            // Global Rate Limits
            const up_limit = $('up_limit_value').getProperty('value').toInt() * 1024;
            if (isNaN(up_limit) || up_limit < 0) {
                alert("QBT_TR(Global upload rate limit must be greater than 0 or disabled.)QBT_TR[CONTEXT=HttpServer]");
                return;
            }
            settings.set('up_limit', up_limit);

            const dl_limit = $('dl_limit_value').getProperty('value').toInt() * 1024;
            if (isNaN(dl_limit) || dl_limit < 0) {
                alert("QBT_TR(Global download rate limit must be greater than 0 or disabled.)QBT_TR[CONTEXT=HttpServer]");
                return;
            }
            settings.set('dl_limit', dl_limit);

            // Alternative Global Rate Limits
            const alt_up_limit = $('alt_up_limit_value').getProperty('value').toInt() * 1024;
            if (isNaN(alt_up_limit) || alt_up_limit < 0) {
                alert("QBT_TR(Alternative upload rate limit must be greater than 0 or disabled.)QBT_TR[CONTEXT=HttpServer]");
                return;
            }
            settings.set('alt_up_limit', alt_up_limit);

            const alt_dl_limit = $('alt_dl_limit_value').getProperty('value').toInt() * 1024;
            if (isNaN(alt_dl_limit) || alt_dl_limit < 0) {
                alert("QBT_TR(Alternative download rate limit must be greater than 0 or disabled.)QBT_TR[CONTEXT=HttpServer]");
                return;
            }
            settings.set('alt_dl_limit', alt_dl_limit);

            settings.set('bittorrent_protocol', $('enable_protocol_combobox').getProperty('value'));
            settings.set('limit_utp_rate', $('limit_utp_rate_checkbox').getProperty('checked'));
            settings.set('limit_tcp_overhead', $('limit_tcp_overhead_checkbox').getProperty('checked'));
            settings.set('limit_lan_peers', $('limit_lan_peers_checkbox').getProperty('checked'));

            // Scheduler
            const scheduling_enabled = $('limit_sheduling_checkbox').getProperty('checked');
            settings.set('scheduler_enabled', scheduling_enabled);
            if (scheduling_enabled) {
                settings.set('schedule_from_hour', $('schedule_from_hour').getProperty('value').toInt());
                settings.set('schedule_from_min', $('schedule_from_min').getProperty('value').toInt());
                settings.set('schedule_to_hour', $('schedule_to_hour').getProperty('value').toInt());
                settings.set('schedule_to_min', $('schedule_to_min').getProperty('value').toInt());
                settings.set('scheduler_days', $('schedule_freq_select').getProperty('value').toInt());
            }

            // Bittorrent tab
            // Privacy
            settings.set('dht', $('dht_checkbox').getProperty('checked'));
            settings.set('pex', $('pex_checkbox').getProperty('checked'));
            settings.set('lsd', $('lsd_checkbox').getProperty('checked'));
            settings.set('encryption', $('encryption_select').getSelected()[0].getProperty('value'));
            settings.set('anonymous_mode', $('anonymous_mode_checkbox').getProperty('checked'));

            // Torrent Queueing
            settings.set('queueing_enabled', $('queueing_checkbox').getProperty('checked'));
            if ($('queueing_checkbox').getProperty('checked')) {
                const max_active_downloads = $('max_active_dl_value').getProperty('value').toInt();
                if (isNaN(max_active_downloads) || max_active_downloads < -1) {
                    alert("QBT_TR(Maximum active downloads must be greater than -1.)QBT_TR[CONTEXT=HttpServer]");
                    return;
                }
                settings.set('max_active_downloads', max_active_downloads);
                const max_active_uploads = $('max_active_up_value').getProperty('value').toInt();
                if (isNaN(max_active_uploads) || max_active_uploads < -1) {
                    alert("QBT_TR(Maximum active uploads must be greater than -1.)QBT_TR[CONTEXT=HttpServer]");
                    return;
                }
                settings.set('max_active_uploads', max_active_uploads);
                const max_active_torrents = $('max_active_to_value').getProperty('value').toInt();
                if (isNaN(max_active_torrents) || max_active_torrents < -1) {
                    alert("QBT_TR(Maximum active torrents must be greater than -1.)QBT_TR[CONTEXT=HttpServer]");
                    return;
                }
                settings.set('max_active_torrents', max_active_torrents);
                settings.set('dont_count_slow_torrents', $('dont_count_slow_torrents_checkbox').getProperty('checked'));
                const dl_rate_threshold = $('dl_rate_threshold').getProperty('value').toInt();
                if (isNaN(dl_rate_threshold) || (dl_rate_threshold < 1)) {
                    alert("QBT_TR(Download rate threshold must be greater than 0.)QBT_TR[CONTEXT=HttpServer]");
                    return;
                }
                settings.set('slow_torrent_dl_rate_threshold', dl_rate_threshold);
                const ul_rate_threshold = $('ul_rate_threshold').getProperty('value').toInt();
                if (isNaN(ul_rate_threshold) || (ul_rate_threshold < 1)) {
                    alert("QBT_TR(Upload rate threshold must be greater than 0.)QBT_TR[CONTEXT=HttpServer]");
                    return;
                }
                settings.set('slow_torrent_ul_rate_threshold', ul_rate_threshold);
                const torrent_inactive_timer = $('torrent_inactive_timer').getProperty('value').toInt();
                if (isNaN(torrent_inactive_timer) || (torrent_inactive_timer < 1)) {
                    alert("QBT_TR(Torrent inactivity timer must be greater than 0.)QBT_TR[CONTEXT=HttpServer]");
                    return;
                }
                settings.set('slow_torrent_inactive_timer', torrent_inactive_timer);
            }

            // Share Ratio Limiting
            let max_ratio = -1;
            if ($('max_ratio_checkbox').getProperty('checked')) {
                max_ratio = $('max_ratio_value').getProperty('value');
                if (isNaN(max_ratio) || max_ratio < 0 || max_ratio > 9998) {
                    alert("QBT_TR(Share ratio limit must be between 0 and 9998.)QBT_TR[CONTEXT=HttpServer]");
                    return;
                }
            }
            settings.set('max_ratio_enabled', $('max_ratio_checkbox').getProperty('checked'));
            settings.set('max_ratio', max_ratio);
            settings.set('max_ratio_act', $('max_ratio_act').getProperty('value').toInt());

            let max_seeding_time = -1;
            if ($('max_seeding_time_checkbox').getProperty('checked')) {
                max_seeding_time = $('max_seeding_time_value').getProperty('value').toInt();
                if (isNaN(max_seeding_time) || max_seeding_time < 0 || max_seeding_time > 525600) {
                    alert("QBT_TR(Seeding time limit must be between 0 and 525600 minutes.)QBT_TR[CONTEXT=HttpServer]");
                    return;
                }
            }
            settings.set('max_seeding_time_enabled', $('max_seeding_time_checkbox').getProperty('checked'));
            settings.set('max_seeding_time', max_seeding_time);
            settings.set('max_ratio_act', $('max_ratio_act').getProperty('value').toInt());

            // Add trackers
            settings.set('add_trackers_enabled', $('add_trackers_checkbox').getProperty('checked'));
            settings.set('add_trackers', $('add_trackers_textarea').getProperty('value'));

            // Web UI tab
            // Language
            settings.set('locale', $('locale_select').getProperty('value'));

            // HTTP Server
            settings.set('web_ui_domain_list', $('webui_domain_textarea').getProperty('value'));
            const web_ui_address = $('webui_address_value').getProperty('value').toString();
            const web_ui_port = $('webui_port_value').getProperty('value').toInt();
            if (isNaN(web_ui_port) || web_ui_port < 1 || web_ui_port > 65535) {
                alert("QBT_TR(The port used for the Web UI must be between 1 and 65535.)QBT_TR[CONTEXT=HttpServer]");
                return;
            }
            settings.set('web_ui_address', web_ui_address);
            settings.set('web_ui_port', web_ui_port);
            settings.set('web_ui_upnp', $('webui_upnp_checkbox').getProperty('checked'));
            settings.set('use_https', $('use_https_checkbox').getProperty('checked'));
            settings.set('web_ui_https_cert_path', $('ssl_cert_text').getProperty('value'));
            settings.set('web_ui_https_key_path', $('ssl_key_text').getProperty('value'));

            // Authentication
            const web_ui_username = $('webui_username_text').getProperty('value');
            if (web_ui_username.length < 3) {
                alert("QBT_TR(The Web UI username must be at least 3 characters long.)QBT_TR[CONTEXT=OptionsDialog]");
                return;
            }
            const web_ui_password = $('webui_password_text').getProperty('value');
            if ((0 < web_ui_password.length) && (web_ui_password.length < 6)) {
                alert("QBT_TR(The Web UI password must be at least 6 characters long.)QBT_TR[CONTEXT=OptionsDialog]");
                return;
            }

            settings.set('web_ui_username', web_ui_username);
            if (web_ui_password.length > 0)
                settings.set('web_ui_password', web_ui_password);
            settings.set('bypass_local_auth', $('bypass_local_auth_checkbox').getProperty('checked'));
            settings.set('bypass_auth_subnet_whitelist_enabled', $('bypass_auth_subnet_whitelist_checkbox').getProperty('checked'));
            settings.set('bypass_auth_subnet_whitelist', $('bypass_auth_subnet_whitelist_textarea').getProperty('value'));
            settings.set('web_ui_session_timeout', $('webUISessionTimeoutInput').getProperty('value'));

            // Use alternative Web UI
            const alternative_webui_enabled = $('use_alt_webui_checkbox').getProperty('checked');
            const webui_files_location_textarea = $('webui_files_location_textarea').getProperty('value');
            if (alternative_webui_enabled && (webui_files_location_textarea.trim() === "")) {
                alert("QBT_TR(The alternative Web UI files location cannot be blank.)QBT_TR[CONTEXT=OptionsDialog]");
                return;
            }
            settings.set('alternative_webui_enabled', alternative_webui_enabled);
            settings.set('alternative_webui_path', webui_files_location_textarea);

            settings.set('web_ui_clickjacking_protection_enabled', $('clickjacking_protection_checkbox').getProperty('checked'));
            settings.set('web_ui_csrf_protection_enabled', $('csrf_protection_checkbox').getProperty('checked'));
            settings.set('web_ui_host_header_validation_enabled', $('host_header_validation_checkbox').getProperty('checked'));

            // Update my dynamic domain name
            settings.set('dyndns_enabled', $('use_dyndns_checkbox').getProperty('checked'));
            settings.set('dyndns_service', $('dyndns_select').getProperty('value'));
            settings.set('dyndns_domain', $('dyndns_domain_text').getProperty('value'));
            settings.set('dyndns_username', $('dyndns_username_text').getProperty('value'));
            settings.set('dyndns_password', $('dyndns_password_text').getProperty('value'));

            // Update advanced settings
            // qBittorrent section
            settings.set('current_network_interface', $('networkInterface').getProperty('value'));
            settings.set('current_interface_address', $('optionalIPAddressToBind').getProperty('value'));
            settings.set('listen_on_ipv6_address', $('listenOnIPv6Address').getProperty('checked'));
            settings.set('save_resume_data_interval', $('saveResumeDataInterval').getProperty('value'));
            settings.set('recheck_completed_torrents', $('recheckTorrentsOnCompletion').getProperty('checked'));
            settings.set('resolve_peer_countries', $('resolvePeerCountries').getProperty('checked'));

            // libtorrent section
            settings.set('async_io_threads', $('asyncIOThreads').getProperty('value'));
            settings.set('file_pool_size', $('filePoolSize').getProperty('value'));
            settings.set('checking_memory_use', $('outstandMemoryWhenCheckingTorrents').getProperty('value'));
            settings.set('disk_cache', $('diskCache').getProperty('value'));
            settings.set('disk_cache_ttl', $('diskCacheExpiryInterval').getProperty('value'));
            settings.set('enable_os_cache', $('enableOSCache').getProperty('checked'));
            settings.set('enable_coalesce_read_write', $('coalesceReadsAndWrites').getProperty('checked'));
            settings.set('enable_upload_suggestions', $('sendUploadPieceSuggestions').getProperty('checked'));
            settings.set('send_buffer_watermark', $('sendBufferWatermark').getProperty('value'));
            settings.set('send_buffer_low_watermark', $('sendBufferLowWatermark').getProperty('value'));
            settings.set('send_buffer_watermark_factor', $('sendBufferWatermarkFactor').getProperty('value'));
            settings.set('socket_backlog_size', $('socketBacklogSize').getProperty('value'));
            settings.set('outgoing_ports_min', $('outgoingPortsMin').getProperty('value'));
            settings.set('outgoing_ports_max', $('outgoingPortsMax').getProperty('value'));
            settings.set('utp_tcp_mixed_mode', $('utpTCPMixedModeAlgorithm').getProperty('value'));
            settings.set('enable_multi_connections_from_same_ip', $('allowMultipleConnectionsFromTheSameIPAddress').getProperty('checked'));
            settings.set('enable_embedded_tracker', $('enableEmbeddedTracker').getProperty('checked'));
            settings.set('embedded_tracker_port', $('embeddedTrackerPort').getProperty('value'));
            settings.set('upload_slots_behavior', $('uploadSlotsBehavior').getProperty('value'));
            settings.set('upload_choking_algorithm', $('uploadChokingAlgorithm').getProperty('value'));
            settings.set('enable_super_seeding', $('strictSuperSeeding').getProperty('checked'));
            settings.set('announce_to_all_trackers', $('announceAllTrackers').getProperty('checked'));
            settings.set('announce_to_all_tiers', $('announceAllTiers').getProperty('checked'));
            settings.set('announce_ip', $('announceIP').getProperty('value'));

            // Send it to qBT
            const json_str = JSON.encode(settings);

            new Request({
                url: 'api/v2/app/setPreferences',
                method: 'post',
                data: {
                    'json': json_str,
                },
                onFailure: function() {
                    alert("QBT_TR(Unable to save program preferences, qBittorrent is probably unreachable.)QBT_TR[CONTEXT=HttpServer]");
                    window.parent.closeWindows();
                },
                onSuccess: function() {
                    // Close window
                    window.parent.location.reload();
                    window.parent.closeWindows();
                }
            }).send();
        };

        $('networkInterface').addEvent('change', function() {
            updateInterfaceAddresses($(this).getProperty('value'), '');
        });

        loadPreferences();

        return exports();
    })();
</script><|MERGE_RESOLUTION|>--- conflicted
+++ resolved
@@ -227,28 +227,28 @@
         </div>
     </fieldset>
 
-<fieldset class="settings">
-    <legend>
-        RSS
-    </legend>
-    <div class="formRow">
-        <input type="checkbox" id="rss_fetch_checkbox">
-        <label for="rss_fetch_checkbox">Enable fetching RSS feeds</label>
-    </div>
-    <div class="formRow">
-        <label for="rss_fetch_interval_num">Feeds refresh interval</label>
-        <input type="number" id="rss_fetch_interval_num" style="width: 4em;" min="0">
-    </div>
-    <div class="formRow">
-        <label for="rss_max_articles_num">Max number of articles per feed</label>
-        <input type="number" id="rss_max_articles_num" style="width: 4em;" min="1">
-    </div>
-    <div class="formRow">
-        <input type="checkbox" id="rss_auto_downloading_checkbox">
-        <label for="rss_auto_downloading_checkbox">Enable auto downloading of RSS torrents</label>
-    </div>
-    
-</fieldset>
+    <fieldset class="settings">
+        <legend>
+            RSS
+        </legend>
+        <div class="formRow">
+            <input type="checkbox" id="rss_fetch_checkbox">
+            <label for="rss_fetch_checkbox">Enable fetching RSS feeds</label>
+        </div>
+        <div class="formRow">
+            <label for="rss_fetch_interval_num">Feeds refresh interval</label>
+            <input type="number" id="rss_fetch_interval_num" style="width: 4em;" min="0">
+        </div>
+        <div class="formRow">
+            <label for="rss_max_articles_num">Max number of articles per feed</label>
+            <input type="number" id="rss_max_articles_num" style="width: 4em;" min="1">
+        </div>
+        <div class="formRow">
+            <input type="checkbox" id="rss_auto_downloading_checkbox">
+            <label for="rss_auto_downloading_checkbox">Enable auto downloading of RSS torrents</label>
+        </div>
+        
+    </fieldset>
 </div>
 
 <div id="ConnectionTab" class="PrefTab invisible">
@@ -1532,94 +1532,6 @@
                             pushWatchFolder(i++, folder, sel, other);
                         }
 
-<<<<<<< HEAD
-                    // Email notification upon download completion
-                    $('mail_notification_checkbox').setProperty('checked', pref.mail_notification_enabled);
-                    $('src_email_txt').setProperty('value', pref.mail_notification_sender);
-                    $('dest_email_txt').setProperty('value', pref.mail_notification_email);
-                    $('smtp_server_txt').setProperty('value', pref.mail_notification_smtp);
-                    $('mail_ssl_checkbox').setProperty('checked', pref.mail_notification_ssl_enabled);
-                    $('mail_auth_checkbox').setProperty('checked', pref.mail_notification_auth_enabled);
-                    $('mail_username_text').setProperty('value', pref.mail_notification_username);
-                    $('mail_password_text').setProperty('value', pref.mail_notification_password);
-                    updateMailNotification();
-                    updateMailAuthSettings();
-
-                    // Run an external program on torrent completion
-                    $('autorun_checkbox').setProperty('checked', pref.autorun_enabled);
-                    $('autorunProg_txt').setProperty('value', pref.autorun_program);
-                    updateAutoRun();
-
-                    //RSS
-                    $('rss_fetch_checkbox').setProperty('checked', pref.rss_processing_enabled);
-                    $('rss_fetch_interval_num').setProperty('value', pref.rss_refresh_interval);
-                    $('rss_max_articles_num').setProperty('value', pref.rss_max_articles_per_feed);
-                    $('rss_auto_downloading_checkbox').setProperty('checked', pref.rss_auto_downloading_enabled);
-
-                    // Connection tab
-                    // Listening Port
-                    $('port_value').setProperty('value', pref.listen_port.toInt());
-                    $('upnp_checkbox').setProperty('checked', pref.upnp);
-                    $('random_port_checkbox').setProperty('checked', pref.random_port);
-
-                    // Connections Limits
-                    const max_connec = pref.max_connec.toInt();
-                    if (max_connec <= 0) {
-                        $('max_connec_checkbox').setProperty('checked', false);
-                        $('max_connec_value').setProperty('value', 500);
-                    }
-                    else {
-                        $('max_connec_checkbox').setProperty('checked', true);
-                        $('max_connec_value').setProperty('value', max_connec);
-                    }
-                    updateMaxConnecEnabled();
-                    const max_connec_per_torrent = pref.max_connec_per_torrent.toInt();
-                    if (max_connec_per_torrent <= 0) {
-                        $('max_connec_per_torrent_checkbox').setProperty('checked', false);
-                        $('max_connec_per_torrent_value').setProperty('value', 100);
-                    }
-                    else {
-                        $('max_connec_per_torrent_checkbox').setProperty('checked', true);
-                        $('max_connec_per_torrent_value').setProperty('value', max_connec_per_torrent);
-                    }
-                    updateMaxConnecPerTorrentEnabled();
-                    const max_uploads = pref.max_uploads.toInt();
-                    if (max_uploads <= 0) {
-                        $('max_uploads_checkbox').setProperty('checked', false);
-                        $('max_uploads_value').setProperty('value', 8);
-                    }
-                    else {
-                        $('max_uploads_checkbox').setProperty('checked', true);
-                        $('max_uploads_value').setProperty('value', max_uploads);
-                    }
-                    updateMaxUploadsEnabled();
-                    const max_uploads_per_torrent = pref.max_uploads_per_torrent.toInt();
-                    if (max_uploads_per_torrent <= 0) {
-                        $('max_uploads_per_torrent_checkbox').setProperty('checked', false);
-                        $('max_uploads_per_torrent_value').setProperty('value', 4);
-                    }
-                    else {
-                        $('max_uploads_per_torrent_checkbox').setProperty('checked', true);
-                        $('max_uploads_per_torrent_value').setProperty('value', max_uploads_per_torrent);
-                    }
-                    updateMaxUploadsPerTorrentEnabled();
-
-                    // Proxy Server
-                    switch (pref.proxy_type.toInt()) {
-                        case 5: //SOCKS4
-                            $('peer_proxy_type_select').setProperty('value', 'socks4');
-                            break;
-                        case 2: // SOCKS5
-                        case 4: // SOCKS5_PW
-                            $('peer_proxy_type_select').setProperty('value', 'socks5');
-                            break;
-                        case 1: // HTTP
-                        case 3: // HTTP_PW
-                            $('peer_proxy_type_select').setProperty('value', 'http');
-                            break;
-                        default: // NONE
-                            $('peer_proxy_type_select').setProperty('value', 'none');
-=======
                         // Email notification upon download completion
                         $('mail_notification_checkbox').setProperty('checked', pref.mail_notification_enabled);
                         $('src_email_txt').setProperty('value', pref.mail_notification_sender);
@@ -1636,6 +1548,12 @@
                         $('autorun_checkbox').setProperty('checked', pref.autorun_enabled);
                         $('autorunProg_txt').setProperty('value', pref.autorun_program);
                         updateAutoRun();
+
+                        //RSS
+                        $('rss_fetch_checkbox').setProperty('checked', pref.rss_processing_enabled);
+                        $('rss_fetch_interval_num').setProperty('value', pref.rss_refresh_interval);
+                        $('rss_max_articles_num').setProperty('value', pref.rss_max_articles_per_feed);
+                        $('rss_auto_downloading_checkbox').setProperty('checked', pref.rss_auto_downloading_enabled);
 
                         // Connection tab
                         // Listening Port
@@ -1870,84 +1788,8 @@
                         $('announceAllTrackers').setProperty('checked', pref.announce_to_all_trackers);
                         $('announceAllTiers').setProperty('checked', pref.announce_to_all_tiers);
                         $('announceIP').setProperty('value', pref.announce_ip);
->>>>>>> 0ff3b764
                     }
                 }
-<<<<<<< HEAD
-            }
-        }).send();
-    };
-
-    this.applyPreferences = function() {
-        const settings = new Hash();
-        // Validate form data
-        // Downloads tab
-        // When adding a torrent
-        settings.set('create_subfolder_enabled', $('createsubfolder_checkbox').getProperty('checked'));
-        settings.set('start_paused_enabled', $('dontstartdownloads_checkbox').getProperty('checked'));
-        settings.set('auto_delete_mode', $('deletetorrentfileafter_checkbox').getProperty('checked'));
-
-        settings.set('preallocate_all', $('preallocateall_checkbox').getProperty('checked'));
-        settings.set('incomplete_files_ext', $('appendext_checkbox').getProperty('checked'));
-
-        // Saving Management
-        settings.set('auto_tmm_enabled', $('default_tmm_combobox').getProperty('value'));
-        settings.set('torrent_changed_tmm_enabled', $('torrent_changed_tmm_combobox').getProperty('value'));
-        settings.set('save_path_changed_tmm_enabled', $('save_path_changed_tmm_combobox').getProperty('value'));
-        settings.set('category_changed_tmm_enabled', $('category_changed_tmm_combobox').getProperty('value'));
-        settings.set('save_path', $('savepath_text').getProperty('value'));
-        settings.set('temp_path_enabled', $('temppath_checkbox').getProperty('checked'));
-        settings.set('temp_path', $('temppath_text').getProperty('value'));
-        if ($('exportdir_checkbox').getProperty('checked'))
-            settings.set('export_dir', $('exportdir_text').getProperty('value'));
-        else
-            settings.set('export_dir', '');
-        if ($('exportdirfin_checkbox').getProperty('checked'))
-            settings.set('export_dir_fin', $('exportdirfin_text').getProperty('value'));
-        else
-            settings.set('export_dir_fin', '');
-
-        // Automatically add torrents from
-        settings.set('scan_dirs', getWatchedFolders());
-
-        // Email notification upon download completion
-        settings.set('mail_notification_enabled', $('mail_notification_checkbox').getProperty('checked'));
-        settings.set('mail_notification_sender', $('src_email_txt').getProperty('value'));
-        settings.set('mail_notification_email', $('dest_email_txt').getProperty('value'));
-        settings.set('mail_notification_smtp', $('smtp_server_txt').getProperty('value'));
-        settings.set('mail_notification_ssl_enabled', $('mail_ssl_checkbox').getProperty('checked'));
-        settings.set('mail_notification_auth_enabled', $('mail_auth_checkbox').getProperty('checked'));
-        settings.set('mail_notification_username', $('mail_username_text').getProperty('value'));
-        settings.set('mail_notification_password', $('mail_password_text').getProperty('value'));
-
-        // Run an external program on torrent completion
-        settings.set('autorun_enabled', $('autorun_checkbox').getProperty('checked'));
-        settings.set('autorun_program', $('autorunProg_txt').getProperty('value'));
-
-        //RSS
-        settings.set('rss_processing_enabled', $('rss_fetch_checkbox').getProperty('checked'));
-        settings.set('rss_refresh_interval', $('rss_fetch_interval_num').getProperty('value'));
-        settings.set('rss_max_articles_per_feed', $('rss_max_articles_num').getProperty('value'));
-        settings.set('rss_auto_downloading_enabled', $('rss_auto_downloading_checkbox').getProperty('checked'));
-        
-        // Connection tab
-        // Listening Port
-        const listen_port = $('port_value').getProperty('value').toInt();
-        if (isNaN(listen_port) || listen_port < 1 || listen_port > 65535) {
-            alert("QBT_TR(The port used for incoming connections must be between 1 and 65535.)QBT_TR[CONTEXT=HttpServer]");
-            return;
-        }
-        settings.set('listen_port', listen_port);
-        settings.set('upnp', $('upnp_checkbox').getProperty('checked'));
-        settings.set('random_port', $('random_port_checkbox').getProperty('checked'));
-
-        // Connections Limits
-        let max_connec = -1;
-        if ($('max_connec_checkbox').getProperty('checked')) {
-            max_connec = $('max_connec_value').getProperty('value').toInt();
-            if (isNaN(max_connec) || max_connec <= 0) {
-                alert("QBT_TR(Maximum number of connections limit must be greater than 0 or disabled.)QBT_TR[CONTEXT=HttpServer]");
-=======
             }).send();
         };
 
@@ -1997,12 +1839,17 @@
             settings.set('autorun_enabled', $('autorun_checkbox').getProperty('checked'));
             settings.set('autorun_program', $('autorunProg_txt').getProperty('value'));
 
+            //RSS
+            settings.set('rss_processing_enabled', $('rss_fetch_checkbox').getProperty('checked'));
+            settings.set('rss_refresh_interval', $('rss_fetch_interval_num').getProperty('value'));
+            settings.set('rss_max_articles_per_feed', $('rss_max_articles_num').getProperty('value'));
+            settings.set('rss_auto_downloading_enabled', $('rss_auto_downloading_checkbox').getProperty('checked'));
+
             // Connection tab
             // Listening Port
             const listen_port = $('port_value').getProperty('value').toInt();
             if (isNaN(listen_port) || listen_port < 1 || listen_port > 65535) {
                 alert("QBT_TR(The port used for incoming connections must be between 1 and 65535.)QBT_TR[CONTEXT=HttpServer]");
->>>>>>> 0ff3b764
                 return;
             }
             settings.set('listen_port', listen_port);

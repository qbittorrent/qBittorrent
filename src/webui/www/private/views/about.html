<div id="aboutAboutContent" class="aboutTabContent">
    <img src="icons/mascot.png" style="float: right;" alt="qBittorrent Mascot" />
    <h3 id="qbittorrentVersion"></h3>
    <p>QBT_TR(An advanced BitTorrent client programmed in C++, based on Qt toolkit and libtorrent-rasterbar.)QBT_TR[CONTEXT=AboutDialog]</p>
    <p>Copyright (c) 2011-2021 The qBittorrent project</p>
    <p>QBT_TR(Home Page:)QBT_TR[CONTEXT=AboutDialog] <a target="_blank" href="https://www.qbittorrent.org"> https://www.qbittorrent.org</a></p>
    <p>QBT_TR(Bug Tracker:)QBT_TR[CONTEXT=AboutDialog] <a target="_blank" href="http://bugs.qbittorrent.org"> http://bugs.qbittorrent.org</a></p>
    <p>QBT_TR(Forum:)QBT_TR[CONTEXT=AboutDialog] <a target="_blank" href="http://forum.qbittorrent.org"> http://forum.qbittorrent.org</a></p>
    <p>QBT_TR(IRC: #qbittorrent on Freenode)QBT_TR[CONTEXT=HttpServer]</p>
    <p>QBT_TR(Enhanced Edition:)QBT_TR[CONTEXT=AboutDialog] <a target="_blank" href="https://github.com/c0re100/qBittorrent-Enhanced-Edition"> https://github.com/c0re100/qBittorrent-Enhanced-Edition</a></p>
    <p>QBT_TR(Maintainer:)QBT_TR[CONTEXT=AboutDialog] <a target="_blank" href="https://t.me/loli_make_the_world_great_again"> Husky</a></p>
</div>

<div id="aboutAuthorContent" class="aboutTabContent invisible">
    <h3>QBT_TR(Current maintainer)QBT_TR[CONTEXT=AboutDialog]</h3>
    <table>
        <tr>
            <td>QBT_TR(Name:)QBT_TR[CONTEXT=AboutDialog]</td>
            <td>Sledgehammer999</td>
        </tr>
        <tr>
            <td>QBT_TR(Nationality:)QBT_TR[CONTEXT=AboutDialog]</td>
            <td>QBT_TR(Greece)QBT_TR[CONTEXT=AboutDialog]</td>
        </tr>
        <tr>
            <td>QBT_TR(E-mail:)QBT_TR[CONTEXT=AboutDialog]</td>
            <td><a target="_blank" href="mailto:sledgehammer999@qbittorrent.org">sledgehammer999@qbittorrent.org</a></td>
        </tr>
    </table>
    </br>
    <h3>QBT_TR(Original authors)QBT_TR[CONTEXT=HttpServer]</h3>
    <table>
        <tr>
            <td>QBT_TR(Name:)QBT_TR[CONTEXT=AboutDialog]</td>
            <td>Ishan Arora</td>
        </tr>
        <tr>
            <td>QBT_TR(E-mail:)QBT_TR[CONTEXT=AboutDialog]</td>
            <td><a target="_blank" href="mailto:ishanarora@gmail.com">ishanarora@gmail.com</a></td>
        </tr>
    </table>
    </br>
    <table>
        <tr>
            <td>QBT_TR(Name:)QBT_TR[CONTEXT=AboutDialog]</td>
            <td>Ankit Gupta</td>
        </tr>
        <tr>
            <td>QBT_TR(E-mail:)QBT_TR[CONTEXT=AboutDialog]</td>
            <td><a target="_blank" href="mailto:ank.iitd@gmail.com">ank.iitd@gmail.com</a></td>
        </tr>
    </table>
    </br>
    <table>
        <tr>
            <td>QBT_TR(Name:)QBT_TR[CONTEXT=AboutDialog]</td>
            <td>Chandan Shikhar Dua</td>
        </tr>
        <tr>
            <td>QBT_TR(E-mail:)QBT_TR[CONTEXT=AboutDialog]</td>
            <td><a target="_blank" href="mailto:shikhar.ap@gmail.com">shikhar.ap@gmail.com</a></td>
        </tr>
    </table>
    </br>
    <table>
        <tr>
            <td>QBT_TR(Name:)QBT_TR[CONTEXT=AboutDialog]</td>
            <td>Swapnil Kumar</td>
        </tr>
        <tr>
            <td>QBT_TR(E-mail:)QBT_TR[CONTEXT=AboutDialog]</td>
            <td><a target="_blank" href="mailto:swapnil.iitd@gmail.com">swapnil.iitd@gmail.com</a></td>
        </tr>
    </table>
</div>

<div id="aboutSpecialThanksContent" class="aboutTabContent invisible">
    <p>I would first like to thank sourceforge.net for hosting qBittorrent project and for their support.</p>
    <p>I am pleased that people from all over the world are contributing to qBittorrent: Ishan Arora (India), Arnaud Demaizière (France) and Stephanos Antaris (Greece). Their help is greatly appreciated</p>
    <p>I also want to thank Στέφανος Αντάρης (santaris@csd.auth.gr) and Mirco Chinelli (infinity89@fastwebmail.it) for working on Mac OS X packaging.</p>
    <p>I am grateful to Peter Koeleman (peter@qbittorrent.org) and Mohammad Dib (mdib@qbittorrent.org) for working on qBittorrent port to Windows.</p>
    <p>Thanks a lot to our graphist Mateusz Toboła (tobejodok@qbittorrent.org) for his great work.</p>
    <p>Thanks to all contributors on <a target="_blank" href="https://github.com/qbittorrent/qBittorrent/graphs/contributors">GitHub</a>.</p>
</div>

<div id="aboutTranslatorsContent" class="aboutTabContent invisible">
    <p>I would like to thank the people who volunteered to translate qBittorrent.<br>
        Most of them translated via <a target="_blank" href="https://www.transifex.com/sledgehammer999/qbittorrent/">Transifex</a> and some of them are mentioned below:<br>
        (the list might not be up to date)
    </p>
    <ul>
        <li><u>Arabic:</u> SDERAWI (abz8868@msn.com), sn51234 (nesseyan@gmail.com) and Ibrahim Saed ibraheem_alex(Transifex)</li>
        <li><u>Armenian:</u> Hrant Ohanyan (hrantohanyan@mail.am)</li>
        <li><u>Basque:</u> Xabier Aramendi (azpidatziak@gmail.com)</li>
        <li><u>Belarusian:</u> Mihas Varantsou (meequz@gmail.com)</li>
        <li><u>Bulgarian:</u> Tsvetan & Boyko Bankoff (emerge_life@users.sourceforge.net)</li>
        <li><u>Catalan:</u> Francisco Luque Contreras (frannoe@ya.com)</li>
        <li><u>Chinese (Simplified):</u> Guo Yue (yue.guo0418@gmail.com)</li>
        <li><u>Chinese (Traditional):</u> Yi-Shun Wang (dnextstep@gmail.com) and 冥王歐西里斯 s8321414(Transifex)</li>
        <li><u>Croatian:</u> Oliver Mucafir (oliver.untwist@gmail.com)</li>
        <li><u>Czech:</u> Jirka Vilim (web@tets.cz) and Petr Cernobila abr(Transifex)</li>
        <li><u>Danish:</u> Mathias Nielsen (comoneo@gmail.com), scootergrisen, Nicolaj (fuskern@gmail.com) and Joe Hansen (joedalton2@yahoo.dk)</li>
        <li><u>Dutch:</u> Pieter Heyvaert (pieter_heyvaert@hotmail.com)</li>
        <li><u>English(Australia):</u> Robert Readman readmanr(Transifex)</li>
        <li><u>English(United Kingdom):</u> Robert Readman readmanr(Transifex)</li>
        <li><u>Finnish:</u> Niklas Laxström (nikerabbit@users.sourceforge.net), Pekka Niemi (pekka.niemi@iki.fi) and Jiri Grönroos artnay(Transifex)</li>
        <li><u>Galician:</u> Marcos Lans (marcoslansgarza@gmail.com) and antiparvos(Transifex)</li>
        <li><u>Georgian:</u> Beqa Arabuli (arabulibeqa@yahoo.com)</li>
        <li><u>German:</u> Niels Hoffmann (zentralmaschine@users.sourceforge.net), schnurlos (schnurlos@gmail.com)</li>
        <li><u>Greek:</u> Tsvetan Bankov (emerge_life@users.sourceforge.net), Stephanos Antaris (santaris@csd.auth.gr), sledgehammer999(hammered999@gmail.com), Γιάννης Ανθυμίδης Evropi(Transifex) and Panagiotis Tabakis(tabakisp@gmail.com)</li>
        <li><u>Hebrew:</u> David Deutsch (d.deffo@gmail.com)</li>
        <li><u>Hungarian:</u> Majoros Péter</li>
        <li><u>Italian:</u> bovirus (bovirus@live.it) and Matteo Sechi (bu17714@gmail.com)</li>
        <li><u>Japanese:</u> Masato Hashimoto (cabezon.hashimoto@gmail.com)</li>
        <li><u>Korean:</u> Jin Woo Sin (jin828sin@users.sourceforge.net)</li>
        <li><u>Lithuanian:</u> Naglis Jonaitis (njonaitis@gmail.com)</li>
        <li><u>Norwegian:</u> Tomaso</li>
        <li><u>Polish:</u> Mariusz Fik (fisiu@opensuse.org)</li>
        <li><u>Portuguese:</u> Sérgio Marques smarquespt(Transifex) and L.Sousa(Transifex)</li>
        <li><u>Portuguese(Brazil):</u> Nick Marinho (nickmarinho@gmail.com)</li>
        <li><u>Romanian:</u> Obada Denis (obadadenis@users.sourceforge.net), Adrian Gabor Adriannho(Transifex) and Mihai Coman z0id(Transifex)</li>
        <li><u>Russian:</u> Nick Khazov (m2k3d0n at users.sourceforge.net), Alexey Morsov (samurai@ricom.ru), Nick Tiskov Dayman(daymansmail (at) gmail (dot) com), Dmitry DmitryKX(Transifex) and kraleksandr kraleksandr(Transifex)</li>
        <li><u>Serbian:</u> Anaximandar Milet (anaximandar@operamail.com)</li>
        <li><u>Slovak:</u> helix84</li>
        <li><u>Spanish:</u> Alfredo Monclús (alfrix), Francisco Luque Contreras (frannoe@ya.com), José Antonio Moray moray33(Transifex) and Diego de las Heras(Transifex)</li>
        <li><u>Swedish:</u> Daniel Nylander (po@danielnylander.se) and Emil Hammarberg Ooglogput(Transifex)</li>
        <li><u>Turkish:</u> Hasan YILMAZ (iletisim@hedefturkce.com), Erdem Bingöl (erdem84@gmail.com) and Burak Yavuz (BouRock)</li>
        <li><u>Ukrainian:</u> Oleh Prypin (blaxpirit@gmail.com)</li>
        <li><u>Vietnamese:</u> Anh Phan ppanhh(Transifex)</li>
    </ul>
    <p>Please contact me if you would like to translate qBittorrent into your own language.</p>
</div>

<div id="aboutLicenseContent" class="aboutTabContent invisible">
    <p>qBittorrent is licensed under the GNU General Public License version 2 with the
        addition of the following special exception:</p>
    <p>
        In addition, as a special exception, the copyright holders give permission to
        link this program with the OpenSSL project's "OpenSSL" library (or with
        modified versions of it that use the same license as the "OpenSSL" library),
        and distribute the linked executables. You must obey the GNU General Public
        License in all respects for all of the code used other than "OpenSSL". If you
        modify file(s), you may extend this exception to your version of the file(s),
        but you are not obligated to do so. If you do not wish to do so, delete this
        exception statement from your version.</p>
    ----------
    <h2>GNU General Public License, version 2</h2>
    <hr>

    <h3>Table of Contents</h3>
    <ul>

        <li><a name="TOC1" href="#SEC1">GNU GENERAL PUBLIC
                LICENSE
                <!--TRANSLATORS: Don't translate the license; copy msgid's
    verbatim!-->
            </a>
            <ul>
                <li><a name="TOC2" href="#SEC2">Preamble</a></li>
                <li><a name="TOC3" href="#SEC3">TERMS AND CONDITIONS
                        FOR COPYING, DISTRIBUTION AND MODIFICATION</a></li>
                <li><a name="TOC4" href="#SEC4">How to Apply These
                        Terms to Your New Programs</a></li>
            </ul>
        </li>
    </ul>

    <hr>

    <h3><a name="SEC1" href="#TOC1">GNU GENERAL PUBLIC LICENSE</a></h3>
    <p>
        Version 2, June 1991
    </p>

    <pre>
  Copyright (C) 1989, 1991 Free Software Foundation, Inc.
  51 Franklin Street, Fifth Floor, Boston, MA  02110-1301, USA

  Everyone is permitted to copy and distribute verbatim copies
  of this license document, but changing it is not allowed.
  </pre>

    <h3><a name="preamble"></a><a name="SEC2" href="#TOC2">Preamble</a></h3>

    <p>
        The licenses for most software are designed to take away your
        freedom to share and change it. By contrast, the GNU General Public
        License is intended to guarantee your freedom to share and change free
        software--to make sure the software is free for all its users. This
        General Public License applies to most of the Free Software
        Foundation's software and to any other program whose authors commit to
        using it. (Some other Free Software Foundation software is covered by
        the GNU Lesser General Public License instead.) You can apply it to
        your programs, too.
    </p>

    <p>
        When we speak of free software, we are referring to freedom, not
        price. Our General Public Licenses are designed to make sure that you
        have the freedom to distribute copies of free software (and charge for
        this service if you wish), that you receive source code or can get it
        if you want it, that you can change the software or use pieces of it
        in new free programs; and that you know you can do these things.
    </p>

    <p>
        To protect your rights, we need to make restrictions that forbid
        anyone to deny you these rights or to ask you to surrender the rights.
        These restrictions translate to certain responsibilities for you if you
        distribute copies of the software, or if you modify it.
    </p>

    <p>
        For example, if you distribute copies of such a program, whether
        gratis or for a fee, you must give the recipients all the rights that
        you have. You must make sure that they, too, receive or can get the
        source code. And you must show them these terms so they know their
        rights.
    </p>

    <p>
        We protect your rights with two steps: (1) copyright the software, and
        (2) offer you this license which gives you legal permission to copy,
        distribute and/or modify the software.
    </p>

    <p>
        Also, for each author's protection and ours, we want to make certain
        that everyone understands that there is no warranty for this free
        software. If the software is modified by someone else and passed on, we
        want its recipients to know that what they have is not the original, so
        that any problems introduced by others will not reflect on the original
        authors' reputations.
    </p>

    <p>
        Finally, any free program is threatened constantly by software
        patents. We wish to avoid the danger that redistributors of a free
        program will individually obtain patent licenses, in effect making the
        program proprietary. To prevent this, we have made it clear that any
        patent must be licensed for everyone's free use or not licensed at all.
    </p>

    <p>
        The precise terms and conditions for copying, distribution and
        modification follow.
    </p>


    <h3><a name="terms"></a><a name="SEC3" href="#TOC3">TERMS AND CONDITIONS FOR COPYING, DISTRIBUTION AND MODIFICATION</a></h3>


    <a name="section0"></a>
    <p>
        <strong>0.</strong>
        This License applies to any program or other work which contains
        a notice placed by the copyright holder saying it may be distributed
        under the terms of this General Public License. The "Program", below,
        refers to any such program or work, and a "work based on the Program"
        means either the Program or any derivative work under copyright law:
        that is to say, a work containing the Program or a portion of it,
        either verbatim or with modifications and/or translated into another
        language. (Hereinafter, translation is included without limitation in
        the term "modification".) Each licensee is addressed as "you".
    </p>

    <p>
        Activities other than copying, distribution and modification are not
        covered by this License; they are outside its scope. The act of
        running the Program is not restricted, and the output from the Program
        is covered only if its contents constitute a work based on the
        Program (independent of having been made by running the Program).
        Whether that is true depends on what the Program does.
    </p>

    <a name="section1"></a>
    <p>
        <strong>1.</strong>
        You may copy and distribute verbatim copies of the Program's
        source code as you receive it, in any medium, provided that you
        conspicuously and appropriately publish on each copy an appropriate
        copyright notice and disclaimer of warranty; keep intact all the
        notices that refer to this License and to the absence of any warranty;
        and give any other recipients of the Program a copy of this License
        along with the Program.
    </p>

    <p>
        You may charge a fee for the physical act of transferring a copy, and
        you may at your option offer warranty protection in exchange for a fee.
    </p>

    <a name="section2"></a>
    <p>
        <strong>2.</strong>
        You may modify your copy or copies of the Program or any portion
        of it, thus forming a work based on the Program, and copy and
        distribute such modifications or work under the terms of Section 1
        above, provided that you also meet all of these conditions:
    </p>

    <dl>
        <dt></dt>
        <dd>
            <strong>a)</strong>
            You must cause the modified files to carry prominent notices
            stating that you changed the files and the date of any change.
        </dd>
        <dt></dt>
        <dd>
            <strong>b)</strong>
            You must cause any work that you distribute or publish, that in
            whole or in part contains or is derived from the Program or any
            part thereof, to be licensed as a whole at no charge to all third
            parties under the terms of this License.
        </dd>
        <dt></dt>
        <dd>
            <strong>c)</strong>
            If the modified program normally reads commands interactively
            when run, you must cause it, when started running for such
            interactive use in the most ordinary way, to print or display an
            announcement including an appropriate copyright notice and a
            notice that there is no warranty (or else, saying that you provide
            a warranty) and that users may redistribute the program under
            these conditions, and telling the user how to view a copy of this
            License. (Exception: if the Program itself is interactive but
            does not normally print such an announcement, your work based on
            the Program is not required to print an announcement.)
        </dd>
    </dl>

    <p>
        These requirements apply to the modified work as a whole. If
        identifiable sections of that work are not derived from the Program,
        and can be reasonably considered independent and separate works in
        themselves, then this License, and its terms, do not apply to those
        sections when you distribute them as separate works. But when you
        distribute the same sections as part of a whole which is a work based
        on the Program, the distribution of the whole must be on the terms of
        this License, whose permissions for other licensees extend to the
        entire whole, and thus to each and every part regardless of who wrote it.
    </p>

    <p>
        Thus, it is not the intent of this section to claim rights or contest
        your rights to work written entirely by you; rather, the intent is to
        exercise the right to control the distribution of derivative or
        collective works based on the Program.
    </p>

    <p>
        In addition, mere aggregation of another work not based on the Program
        with the Program (or with a work based on the Program) on a volume of
        a storage or distribution medium does not bring the other work under
        the scope of this License.
    </p>

    <a name="section3"></a>
    <p>
        <strong>3.</strong>
        You may copy and distribute the Program (or a work based on it,
        under Section 2) in object code or executable form under the terms of
        Sections 1 and 2 above provided that you also do one of the following:
    </p>

    <!-- we use this doubled UL to get the sub-sections indented, -->
    <!-- while making the bullets as unobvious as possible. -->

    <dl>
        <dt></dt>
        <dd>
            <strong>a)</strong>
            Accompany it with the complete corresponding machine-readable
            source code, which must be distributed under the terms of Sections
            1 and 2 above on a medium customarily used for software interchange; or,
        </dd>
        <dt></dt>
        <dd>
            <strong>b)</strong>
            Accompany it with a written offer, valid for at least three
            years, to give any third party, for a charge no more than your
            cost of physically performing source distribution, a complete
            machine-readable copy of the corresponding source code, to be
            distributed under the terms of Sections 1 and 2 above on a medium
            customarily used for software interchange; or,
        </dd>
        <dt></dt>
        <dd>
            <strong>c)</strong>
            Accompany it with the information you received as to the offer
            to distribute corresponding source code. (This alternative is
            allowed only for noncommercial distribution and only if you
            received the program in object code or executable form with such
            an offer, in accord with Subsection b above.)
        </dd>
    </dl>

    <p>
        The source code for a work means the preferred form of the work for
        making modifications to it. For an executable work, complete source
        code means all the source code for all modules it contains, plus any
        associated interface definition files, plus the scripts used to
        control compilation and installation of the executable. However, as a
        special exception, the source code distributed need not include
        anything that is normally distributed (in either source or binary
        form) with the major components (compiler, kernel, and so on) of the
        operating system on which the executable runs, unless that component
        itself accompanies the executable.
    </p>

    <p>
        If distribution of executable or object code is made by offering
        access to copy from a designated place, then offering equivalent
        access to copy the source code from the same place counts as
        distribution of the source code, even though third parties are not
        compelled to copy the source along with the object code.
    </p>

    <a name="section4"></a>
    <p>
        <strong>4.</strong>
        You may not copy, modify, sublicense, or distribute the Program
        except as expressly provided under this License. Any attempt
        otherwise to copy, modify, sublicense or distribute the Program is
        void, and will automatically terminate your rights under this License.
        However, parties who have received copies, or rights, from you under
        this License will not have their licenses terminated so long as such
        parties remain in full compliance.
    </p>

    <a name="section5"></a>
    <p>
        <strong>5.</strong>
        You are not required to accept this License, since you have not
        signed it. However, nothing else grants you permission to modify or
        distribute the Program or its derivative works. These actions are
        prohibited by law if you do not accept this License. Therefore, by
        modifying or distributing the Program (or any work based on the
        Program), you indicate your acceptance of this License to do so, and
        all its terms and conditions for copying, distributing or modifying
        the Program or works based on it.
    </p>

    <a name="section6"></a>
    <p>
        <strong>6.</strong>
        Each time you redistribute the Program (or any work based on the
        Program), the recipient automatically receives a license from the
        original licensor to copy, distribute or modify the Program subject to
        these terms and conditions. You may not impose any further
        restrictions on the recipients' exercise of the rights granted herein.
        You are not responsible for enforcing compliance by third parties to
        this License.
    </p>

    <a name="section7"></a>
    <p>
        <strong>7.</strong>
        If, as a consequence of a court judgment or allegation of patent
        infringement or for any other reason (not limited to patent issues),
        conditions are imposed on you (whether by court order, agreement or
        otherwise) that contradict the conditions of this License, they do not
        excuse you from the conditions of this License. If you cannot
        distribute so as to satisfy simultaneously your obligations under this
        License and any other pertinent obligations, then as a consequence you
        may not distribute the Program at all. For example, if a patent
        license would not permit royalty-free redistribution of the Program by
        all those who receive copies directly or indirectly through you, then
        the only way you could satisfy both it and this License would be to
        refrain entirely from distribution of the Program.
    </p>

    <p>
        If any portion of this section is held invalid or unenforceable under
        any particular circumstance, the balance of the section is intended to
        apply and the section as a whole is intended to apply in other
        circumstances.
    </p>

    <p>
        It is not the purpose of this section to induce you to infringe any
        patents or other property right claims or to contest validity of any
        such claims; this section has the sole purpose of protecting the
        integrity of the free software distribution system, which is
        implemented by public license practices. Many people have made
        generous contributions to the wide range of software distributed
        through that system in reliance on consistent application of that
        system; it is up to the author/donor to decide if he or she is willing
        to distribute software through any other system and a licensee cannot
        impose that choice.
    </p>

    <p>
        This section is intended to make thoroughly clear what is believed to
        be a consequence of the rest of this License.
    </p>

    <a name="section8"></a>
    <p>
        <strong>8.</strong>
        If the distribution and/or use of the Program is restricted in
        certain countries either by patents or by copyrighted interfaces, the
        original copyright holder who places the Program under this License
        may add an explicit geographical distribution limitation excluding
        those countries, so that distribution is permitted only in or among
        countries not thus excluded. In such case, this License incorporates
        the limitation as if written in the body of this License.
    </p>

    <a name="section9"></a>
    <p>
        <strong>9.</strong>
        The Free Software Foundation may publish revised and/or new versions
        of the General Public License from time to time. Such new versions will
        be similar in spirit to the present version, but may differ in detail to
        address new problems or concerns.
    </p>

    <p>
        Each version is given a distinguishing version number. If the Program
        specifies a version number of this License which applies to it and "any
        later version", you have the option of following the terms and conditions
        either of that version or of any later version published by the Free
        Software Foundation. If the Program does not specify a version number of
        this License, you may choose any version ever published by the Free Software
        Foundation.
    </p>

    <a name="section10"></a>
    <p>
        <strong>10.</strong>
        If you wish to incorporate parts of the Program into other free
        programs whose distribution conditions are different, write to the author
        to ask for permission. For software which is copyrighted by the Free
        Software Foundation, write to the Free Software Foundation; we sometimes
        make exceptions for this. Our decision will be guided by the two goals
        of preserving the free status of all derivatives of our free software and
        of promoting the sharing and reuse of software generally.
    </p>

    <a name="section11"></a>
    <p><strong>NO WARRANTY</strong></p>

    <p>
        <strong>11.</strong>
        BECAUSE THE PROGRAM IS LICENSED FREE OF CHARGE, THERE IS NO WARRANTY
        FOR THE PROGRAM, TO THE EXTENT PERMITTED BY APPLICABLE LAW. EXCEPT WHEN
        OTHERWISE STATED IN WRITING THE COPYRIGHT HOLDERS AND/OR OTHER PARTIES
        PROVIDE THE PROGRAM "AS IS" WITHOUT WARRANTY OF ANY KIND, EITHER EXPRESSED
        OR IMPLIED, INCLUDING, BUT NOT LIMITED TO, THE IMPLIED WARRANTIES OF
        MERCHANTABILITY AND FITNESS FOR A PARTICULAR PURPOSE. THE ENTIRE RISK AS
        TO THE QUALITY AND PERFORMANCE OF THE PROGRAM IS WITH YOU. SHOULD THE
        PROGRAM PROVE DEFECTIVE, YOU ASSUME THE COST OF ALL NECESSARY SERVICING,
        REPAIR OR CORRECTION.
    </p>

    <a name="section12"></a>
    <p>
        <strong>12.</strong>
        IN NO EVENT UNLESS REQUIRED BY APPLICABLE LAW OR AGREED TO IN WRITING
        WILL ANY COPYRIGHT HOLDER, OR ANY OTHER PARTY WHO MAY MODIFY AND/OR
        REDISTRIBUTE THE PROGRAM AS PERMITTED ABOVE, BE LIABLE TO YOU FOR DAMAGES,
        INCLUDING ANY GENERAL, SPECIAL, INCIDENTAL OR CONSEQUENTIAL DAMAGES ARISING
        OUT OF THE USE OR INABILITY TO USE THE PROGRAM (INCLUDING BUT NOT LIMITED
        TO LOSS OF DATA OR DATA BEING RENDERED INACCURATE OR LOSSES SUSTAINED BY
        YOU OR THIRD PARTIES OR A FAILURE OF THE PROGRAM TO OPERATE WITH ANY OTHER
        PROGRAMS), EVEN IF SUCH HOLDER OR OTHER PARTY HAS BEEN ADVISED OF THE
        POSSIBILITY OF SUCH DAMAGES.
    </p>

    <h3>END OF TERMS AND CONDITIONS</h3>

    <h3><a name="howto"></a><a name="SEC4" href="#TOC4">How to Apply These Terms to Your New Programs</a></h3>

    <p>
        If you develop a new program, and you want it to be of the greatest
        possible use to the public, the best way to achieve this is to make it
        free software which everyone can redistribute and change under these terms.
    </p>

    <p>
        To do so, attach the following notices to the program. It is safest
        to attach them to the start of each source file to most effectively
        convey the exclusion of warranty; and each file should have at least
        the "copyright" line and a pointer to where the full notice is found.
    </p>

    <pre>
  <var>one line to give the program's name and an idea of what it does.</var>
  Copyright (C) <var>yyyy</var>  <var>name of author</var>

  This program is free software; you can redistribute it and/or
  modify it under the terms of the GNU General Public License
  as published by the Free Software Foundation; either version 2
  of the License, or (at your option) any later version.

  This program is distributed in the hope that it will be useful,
  but WITHOUT ANY WARRANTY; without even the implied warranty of
  MERCHANTABILITY or FITNESS FOR A PARTICULAR PURPOSE.  See the
  GNU General Public License for more details.

  You should have received a copy of the GNU General Public License
  along with this program; if not, write to the Free Software
  Foundation, Inc., 51 Franklin Street, Fifth Floor, Boston,
  MA  02110-1301, USA.
  </pre>

    <p>
        Also add information on how to contact you by electronic and paper mail.
    </p>

    <p>
        If the program is interactive, make it output a short notice like this
        when it starts in an interactive mode:
    </p>

    <pre>
  Gnomovision version 69, Copyright (C) <var>year</var> <var>name of author</var>
  Gnomovision comes with ABSOLUTELY NO WARRANTY; for details
  type `show w'.  This is free software, and you are welcome
  to redistribute it under certain conditions; type `show c'
  for details.
  </pre>

    <p>
        The hypothetical commands <samp>`show w'</samp> and <samp>`show c'</samp> should show
        the appropriate parts of the General Public License. Of course, the
        commands you use may be called something other than <samp>`show w'</samp> and
        <samp>`show c'</samp>; they could even be mouse-clicks or menu items--whatever
        suits your program.
    </p>

    <p>
        You should also get your employer (if you work as a programmer) or your
        school, if any, to sign a "copyright disclaimer" for the program, if
        necessary. Here is a sample; alter the names:
    </p>


    <pre>
  Yoyodyne, Inc., hereby disclaims all copyright
  interest in the program `Gnomovision'
  (which makes passes at compilers) written
  by James Hacker.

  <var>signature of Ty Coon</var>, 1 April 1989
  Ty Coon, President of Vice
  </pre>

    <p>
        This General Public License does not permit incorporating your program into
        proprietary programs. If your program is a subroutine library, you may
        consider it more useful to permit linking proprietary applications with the
        library. If this is what you want to do, use the
        <a href="https://www.gnu.org/licenses/lgpl.html">GNU Lesser General Public License</a>
        instead of this License.
    </p>
</div>

<div id="aboutSoftwareUsedContent" class="aboutTabContent invisible">
    <p>QBT_TR(qBittorrent was built with the following libraries:)QBT_TR[CONTEXT=AboutDialog]</p>
    <table style="margin-left: 20px;">
        <tr>
            <td>Qt:</td>
            <td><span id="qtVersion"></span></td>
        </tr>
        <tr>
            <td>Libtorrent:</td>
            <td><span id="libtorrentVersion"></span></td>
        </tr>
        <tr>
            <td>Boost:</td>
            <td><span id="boostVersion"></span></td>
        </tr>
        <tr>
            <td>OpenSSL:</td>
            <td><span id="opensslVersion"></span></td>
        </tr>
        <tr>
            <td>zlib:</td>
            <td><span id="zlibVersion"></span></td>
        </tr>
    </table>
    <p>QBT_TR(The free IP to Country Lite database by DB-IP is used for resolving the countries of peers. The database is licensed under the Creative Commons Attribution 4.0 International License)QBT_TR[CONTEXT=AboutDialog] (<a href="https://db-ip.com/" target="_blank" rel="noopener ">https://db-ip.com/</a>)</p>
</div>

<script>
    'use strict';

    (function() {
<<<<<<< HEAD
        $('qbittorrentVersion').innerText = ("qBittorrent Enhnaced Edition " + qbtVersion()
        + " QBT_TR(Web UI)QBT_TR[CONTEXT=OptionsDialog]");
=======
        $('qbittorrentVersion').innerText = ("qBittorrent " + qbtVersion()
            + " QBT_TR(Web UI)QBT_TR[CONTEXT=OptionsDialog]");
>>>>>>> 2be30a50

        new Request.JSON({
            url: 'api/v2/app/buildInfo',
            method: 'get',
            noCache: true,
            onSuccess: function(info) {
                if (!info) return;

                $('qtVersion').textContent = info.qt;
                $('libtorrentVersion').textContent = info.libtorrent;
                $('boostVersion').textContent = info.boost;
                $('opensslVersion').textContent = info.openssl;
                $('zlibVersion').textContent = info.zlib;
                $('qbittorrentVersion').textContent += " Enhanced Edition (" + info.bitness + "-bit)";
            }
        }).send();
    })();
</script><|MERGE_RESOLUTION|>--- conflicted
+++ resolved
@@ -7,8 +7,6 @@
     <p>QBT_TR(Bug Tracker:)QBT_TR[CONTEXT=AboutDialog] <a target="_blank" href="http://bugs.qbittorrent.org"> http://bugs.qbittorrent.org</a></p>
     <p>QBT_TR(Forum:)QBT_TR[CONTEXT=AboutDialog] <a target="_blank" href="http://forum.qbittorrent.org"> http://forum.qbittorrent.org</a></p>
     <p>QBT_TR(IRC: #qbittorrent on Freenode)QBT_TR[CONTEXT=HttpServer]</p>
-    <p>QBT_TR(Enhanced Edition:)QBT_TR[CONTEXT=AboutDialog] <a target="_blank" href="https://github.com/c0re100/qBittorrent-Enhanced-Edition"> https://github.com/c0re100/qBittorrent-Enhanced-Edition</a></p>
-    <p>QBT_TR(Maintainer:)QBT_TR[CONTEXT=AboutDialog] <a target="_blank" href="https://t.me/loli_make_the_world_great_again"> Husky</a></p>
 </div>
 
 <div id="aboutAuthorContent" class="aboutTabContent invisible">
@@ -689,13 +687,8 @@
     'use strict';
 
     (function() {
-<<<<<<< HEAD
-        $('qbittorrentVersion').innerText = ("qBittorrent Enhnaced Edition " + qbtVersion()
-        + " QBT_TR(Web UI)QBT_TR[CONTEXT=OptionsDialog]");
-=======
         $('qbittorrentVersion').innerText = ("qBittorrent " + qbtVersion()
             + " QBT_TR(Web UI)QBT_TR[CONTEXT=OptionsDialog]");
->>>>>>> 2be30a50
 
         new Request.JSON({
             url: 'api/v2/app/buildInfo',
@@ -709,7 +702,7 @@
                 $('boostVersion').textContent = info.boost;
                 $('opensslVersion').textContent = info.openssl;
                 $('zlibVersion').textContent = info.zlib;
-                $('qbittorrentVersion').textContent += " Enhanced Edition (" + info.bitness + "-bit)";
+                $('qbittorrentVersion').textContent += " (" + info.bitness + "-bit)";
             }
         }).send();
     })();

--- conflicted
+++ resolved
@@ -1225,7 +1225,7 @@
                 else
                     r = state == 'metaDL' || state == 'downloading' || state == 'forcedDL' || state == 'uploading' || state == 'forcedUP';
                 if (r == inactive)
-                    return false;r
+                    return false;
                 break;
             case 'notracker':
                 if (!this.trackers.hasOwnProperty(row.rowId)) {
@@ -1288,8 +1288,7 @@
         return true;
     },
 
-<<<<<<< HEAD
-    trackerStatusRequest: function() {
+    trackerStatusRequest: function () {
         var hash = this.trackerRequestQueue[0];
         var url = new URI('api/v2/torrents/trackers');
         url.setData('hash', hash);
@@ -1298,10 +1297,10 @@
             url: url,
             noCache: true,
             method: 'get',
-            onSuccess: function(response) {
+            onSuccess: function (response) {
                 var trackers = this.trackers;
                 trackers[hash] = true;
-                response.forEach(function(tracker) {
+                response.forEach(function (tracker) {
                     if (tracker.status === 2) {
                         trackers[hash] = false;
                     }
@@ -1314,22 +1313,17 @@
         }).send();
     },
 
-    queueTrackerStatusRequest: function(hash) {
+    queueTrackerStatusRequest: function (hash) {
         this.trackerRequestQueue.push(hash);
         if (this.trackerRequestQueue.length === 1) {
             this.trackerStatusRequest();
         }
-        
-    },
-
-    getFilteredTorrentsNumber: function(filterName, categoryHash) {
-        var cnt = 0;
-        var rows = this.rows.getValues();
-=======
+
+    },
+
     getFilteredTorrentsNumber: function(filterName, categoryHash, tagHash) {
         let cnt = 0;
         const rows = this.rows.getValues();
->>>>>>> c65c40a5
 
         for (let i = 0; i < rows.length; ++i)
             if (this.applyFilter(rows[i], filterName, categoryHash, tagHash, null)) ++cnt;

/*
 * Bittorrent Client using Qt and libtorrent.
 * Copyright (C) 2014  Vladimir Golovnev <glassez@yandex.ru>
 *
 * This program is free software; you can redistribute it and/or
 * modify it under the terms of the GNU General Public License
 * as published by the Free Software Foundation; either version 2
 * of the License, or (at your option) any later version.
 *
 * This program is distributed in the hope that it will be useful,
 * but WITHOUT ANY WARRANTY; without even the implied warranty of
 * MERCHANTABILITY or FITNESS FOR A PARTICULAR PURPOSE.  See the
 * GNU General Public License for more details.
 *
 * You should have received a copy of the GNU General Public License
 * along with this program; if not, write to the Free Software
 * Foundation, Inc., 51 Franklin Street, Fifth Floor, Boston, MA  02110-1301, USA.
 *
 * In addition, as a special exception, the copyright holders give permission to
 * link this program with the OpenSSL project's "OpenSSL" library (or with
 * modified versions of it that use the same license as the "OpenSSL" library),
 * and distribute the linked executables. You must obey the GNU General Public
 * License in all respects for all of the code used other than "OpenSSL".  If you
 * modify file(s), you may extend this exception to your version of the file(s),
 * but you are not obligated to do so. If you do not wish to do so, delete this
 * exception statement from your version.
 */

#include "webapplication.h"

#include <algorithm>

#include <QDateTime>
#include <QDebug>
#include <QFile>
#include <QFileInfo>
#include <QJsonDocument>
#include <QMimeDatabase>
#include <QMimeType>
#include <QNetworkCookie>
#include <QRegularExpression>
#include <QUrl>

#include "base/algorithm.h"
#include "base/global.h"
#include "base/http/httperror.h"
#include "base/logger.h"
#include "base/preferences.h"
#include "base/types.h"
#include "base/utils/bytearray.h"
#include "base/utils/fs.h"
#include "base/utils/misc.h"
#include "base/utils/random.h"
#include "base/utils/string.h"
#include "api/apierror.h"
#include "api/appcontroller.h"
#include "api/authcontroller.h"
#include "api/logcontroller.h"
#include "api/rsscontroller.h"
#include "api/schedulecontroller.h"
#include "api/searchcontroller.h"
#include "api/synccontroller.h"
#include "api/torrentscontroller.h"
#include "api/transfercontroller.h"

const int MAX_ALLOWED_FILESIZE = 10 * 1024 * 1024;
const auto C_SID = QByteArrayLiteral("SID"); // name of session id cookie

const QString PATH_PREFIX_ICONS = u"/icons/"_qs;
const QString WWW_FOLDER = u":/www"_qs;
const QString PUBLIC_FOLDER = u"/public"_qs;
const QString PRIVATE_FOLDER = u"/private"_qs;

namespace
{
    QStringMap parseCookie(const QStringView cookieStr)
    {
        // [rfc6265] 4.2.1. Syntax
        QStringMap ret;
        const QList<QStringView> cookies = cookieStr.split(u';', Qt::SkipEmptyParts);

        for (const auto &cookie : cookies)
        {
            const int idx = cookie.indexOf(u'=');
            if (idx < 0)
                continue;

            const QString name = cookie.left(idx).trimmed().toString();
            const QString value = Utils::String::unquote(cookie.mid(idx + 1).trimmed()).toString();
            ret.insert(name, value);
        }
        return ret;
    }

    QUrl urlFromHostHeader(const QString &hostHeader)
    {
        if (!hostHeader.contains(u"://"))
            return {u"http://"_qs + hostHeader};
        return hostHeader;
    }

    QString getCachingInterval(QString contentType)
    {
        contentType = contentType.toLower();

        if (contentType.startsWith(u"image/"))
            return u"private, max-age=604800"_qs;  // 1 week

        if ((contentType == Http::CONTENT_TYPE_CSS)
            || (contentType == Http::CONTENT_TYPE_JS))
            {
            // short interval in case of program update
            return u"private, max-age=43200"_qs;  // 12 hrs
        }

        return u"no-store"_qs;
    }
}

WebApplication::WebApplication(QObject *parent)
    : QObject(parent)
    , m_cacheID {QString::number(Utils::Random::rand(), 36)}
{
<<<<<<< HEAD
    registerAPIController(QLatin1String("app"), new AppController(this, this));
    registerAPIController(QLatin1String("auth"), new AuthController(this, this));
    registerAPIController(QLatin1String("log"), new LogController(this, this));
    registerAPIController(QLatin1String("rss"), new RSSController(this, this));
    registerAPIController(QLatin1String("schedule"), new ScheduleController(this, this));
    registerAPIController(QLatin1String("search"), new SearchController(this, this));
    registerAPIController(QLatin1String("sync"), new SyncController(this, this));
    registerAPIController(QLatin1String("torrents"), new TorrentsController(this, this));
    registerAPIController(QLatin1String("transfer"), new TransferController(this, this));
=======
    registerAPIController(u"app"_qs, new AppController(this, this));
    registerAPIController(u"auth"_qs, new AuthController(this, this));
    registerAPIController(u"log"_qs, new LogController(this, this));
    registerAPIController(u"rss"_qs, new RSSController(this, this));
    registerAPIController(u"search"_qs, new SearchController(this, this));
    registerAPIController(u"sync"_qs, new SyncController(this, this));
    registerAPIController(u"torrents"_qs, new TorrentsController(this, this));
    registerAPIController(u"transfer"_qs, new TransferController(this, this));
>>>>>>> 189514c6

    declarePublicAPI(u"auth/login"_qs);

    configure();
    connect(Preferences::instance(), &Preferences::changed, this, &WebApplication::configure);
}

WebApplication::~WebApplication()
{
    // cleanup sessions data
    qDeleteAll(m_sessions);
}

void WebApplication::sendWebUIFile()
{
    const QStringList pathItems {request().path.split(u'/', Qt::SkipEmptyParts)};
    if (pathItems.contains(u".") || pathItems.contains(u".."))
        throw InternalServerErrorHTTPError();

    if (!m_isAltUIUsed)
    {
        if (request().path.startsWith(PATH_PREFIX_ICONS))
        {
            const Path imageFilename {request().path.mid(PATH_PREFIX_ICONS.size())};
            sendFile(Path(u":/icons"_qs) / imageFilename);
            return;
        }
    }

    const QString path = (request().path != u"/")
        ? request().path
        : u"/index.html"_qs;

    Path localPath = m_rootFolder
                / Path(session() ? PRIVATE_FOLDER : PUBLIC_FOLDER)
                / Path(path);
    if (!localPath.exists() && session())
    {
        // try to send public file if there is no private one
        localPath = m_rootFolder / Path(PUBLIC_FOLDER) / Path(path);
    }

    if (m_isAltUIUsed)
    {
#ifdef Q_OS_UNIX
        if (!Utils::Fs::isRegularFile(localPath))
        {
            status(500, u"Internal Server Error"_qs);
            print(tr("Unacceptable file type, only regular file is allowed."), Http::CONTENT_TYPE_TXT);
            return;
        }
#endif

        QFileInfo fileInfo {localPath.data()};
        while (Path(fileInfo.filePath()) != m_rootFolder)
        {
            if (fileInfo.isSymLink())
                throw InternalServerErrorHTTPError(tr("Symlinks inside alternative UI folder are forbidden."));

            fileInfo.setFile(fileInfo.path());
        }
    }

    sendFile(localPath);
}

void WebApplication::translateDocument(QString &data) const
{
    const QRegularExpression regex(u"QBT_TR\\((([^\\)]|\\)(?!QBT_TR))+)\\)QBT_TR\\[CONTEXT=([a-zA-Z_][a-zA-Z0-9_]*)\\]"_qs);

    int i = 0;
    bool found = true;
    while (i < data.size() && found)
    {
        QRegularExpressionMatch regexMatch;
        i = data.indexOf(regex, i, &regexMatch);
        if (i >= 0)
        {
            const QString sourceText = regexMatch.captured(1);
            const QString context = regexMatch.captured(3);

            const QString loadedText = m_translationFileLoaded
                ? m_translator.translate(context.toUtf8().constData(), sourceText.toUtf8().constData())
                : QString();
            // `loadedText` is empty when translation is not provided
            // it should fallback to `sourceText`
            QString translation = loadedText.isEmpty() ? sourceText : loadedText;

            // Use HTML code for quotes to prevent issues with JS
            translation.replace(u'\'', u"&#39;"_qs);
            translation.replace(u'\"', u"&#34;"_qs);

            data.replace(i, regexMatch.capturedLength(), translation);
            i += translation.length();
        }
        else
        {
            found = false; // no more translatable strings
        }

        data.replace(u"${LANG}"_qs, m_currentLocale.left(2));
        data.replace(u"${CACHEID}"_qs, m_cacheID);
    }
}

WebSession *WebApplication::session()
{
    return m_currentSession;
}

const Http::Request &WebApplication::request() const
{
    return m_request;
}

const Http::Environment &WebApplication::env() const
{
    return m_env;
}

void WebApplication::doProcessRequest()
{
    const QRegularExpressionMatch match = m_apiPathPattern.match(request().path);
    if (!match.hasMatch())
    {
        sendWebUIFile();
        return;
    }

    const QString action = match.captured(u"action"_qs);
    const QString scope = match.captured(u"scope"_qs);

    APIController *controller = m_apiControllers.value(scope);
    if (!controller)
        throw NotFoundHTTPError();

    if (!session() && !isPublicAPI(scope, action))
        throw ForbiddenHTTPError();

    DataMap data;
    for (const Http::UploadedFile &torrent : request().files)
        data[torrent.filename] = torrent.data;

    try
    {
        const QVariant result = controller->run(action, m_params, data);
        switch (result.userType())
        {
        case QMetaType::QJsonDocument:
            print(result.toJsonDocument().toJson(QJsonDocument::Compact), Http::CONTENT_TYPE_JSON);
            break;
        case QMetaType::QString:
        default:
            print(result.toString(), Http::CONTENT_TYPE_TXT);
            break;
        }
    }
    catch (const APIError &error)
    {
        // re-throw as HTTPError
        switch (error.type())
        {
        case APIErrorType::AccessDenied:
            throw ForbiddenHTTPError(error.message());
        case APIErrorType::BadData:
            throw UnsupportedMediaTypeHTTPError(error.message());
        case APIErrorType::BadParams:
            throw BadRequestHTTPError(error.message());
        case APIErrorType::Conflict:
            throw ConflictHTTPError(error.message());
        case APIErrorType::NotFound:
            throw NotFoundHTTPError(error.message());
        default:
            Q_ASSERT(false);
        }
    }
}

void WebApplication::configure()
{
    const auto *pref = Preferences::instance();

    const bool isAltUIUsed = pref->isAltWebUiEnabled();
    const Path rootFolder = (!isAltUIUsed ? Path(WWW_FOLDER) : pref->getWebUiRootFolder());
    if ((isAltUIUsed != m_isAltUIUsed) || (rootFolder != m_rootFolder))
    {
        m_isAltUIUsed = isAltUIUsed;
        m_rootFolder = rootFolder;
        m_translatedFiles.clear();
        if (!m_isAltUIUsed)
            LogMsg(tr("Using built-in Web UI."));
        else
            LogMsg(tr("Using custom Web UI. Location: \"%1\".").arg(m_rootFolder.toString()));
    }

    const QString newLocale = pref->getLocale();
    if (m_currentLocale != newLocale)
    {
        m_currentLocale = newLocale;
        m_translatedFiles.clear();

        m_translationFileLoaded = m_translator.load((m_rootFolder / Path(u"translations/webui_"_qs) + newLocale).data());
        if (m_translationFileLoaded)
        {
            LogMsg(tr("Web UI translation for selected locale (%1) has been successfully loaded.")
                   .arg(newLocale));
        }
        else
        {
            LogMsg(tr("Couldn't load Web UI translation for selected locale (%1).").arg(newLocale), Log::WARNING);
        }
    }

    m_isLocalAuthEnabled = pref->isWebUiLocalAuthEnabled();
    m_isAuthSubnetWhitelistEnabled = pref->isWebUiAuthSubnetWhitelistEnabled();
    m_authSubnetWhitelist = pref->getWebUiAuthSubnetWhitelist();
    m_sessionTimeout = pref->getWebUISessionTimeout();

    m_domainList = pref->getServerDomains().split(u';', Qt::SkipEmptyParts);
    std::for_each(m_domainList.begin(), m_domainList.end(), [](QString &entry) { entry = entry.trimmed(); });

    m_isCSRFProtectionEnabled = pref->isWebUiCSRFProtectionEnabled();
    m_isSecureCookieEnabled = pref->isWebUiSecureCookieEnabled();
    m_isHostHeaderValidationEnabled = pref->isWebUIHostHeaderValidationEnabled();
    m_isHttpsEnabled = pref->isWebUiHttpsEnabled();

    m_prebuiltHeaders.clear();
    m_prebuiltHeaders.push_back({Http::HEADER_X_XSS_PROTECTION, u"1; mode=block"_qs});
    m_prebuiltHeaders.push_back({Http::HEADER_X_CONTENT_TYPE_OPTIONS, u"nosniff"_qs});

    if (!m_isAltUIUsed)
        m_prebuiltHeaders.push_back({Http::HEADER_REFERRER_POLICY, u"same-origin"_qs});

    const bool isClickjackingProtectionEnabled = pref->isWebUiClickjackingProtectionEnabled();
    if (isClickjackingProtectionEnabled)
        m_prebuiltHeaders.push_back({Http::HEADER_X_FRAME_OPTIONS, u"SAMEORIGIN"_qs});

    const QString contentSecurityPolicy =
        (m_isAltUIUsed
            ? QString()
            : u"default-src 'self'; style-src 'self' 'unsafe-inline'; img-src 'self' data:; script-src 'self' 'unsafe-inline'; object-src 'none'; form-action 'self';"_qs)
        + (isClickjackingProtectionEnabled ? u" frame-ancestors 'self';"_qs : QString())
        + (m_isHttpsEnabled ? u" upgrade-insecure-requests;"_qs : QString());
    if (!contentSecurityPolicy.isEmpty())
        m_prebuiltHeaders.push_back({Http::HEADER_CONTENT_SECURITY_POLICY, contentSecurityPolicy});

    if (pref->isWebUICustomHTTPHeadersEnabled())
    {
        const QString customHeaders = pref->getWebUICustomHTTPHeaders();
        const QList<QStringView> customHeaderLines = QStringView(customHeaders).trimmed().split(u'\n', Qt::SkipEmptyParts);

        for (const QStringView line : customHeaderLines)
        {
            const int idx = line.indexOf(u':');
            if (idx < 0)
            {
                // require separator `:` to be present even if `value` field can be empty
                LogMsg(tr("Missing ':' separator in WebUI custom HTTP header: \"%1\"").arg(line.toString()), Log::WARNING);
                continue;
            }

            const QString header = line.left(idx).trimmed().toString();
            const QString value = line.mid(idx + 1).trimmed().toString();
            m_prebuiltHeaders.push_back({header, value});
        }
    }

    m_isReverseProxySupportEnabled = pref->isWebUIReverseProxySupportEnabled();
    if (m_isReverseProxySupportEnabled)
    {
        m_trustedReverseProxyList.clear();

        const QStringList proxyList = pref->getWebUITrustedReverseProxiesList().split(u';', Qt::SkipEmptyParts);

        for (const QString &proxy : proxyList)
        {
            QHostAddress ip;
            if (ip.setAddress(proxy))
                m_trustedReverseProxyList.push_back(ip);
        }

        if (m_trustedReverseProxyList.isEmpty())
            m_isReverseProxySupportEnabled = false;
    }
}

void WebApplication::registerAPIController(const QString &scope, APIController *controller)
{
    Q_ASSERT(controller);
    Q_ASSERT(!m_apiControllers.value(scope));

    m_apiControllers[scope] = controller;
}

void WebApplication::declarePublicAPI(const QString &apiPath)
{
    m_publicAPIs << apiPath;
}

void WebApplication::sendFile(const Path &path)
{
    const QDateTime lastModified = Utils::Fs::lastModified(path);

    // find translated file in cache
    const auto it = m_translatedFiles.constFind(path);
    if ((it != m_translatedFiles.constEnd()) && (lastModified <= it->lastModified))
    {
        print(it->data, it->mimeType);
        setHeader({Http::HEADER_CACHE_CONTROL, getCachingInterval(it->mimeType)});
        return;
    }

    QFile file {path.data()};
    if (!file.open(QIODevice::ReadOnly))
    {
        qDebug("File %s was not found!", qUtf8Printable(path.toString()));
        throw NotFoundHTTPError();
    }

    if (file.size() > MAX_ALLOWED_FILESIZE)
    {
        qWarning("%s: exceeded the maximum allowed file size!", qUtf8Printable(path.toString()));
        throw InternalServerErrorHTTPError(tr("Exceeded the maximum allowed file size (%1)!")
                                           .arg(Utils::Misc::friendlyUnit(MAX_ALLOWED_FILESIZE)));
    }

    QByteArray data {file.readAll()};
    file.close();

    const QMimeType mimeType = QMimeDatabase().mimeTypeForFileNameAndData(path.data(), data);
    const bool isTranslatable = mimeType.inherits(u"text/plain"_qs);

    // Translate the file
    if (isTranslatable)
    {
        auto dataStr = QString::fromUtf8(data);
        translateDocument(dataStr);
        data = dataStr.toUtf8();

        m_translatedFiles[path] = {data, mimeType.name(), lastModified}; // caching translated file
    }

    print(data, mimeType.name());
    setHeader({Http::HEADER_CACHE_CONTROL, getCachingInterval(mimeType.name())});
}

Http::Response WebApplication::processRequest(const Http::Request &request, const Http::Environment &env)
{
    m_currentSession = nullptr;
    m_request = request;
    m_env = env;
    m_params.clear();

    if (m_request.method == Http::METHOD_GET)
    {
        for (auto iter = m_request.query.cbegin(); iter != m_request.query.cend(); ++iter)
            m_params[iter.key()] = QString::fromUtf8(iter.value());
    }
    else
    {
        m_params = m_request.posts;
    }

    // clear response
    clear();

    try
    {
        // block suspicious requests
        if ((m_isCSRFProtectionEnabled && isCrossSiteRequest(m_request))
            || (m_isHostHeaderValidationEnabled && !validateHostHeader(m_domainList)))
            {
            throw UnauthorizedHTTPError();
        }

        // reverse proxy resolve client address
        m_clientAddress = resolveClientAddress();

        sessionInitialize();
        doProcessRequest();
    }
    catch (const HTTPError &error)
    {
        status(error.statusCode(), error.statusText());
        print((!error.message().isEmpty() ? error.message() : error.statusText()), Http::CONTENT_TYPE_TXT);
    }

    for (const Http::Header &prebuiltHeader : asConst(m_prebuiltHeaders))
        setHeader(prebuiltHeader);

    return response();
}

QString WebApplication::clientId() const
{
    return m_clientAddress.toString();
}

void WebApplication::sessionInitialize()
{
    Q_ASSERT(!m_currentSession);

    const QString sessionId {parseCookie(m_request.headers.value(u"cookie"_qs)).value(QString::fromLatin1(C_SID))};

    // TODO: Additional session check

    if (!sessionId.isEmpty())
    {
        m_currentSession = m_sessions.value(sessionId);
        if (m_currentSession)
        {
            if (m_currentSession->hasExpired(m_sessionTimeout))
            {
                // session is outdated - removing it
                delete m_sessions.take(sessionId);
                m_currentSession = nullptr;
            }
            else
            {
                m_currentSession->updateTimestamp();
            }
        }
        else
        {
            qDebug() << Q_FUNC_INFO << "session does not exist!";
        }
    }

    if (!m_currentSession && !isAuthNeeded())
        sessionStart();
}

QString WebApplication::generateSid() const
{
    QString sid;

    do
    {
        const quint32 tmp[] =
        {Utils::Random::rand(), Utils::Random::rand(), Utils::Random::rand()
                , Utils::Random::rand(), Utils::Random::rand(), Utils::Random::rand()};
        sid = QString::fromLatin1(QByteArray::fromRawData(reinterpret_cast<const char *>(tmp), sizeof(tmp)).toBase64());
    }
    while (m_sessions.contains(sid));

    return sid;
}

bool WebApplication::isAuthNeeded()
{
    if (!m_isLocalAuthEnabled && Utils::Net::isLoopbackAddress(m_clientAddress))
        return false;
    if (m_isAuthSubnetWhitelistEnabled && Utils::Net::isIPInRange(m_clientAddress, m_authSubnetWhitelist))
        return false;
    return true;
}

bool WebApplication::isPublicAPI(const QString &scope, const QString &action) const
{
    return m_publicAPIs.contains(u"%1/%2"_qs.arg(scope, action));
}

void WebApplication::sessionStart()
{
    Q_ASSERT(!m_currentSession);

    // remove outdated sessions
    Algorithm::removeIf(m_sessions, [this](const QString &, const WebSession *session)
    {
        if (session->hasExpired(m_sessionTimeout))
        {
            delete session;
            return true;
        }

        return false;
    });

    m_currentSession = new WebSession(generateSid());
    m_sessions[m_currentSession->id()] = m_currentSession;

    QNetworkCookie cookie(C_SID, m_currentSession->id().toUtf8());
    cookie.setHttpOnly(true);
    cookie.setSecure(m_isSecureCookieEnabled && m_isHttpsEnabled);
    cookie.setPath(u"/"_qs);
    QByteArray cookieRawForm = cookie.toRawForm();
    if (m_isCSRFProtectionEnabled)
        cookieRawForm.append("; SameSite=Strict");
    setHeader({Http::HEADER_SET_COOKIE, QString::fromLatin1(cookieRawForm)});
}

void WebApplication::sessionEnd()
{
    Q_ASSERT(m_currentSession);

    QNetworkCookie cookie(C_SID);
    cookie.setPath(u"/"_qs);
    cookie.setExpirationDate(QDateTime::currentDateTime().addDays(-1));

    delete m_sessions.take(m_currentSession->id());
    m_currentSession = nullptr;

    setHeader({Http::HEADER_SET_COOKIE, QString::fromLatin1(cookie.toRawForm())});
}

bool WebApplication::isCrossSiteRequest(const Http::Request &request) const
{
    // https://www.owasp.org/index.php/Cross-Site_Request_Forgery_(CSRF)_Prevention_Cheat_Sheet#Verifying_Same_Origin_with_Standard_Headers

    const auto isSameOrigin = [](const QUrl &left, const QUrl &right) -> bool
    {
        // [rfc6454] 5. Comparing Origins
        return ((left.port() == right.port())
                // && (left.scheme() == right.scheme())  // not present in this context
                && (left.host() == right.host()));
    };

    const QString targetOrigin = request.headers.value(Http::HEADER_X_FORWARDED_HOST, request.headers.value(Http::HEADER_HOST));
    const QString originValue = request.headers.value(Http::HEADER_ORIGIN);
    const QString refererValue = request.headers.value(Http::HEADER_REFERER);

    if (originValue.isEmpty() && refererValue.isEmpty())
    {
        // owasp.org recommends to block this request, but doing so will inevitably lead Web API users to spoof headers
        // so lets be permissive here
        return false;
    }

    // sent with CORS requests, as well as with POST requests
    if (!originValue.isEmpty())
    {
        const bool isInvalid = !isSameOrigin(urlFromHostHeader(targetOrigin), originValue);
        if (isInvalid)
            LogMsg(tr("WebUI: Origin header & Target origin mismatch! Source IP: '%1'. Origin header: '%2'. Target origin: '%3'")
                   .arg(m_env.clientAddress.toString(), originValue, targetOrigin)
                   , Log::WARNING);
        return isInvalid;
    }

    if (!refererValue.isEmpty())
    {
        const bool isInvalid = !isSameOrigin(urlFromHostHeader(targetOrigin), refererValue);
        if (isInvalid)
            LogMsg(tr("WebUI: Referer header & Target origin mismatch! Source IP: '%1'. Referer header: '%2'. Target origin: '%3'")
                   .arg(m_env.clientAddress.toString(), refererValue, targetOrigin)
                   , Log::WARNING);
        return isInvalid;
    }

    return true;
}

bool WebApplication::validateHostHeader(const QStringList &domains) const
{
    const QUrl hostHeader = urlFromHostHeader(m_request.headers[Http::HEADER_HOST]);
    const QString requestHost = hostHeader.host();

    // (if present) try matching host header's port with local port
    const int requestPort = hostHeader.port();
    if ((requestPort != -1) && (m_env.localPort != requestPort))
    {
        LogMsg(tr("WebUI: Invalid Host header, port mismatch. Request source IP: '%1'. Server port: '%2'. Received Host header: '%3'")
               .arg(m_env.clientAddress.toString()).arg(m_env.localPort)
               .arg(m_request.headers[Http::HEADER_HOST])
                , Log::WARNING);
        return false;
    }

    // try matching host header with local address
    const bool sameAddr = m_env.localAddress.isEqual(QHostAddress(requestHost));

    if (sameAddr)
        return true;

    // try matching host header with domain list
    for (const auto &domain : domains)
    {
        const QRegularExpression domainRegex {Utils::String::wildcardToRegexPattern(domain), QRegularExpression::CaseInsensitiveOption};
        if (requestHost.contains(domainRegex))
            return true;
    }

    LogMsg(tr("WebUI: Invalid Host header. Request source IP: '%1'. Received Host header: '%2'")
           .arg(m_env.clientAddress.toString(), m_request.headers[Http::HEADER_HOST])
            , Log::WARNING);
    return false;
}

QHostAddress WebApplication::resolveClientAddress() const
{
    if (!m_isReverseProxySupportEnabled)
        return m_env.clientAddress;

    // Only reverse proxy can overwrite client address
    if (!m_trustedReverseProxyList.contains(m_env.clientAddress))
        return m_env.clientAddress;

    const QString forwardedFor = m_request.headers.value(Http::HEADER_X_FORWARDED_FOR);

    if (!forwardedFor.isEmpty())
    {
        // client address is the 1st global IP in X-Forwarded-For or, if none available, the 1st IP in the list
        const QStringList remoteIpList = forwardedFor.split(u',', Qt::SkipEmptyParts);

        if (!remoteIpList.isEmpty())
        {
            QHostAddress clientAddress;

            for (const QString &remoteIp : remoteIpList)
            {
                if (clientAddress.setAddress(remoteIp) && clientAddress.isGlobal())
                    return clientAddress;
            }

            if (clientAddress.setAddress(remoteIpList[0]))
                return clientAddress;
        }
    }

    return m_env.clientAddress;
}

// WebSession

WebSession::WebSession(const QString &sid)
    : m_sid {sid}
{
    updateTimestamp();
}

QString WebSession::id() const
{
    return m_sid;
}

bool WebSession::hasExpired(const qint64 seconds) const
{
    if (seconds <= 0)
        return false;
    return m_timer.hasExpired(seconds * 1000);
}

void WebSession::updateTimestamp()
{
    m_timer.start();
}

QVariant WebSession::getData(const QString &id) const
{
    return m_data.value(id);
}

void WebSession::setData(const QString &id, const QVariant &data)
{
    m_data[id] = data;
}<|MERGE_RESOLUTION|>--- conflicted
+++ resolved
@@ -121,26 +121,15 @@
     : QObject(parent)
     , m_cacheID {QString::number(Utils::Random::rand(), 36)}
 {
-<<<<<<< HEAD
-    registerAPIController(QLatin1String("app"), new AppController(this, this));
-    registerAPIController(QLatin1String("auth"), new AuthController(this, this));
-    registerAPIController(QLatin1String("log"), new LogController(this, this));
-    registerAPIController(QLatin1String("rss"), new RSSController(this, this));
-    registerAPIController(QLatin1String("schedule"), new ScheduleController(this, this));
-    registerAPIController(QLatin1String("search"), new SearchController(this, this));
-    registerAPIController(QLatin1String("sync"), new SyncController(this, this));
-    registerAPIController(QLatin1String("torrents"), new TorrentsController(this, this));
-    registerAPIController(QLatin1String("transfer"), new TransferController(this, this));
-=======
     registerAPIController(u"app"_qs, new AppController(this, this));
     registerAPIController(u"auth"_qs, new AuthController(this, this));
     registerAPIController(u"log"_qs, new LogController(this, this));
     registerAPIController(u"rss"_qs, new RSSController(this, this));
+    registerAPIController(u"schedule"_qs, new ScheduleController(this, this));
     registerAPIController(u"search"_qs, new SearchController(this, this));
     registerAPIController(u"sync"_qs, new SyncController(this, this));
     registerAPIController(u"torrents"_qs, new TorrentsController(this, this));
     registerAPIController(u"transfer"_qs, new TransferController(this, this));
->>>>>>> 189514c6
 
     declarePublicAPI(u"auth/login"_qs);
 

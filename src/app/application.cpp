--- conflicted
+++ resolved
@@ -579,13 +579,9 @@
     Net::DownloadManager::initInstance();
     IconProvider::initInstance();
 
-<<<<<<< HEAD
-    try {
+    try
+    {
         new Scheduler::Schedule;
-=======
-    try
-    {
->>>>>>> e15df813
         BitTorrent::Session::initInstance();
         connect(BitTorrent::Session::instance(), &BitTorrent::Session::torrentFinished, this, &Application::torrentFinished);
         connect(BitTorrent::Session::instance(), &BitTorrent::Session::allTorrentsFinished, this, &Application::allTorrentsFinished, Qt::QueuedConnection);

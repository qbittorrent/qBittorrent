--- conflicted
+++ resolved
@@ -1,720 +1,490 @@
-/*
- * Bittorrent Client using Qt4 and libtorrent.
- * Copyright (C) 2006  Christophe Dumez
- * Copyright (C) 2014  sledgehammer999
- *
- * This program is free software; you can redistribute it and/or
- * modify it under the terms of the GNU General Public License
- * as published by the Free Software Foundation; either version 2
- * of the License, or (at your option) any later version.
- *
- * This program is distributed in the hope that it will be useful,
- * but WITHOUT ANY WARRANTY; without even the implied warranty of
- * MERCHANTABILITY or FITNESS FOR A PARTICULAR PURPOSE.  See the
- * GNU General Public License for more details.
- *
- * You should have received a copy of the GNU General Public License
- * along with this program; if not, write to the Free Software
- * Foundation, Inc., 51 Franklin Street, Fifth Floor, Boston, MA  02110-1301, USA.
- *
- * In addition, as a special exception, the copyright holders give permission to
- * link this program with the OpenSSL project's "OpenSSL" library (or with
- * modified versions of it that use the same license as the "OpenSSL" library),
- * and distribute the linked executables. You must obey the GNU General Public
- * License in all respects for all of the code used other than "OpenSSL".  If you
- * modify file(s), you may extend this exception to your version of the file(s),
- * but you are not obligated to do so. If you do not wish to do so, delete this
- * exception statement from your version.
- *
- * Contact : chris@qbittorrent.org
- * Contact : hammered999@gmail.com
- */
-
-#ifndef PREFERENCES_H
-#define PREFERENCES_H
-
-
-#include <QTime>
-#include <QDateTime>
-#include <QList>
-#include <QTimer>
-#include <QReadWriteLock>
-#include <QNetworkCookie>
-#include <QVariant>
-
-#include <libtorrent/version.hpp>
-
-enum scheduler_days { EVERY_DAY, WEEK_DAYS, WEEK_ENDS, MON, TUE, WED, THU, FRI, SAT, SUN };
-enum maxRatioAction {PAUSE_ACTION, REMOVE_ACTION};
-namespace Proxy {
-enum ProxyType {HTTP=1, SOCKS5=2, HTTP_PW=3, SOCKS5_PW=4, SOCKS4=5};
-}
-namespace TrayIcon {
-enum Style { NORMAL = 0, MONO_DARK, MONO_LIGHT };
-}
-namespace DNS {
-enum Service { DYNDNS, NOIP, NONE = -1 };
-}
-
-class Preferences : public QObject {
-  Q_OBJECT
-  Q_DISABLE_COPY(Preferences)
-
-private:
-  explicit Preferences();
-  static Preferences* m_instance;
-  QHash<QString, QVariant> m_data;
-  bool dirty;
-  QTimer timer;
-  mutable QReadWriteLock lock;
-  const QVariant value(const QString &key, const QVariant &defaultValue = QVariant()) const;
-  void setValue(const QString &key, const QVariant &value);
-
-public slots:
-  void save();
-
-public:
-  static Preferences* instance();
-  static void drop();
-  ~Preferences();
-
-  // General options
-  QString getLocale() const;
-  void setLocale(const QString &locale);
-  bool useProgramNotification() const;
-  void useProgramNotification(bool use);
-  bool deleteTorrentFilesAsDefault() const;
-  void setDeleteTorrentFilesAsDefault(bool del);
-  bool confirmOnExit() const;
-  void setConfirmOnExit(bool confirm);
-  bool speedInTitleBar() const;
-  void showSpeedInTitleBar(bool show);
-  bool useAlternatingRowColors() const;
-  void setAlternatingRowColors(bool b);
-  bool useRandomPort() const;
-  void setRandomPort(bool b);
-  bool systrayIntegration() const;
-  void setSystrayIntegration(bool enabled);
-  bool isToolbarDisplayed() const;
-  void setToolbarDisplayed(bool displayed);
-  bool minimizeToTray() const;
-  void setMinimizeToTray(bool b);
-  bool closeToTray() const;
-  void setCloseToTray(bool b);
-  bool startMinimized() const;
-  void setStartMinimized(bool b);
-  bool isSlashScreenDisabled() const;
-  void setSplashScreenDisabled(bool b);
-  bool preventFromSuspend() const;
-  void setPreventFromSuspend(bool b);
-#ifdef Q_OS_WIN
-  bool WinStartup() const;
-  void setWinStartup(bool b);
-#endif
-
-  // Downloads
-  QString getSavePath() const;
-  void setSavePath(const QString &save_path);
-  bool isTempPathEnabled() const;
-  void setTempPathEnabled(bool enabled);
-  QString getTempPath() const;
-  void setTempPath(const QString &path);
-  bool useIncompleteFilesExtension() const;
-  void useIncompleteFilesExtension(bool enabled);
-  bool appendTorrentLabel() const;
-  void setAppendTorrentLabel(bool b);
-  QString lastLocationPath() const;
-  void setLastLocationPath(const QString &path);
-  bool preAllocateAllFiles() const;
-  void preAllocateAllFiles(bool enabled);
-  bool useAdditionDialog() const;
-  void useAdditionDialog(bool b);
-  bool additionDialogFront() const;
-  void additionDialogFront(bool b);
-  bool addTorrentsInPause() const;
-  void addTorrentsInPause(bool b);
-  QStringList getScanDirs() const;
-  void setScanDirs(const QStringList &dirs);
-  QList<bool> getDownloadInScanDirs() const;
-  void setDownloadInScanDirs(const QList<bool> &list);
-  QString getScanDirsLastPath() const;
-  void setScanDirsLastPath(const QString &path);
-  bool isTorrentExportEnabled() const;
-  QString getTorrentExportDir() const;
-  void setTorrentExportDir(QString path);
-  bool isFinishedTorrentExportEnabled() const;
-  QString getFinishedTorrentExportDir() const;
-  void setFinishedTorrentExportDir(QString path);
-  bool isMailNotificationEnabled() const;
-  void setMailNotificationEnabled(bool enabled);
-  QString getMailNotificationEmail() const;
-  void setMailNotificationEmail(const QString &mail);
-  QString getMailNotificationSMTP() const;
-  void setMailNotificationSMTP(const QString &smtp_server);
-  bool getMailNotificationSMTPSSL() const;
-  void setMailNotificationSMTPSSL(bool use);
-  bool getMailNotificationSMTPAuth() const;
-  void setMailNotificationSMTPAuth(bool use);
-  QString getMailNotificationSMTPUsername() const;
-  void setMailNotificationSMTPUsername(const QString &username);
-  QString getMailNotificationSMTPPassword() const;
-  void setMailNotificationSMTPPassword(const QString &password);
-  int getActionOnDblClOnTorrentDl() const;
-  void setActionOnDblClOnTorrentDl(int act);
-  int getActionOnDblClOnTorrentFn() const;
-  void setActionOnDblClOnTorrentFn(int act);
-
-  // Connection options
-  int getSessionPort() const;
-  void setSessionPort(int port);
-  bool isUPnPEnabled() const;
-  void setUPnPEnabled(bool enabled);
-  int getGlobalDownloadLimit() const;
-  void setGlobalDownloadLimit(int limit);
-  int getGlobalUploadLimit() const;
-  void setGlobalUploadLimit(int limit);
-  int getAltGlobalDownloadLimit() const;
-  void setAltGlobalDownloadLimit(int limit);
-  int getAltGlobalUploadLimit() const;
-  void setAltGlobalUploadLimit(int limit);
-  bool isAltBandwidthEnabled() const;
-  void setAltBandwidthEnabled(bool enabled);
-  bool isSchedulerEnabled() const;
-  void setSchedulerEnabled(bool enabled);
-  QTime getSchedulerStartTime() const;
-  void setSchedulerStartTime(const QTime &time);
-  QTime getSchedulerEndTime() const;
-  void setSchedulerEndTime(const QTime &time);
-  scheduler_days getSchedulerDays() const;
-  void setSchedulerDays(scheduler_days days);
-
-  // Proxy options
-  bool isProxyEnabled() const;
-  bool isProxyAuthEnabled() const;
-  void setProxyAuthEnabled(bool enabled);
-  QString getProxyIp() const;
-  void setProxyIp(const QString &ip);
-  unsigned short getProxyPort() const;
-  void setProxyPort(unsigned short port);
-  QString getProxyUsername() const;
-  void setProxyUsername(const QString &username);
-  QString getProxyPassword() const;
-  void setProxyPassword(const QString &password);
-  int getProxyType() const;
-  void setProxyType(int type);
-  bool proxyPeerConnections() const;
-  void setProxyPeerConnections(bool enabled);
-#if LIBTORRENT_VERSION_NUM >= 10000
-  bool getForceProxy() const;
-  void setForceProxy(bool enabled);
-#endif
-
-  // Bittorrent options
-  int getMaxConnecs() const;
-  void setMaxConnecs(int val);
-  int getMaxConnecsPerTorrent() const;
-  void setMaxConnecsPerTorrent(int val);
-  int getMaxUploads() const;
-  void setMaxUploads(int val);
-  int getMaxUploadsPerTorrent() const;
-  void setMaxUploadsPerTorrent(int val);
-  bool isuTPEnabled() const;
-  void setuTPEnabled(bool enabled);
-  bool isuTPRateLimited() const;
-  void setuTPRateLimited(bool enabled);
-  bool isDHTEnabled() const;
-  void setDHTEnabled(bool enabled);
-  bool isPeXEnabled() const;
-  void setPeXEnabled(bool enabled);
-  bool isLSDEnabled() const;
-  void setLSDEnabled(bool enabled);
-  int getEncryptionSetting() const;
-  void setEncryptionSetting(int val);
-  qreal getGlobalMaxRatio() const;
-  void setGlobalMaxRatio(qreal ratio);
-  int getMaxRatioAction() const;
-  void setMaxRatioAction(int act);
-
-  // IP Filter
-  bool isFilteringEnabled() const;
-  void setFilteringEnabled(bool enabled);
-  QString getFilter() const;
-  void setFilter(const QString &path);
-  QStringList bannedIPs() const;
-  void banIP(const QString &ip);
-
-  // Search
-  bool isSearchEnabled() const;
-  void setSearchEnabled(bool enabled);
-
-  // Execution Log
-  bool isExecutionLogEnabled() const;
-  void setExecutionLogEnabled(bool b);
-
-  // Queueing system
-  bool isQueueingSystemEnabled() const;
-  void setQueueingSystemEnabled(bool enabled);
-  int getMaxActiveDownloads() const;
-  void setMaxActiveDownloads(int val);
-  int getMaxActiveUploads() const;
-  void setMaxActiveUploads(int val);
-  int getMaxActiveTorrents() const;
-  void setMaxActiveTorrents(int val);
-  bool ignoreSlowTorrentsForQueueing() const;
-  void setIgnoreSlowTorrentsForQueueing(bool ignore);
-  bool isWebUiEnabled() const;
-  void setWebUiEnabled(bool enabled);
-  bool isWebUiLocalAuthEnabled() const;
-  void setWebUiLocalAuthEnabled(bool enabled);
-  quint16 getWebUiPort() const;
-  void setWebUiPort(quint16 port);
-  bool useUPnPForWebUIPort() const;
-  void setUPnPForWebUIPort(bool enabled);
-  QString getWebUiUsername() const;
-  void setWebUiUsername(const QString &username);
-  QString getWebUiPassword() const;
-  void setWebUiPassword(const QString &new_password);
-  bool isWebUiHttpsEnabled() const;
-  void setWebUiHttpsEnabled(bool enabled);
-  QByteArray getWebUiHttpsCertificate() const;
-  void setWebUiHttpsCertificate(const QByteArray &data);
-  QByteArray getWebUiHttpsKey() const;
-  void setWebUiHttpsKey(const QByteArray &data);
-  bool isDynDNSEnabled() const;
-  void setDynDNSEnabled(bool enabled);
-  DNS::Service getDynDNSService() const;
-  void setDynDNSService(int service);
-  QString getDynDomainName() const;
-  void setDynDomainName(const QString &name);
-  QString getDynDNSUsername() const;
-  void setDynDNSUsername(const QString &username);
-  QString getDynDNSPassword() const;
-  void setDynDNSPassword(const QString &password);
-
-  // Advanced settings
-<<<<<<< HEAD
-
-  void setUILockPassword(const QString &clear_password) {
-    QCryptographicHash md5(QCryptographicHash::Md5);
-    md5.addData(clear_password.toLocal8Bit());
-    QString md5_password = md5.result().toHex();
-    setValue("Locking/password", md5_password);
-  }
-
-  void clearUILockPassword() {
-    remove("Locking/password");
-  }
-
-  QString getUILockPasswordMD5() const {
-    return value("Locking/password", QString()).toString();
-  }
-
-  bool isUILocked() const {
-    return value("Locking/locked", false).toBool();
-  }
-
-  void setUILocked(bool locked) {
-    return setValue("Locking/locked", locked);
-  }
-
-  bool isAutoRunEnabled() const {
-    return value("AutoRun/enabled", false).toBool();
-  }
-
-  void setAutoRunEnabled(bool enabled) {
-    return setValue("AutoRun/enabled", enabled);
-  }
-
-  void setAutoRunProgram(const QString &program) {
-    setValue("AutoRun/program", fsutils::fromNativePath(program));
-  }
-
-  QString getAutoRunProgram() const {
-    return fsutils::fromNativePath(value("AutoRun/program", QString()).toString());
-  }
-
-  bool shutdownWhenDownloadsComplete() const {
-    return value(QString::fromUtf8("Preferences/Downloads/AutoShutDownOnCompletion"), false).toBool();
-  }
-
-  void setShutdownWhenDownloadsComplete(bool shutdown) {
-    setValue(QString::fromUtf8("Preferences/Downloads/AutoShutDownOnCompletion"), shutdown);
-  }
-
-  bool suspendWhenDownloadsComplete() const {
-    return value(QString::fromUtf8("Preferences/Downloads/AutoSuspendOnCompletion"), false).toBool();
-  }
-
-  void setSuspendWhenDownloadsComplete(bool suspend) {
-    setValue(QString::fromUtf8("Preferences/Downloads/AutoSuspendOnCompletion"), suspend);
-  }
-  
-  bool hibernateWhenDownloadsComplete() const {
-    return value(QString::fromUtf8("Preferences/Downloads/AutoHibernateOnCompletion"), false).toBool();
-  }
-
-  void setHibernateWhenDownloadsComplete(bool hibernate) {
-    setValue(QString::fromUtf8("Preferences/Downloads/AutoHibernateOnCompletion"), hibernate);
-  }
-
-  bool shutdownqBTWhenDownloadsComplete() const {
-    return value(QString::fromUtf8("Preferences/Downloads/AutoShutDownqBTOnCompletion"), false).toBool();
-  }
-
-  void setShutdownqBTWhenDownloadsComplete(bool shutdown) {
-    setValue(QString::fromUtf8("Preferences/Downloads/AutoShutDownqBTOnCompletion"), shutdown);
-  }
-
-  uint diskCacheSize() const {
-    return value(QString::fromUtf8("Preferences/Downloads/DiskWriteCacheSize"), 0).toUInt();
-  }
-
-  void setDiskCacheSize(uint size) {
-    setValue(QString::fromUtf8("Preferences/Downloads/DiskWriteCacheSize"), size);
-  }
-
-  uint diskCacheTTL() const {
-    return value(QString::fromUtf8("Preferences/Downloads/DiskWriteCacheTTL"), 60).toUInt();
-  }
-
-  void setDiskCacheTTL(uint ttl) {
-    setValue(QString::fromUtf8("Preferences/Downloads/DiskWriteCacheTTL"), ttl);
-  }
-
-  uint endBlockSize() const {
-    return value(QString::fromUtf8("Preferences/Advanced/EndBlockSize"), 2).toUInt();
-  }
-
-  void setEndBlockSize(uint val) {
-    setValue(QString::fromUtf8("Preferences/Advanced/EndBlockSize"), val);
-  }
-
-  uint outgoingPortsMin() const {
-    return value(QString::fromUtf8("Preferences/Advanced/OutgoingPortsMin"), 0).toUInt();
-  }
-
-  void setOutgoingPortsMin(uint val) {
-    setValue(QString::fromUtf8("Preferences/Advanced/OutgoingPortsMin"), val);
-  }
-
-  uint outgoingPortsMax() const {
-    return value(QString::fromUtf8("Preferences/Advanced/OutgoingPortsMax"), 0).toUInt();
-  }
-
-  void setOutgoingPortsMax(uint val) {
-    setValue(QString::fromUtf8("Preferences/Advanced/OutgoingPortsMax"), val);
-  }
-
-  bool ignoreLimitsOnLAN() const {
-    return value(QString::fromUtf8("Preferences/Advanced/IgnoreLimitsLAN"), true).toBool();
-  }
-
-  void ignoreLimitsOnLAN(bool ignore) {
-    setValue(QString::fromUtf8("Preferences/Advanced/IgnoreLimitsLAN"), ignore);
-  }
-
-  bool includeOverheadInLimits() const {
-    return value(QString::fromUtf8("Preferences/Advanced/IncludeOverhead"), false).toBool();
-  }
-
-  void includeOverheadInLimits(bool include) {
-    setValue(QString::fromUtf8("Preferences/Advanced/IncludeOverhead"), include);
-  }
-
-  bool trackerExchangeEnabled() const {
-    return value(QString::fromUtf8("Preferences/Advanced/LtTrackerExchange"), false).toBool();
-  }
-
-  void setTrackerExchangeEnabled(bool enable) {
-    setValue(QString::fromUtf8("Preferences/Advanced/LtTrackerExchange"), enable);
-  }
-
-  bool recheckTorrentsOnCompletion() const {
-    return value(QString::fromUtf8("Preferences/Advanced/RecheckOnCompletion"), false).toBool();
-  }
-
-  void recheckTorrentsOnCompletion(bool recheck) {
-    setValue(QString::fromUtf8("Preferences/Advanced/RecheckOnCompletion"), recheck);
-  }
-
-  unsigned int getRefreshInterval() const {
-    return value(QString::fromUtf8("Preferences/General/RefreshInterval"), 1500).toUInt();
-  }
-
-  void setRefreshInterval(uint interval) {
-    setValue(QString::fromUtf8("Preferences/General/RefreshInterval"), interval);
-  }
-
-  bool resolvePeerCountries() const {
-    return value(QString::fromUtf8("Preferences/Connection/ResolvePeerCountries"), true).toBool();
-  }
-
-  void resolvePeerCountries(bool resolve) {
-    setValue(QString::fromUtf8("Preferences/Connection/ResolvePeerCountries"), resolve);
-  }
-
-  bool resolvePeerHostNames() const {
-    return value(QString::fromUtf8("Preferences/Connection/ResolvePeerHostNames"), false).toBool();
-  }
-
-  void resolvePeerHostNames(bool resolve) {
-    setValue(QString::fromUtf8("Preferences/Connection/ResolvePeerHostNames"), resolve);
-  }
-
-  int getMaxHalfOpenConnections() const {
-    const int val = value(QString::fromUtf8("Preferences/Connection/MaxHalfOpenConnec"), 50).toInt();
-    if (val <= 0) return -1;
-    return val;
-  }
-
-  void setMaxHalfOpenConnections(int value) {
-    if (value <= 0) value = -1;
-    setValue(QString::fromUtf8("Preferences/Connection/MaxHalfOpenConnec"), value);
-  }
-
-
-  void setNetworkInterface(const QString& iface) {
-    setValue(QString::fromUtf8("Preferences/Connection/Interface"), iface);
-  }
-
-  QString getNetworkInterface() const {
-    return value(QString::fromUtf8("Preferences/Connection/Interface"), QString()).toString();
-  }
-  
-  void setNetworkInterfaceName(const QString& iface) {
-    setValue(QString::fromUtf8("Preferences/Connection/InterfaceName"), iface);
-  }
-
-  QString getNetworkInterfaceName() const {
-    return value(QString::fromUtf8("Preferences/Connection/InterfaceName"), QString()).toString();
-  }
-
-  void setNetworkAddress(const QString& addr) {
-    setValue(QString::fromUtf8("Preferences/Connection/InetAddress"), addr);
-  }
-
-  QString getNetworkAddress() const {
-    return value(QString::fromUtf8("Preferences/Connection/InetAddress"), QString()).toString();
-  }
-
-#if LIBTORRENT_VERSION_MINOR > 15
-  bool isAnonymousModeEnabled() const {
-    return value(QString::fromUtf8("Preferences/Advanced/AnonymousMode"), false).toBool();
-  }
-
-  void enableAnonymousMode(bool enabled) {
-    setValue(QString::fromUtf8("Preferences/Advanced/AnonymousMode"), enabled);
-  }
-#endif
-
-  bool isSuperSeedingEnabled() const {
-    return value(QString::fromUtf8("Preferences/Advanced/SuperSeeding"), false).toBool();
-  }
-
-  void enableSuperSeeding(bool enabled) {
-    setValue(QString::fromUtf8("Preferences/Advanced/SuperSeeding"), enabled);
-  }
-
-  bool announceToAllTrackers() const {
-    return value(QString::fromUtf8("Preferences/Advanced/AnnounceToAllTrackers"), false).toBool();
-  }
-
-  void setAnnounceToAllTrackers(bool enabled) {
-    setValue(QString::fromUtf8("Preferences/Advanced/AnnounceToAllTrackers"), enabled);
-  }
-
-=======
-  void setUILockPassword(const QString &clear_password);
-  void clearUILockPassword();
-  QString getUILockPasswordMD5() const;
-  bool isUILocked() const;
-  void setUILocked(bool locked);
-  bool isAutoRunEnabled() const;
-  void setAutoRunEnabled(bool enabled);
-  QString getAutoRunProgram() const;
-  void setAutoRunProgram(const QString &program);
-  bool shutdownWhenDownloadsComplete() const;
-  void setShutdownWhenDownloadsComplete(bool shutdown);
-  bool suspendWhenDownloadsComplete() const;
-  void setSuspendWhenDownloadsComplete(bool suspend);
-  bool hibernateWhenDownloadsComplete() const;
-  void setHibernateWhenDownloadsComplete(bool hibernate);
-  bool shutdownqBTWhenDownloadsComplete() const;
-  void setShutdownqBTWhenDownloadsComplete(bool shutdown);
-  uint diskCacheSize() const;
-  void setDiskCacheSize(uint size);
-  uint diskCacheTTL() const;
-  void setDiskCacheTTL(uint ttl);
-  bool osCache() const;
-  void setOsCache(bool enable);
-  uint saveResumeDataInterval() const;
-  void setSaveResumeDataInterval(uint m);
-  uint outgoingPortsMin() const;
-  void setOutgoingPortsMin(uint val);
-  uint outgoingPortsMax() const;
-  void setOutgoingPortsMax(uint val);
-  bool ignoreLimitsOnLAN() const;
-  void ignoreLimitsOnLAN(bool ignore);
-  bool includeOverheadInLimits() const;
-  void includeOverheadInLimits(bool include);
-  bool trackerExchangeEnabled() const;
-  void setTrackerExchangeEnabled(bool enable);
-  bool recheckTorrentsOnCompletion() const;
-  void recheckTorrentsOnCompletion(bool recheck);
-  unsigned int getRefreshInterval() const;
-  void setRefreshInterval(uint interval);
-  bool resolvePeerCountries() const;
-  void resolvePeerCountries(bool resolve);
-  bool resolvePeerHostNames() const;
-  void resolvePeerHostNames(bool resolve);
-  int getMaxHalfOpenConnections() const;
-  void setMaxHalfOpenConnections(int value);
-  QString getNetworkInterface() const;
-  void setNetworkInterface(const QString& iface);
-  QString getNetworkInterfaceName() const;
-  void setNetworkInterfaceName(const QString& iface);
-  bool getListenIPv6() const;
-  void setListenIPv6(bool enable);
-  QString getNetworkAddress() const;
-  void setNetworkAddress(const QString& addr);
-  bool isAnonymousModeEnabled() const;
-  void enableAnonymousMode(bool enabled);
-  bool isSuperSeedingEnabled() const;
-  void enableSuperSeeding(bool enabled);
-  bool announceToAllTrackers() const;
-  void setAnnounceToAllTrackers(bool enabled);
->>>>>>> d6f309b7
-#if (defined(Q_OS_UNIX) && !defined(Q_OS_MAC))
-  bool useSystemIconTheme() const;
-  void useSystemIconTheme(bool enabled);
-#endif
-  QStringList getTorrentLabels() const;
-  void setTorrentLabels(const QStringList& labels);
-  void addTorrentLabel(const QString& label);
-  void removeTorrentLabel(const QString& label);
-  bool recursiveDownloadDisabled() const;
-  void disableRecursiveDownload(bool disable=true);
-#ifdef Q_OS_WIN
-  static QString getPythonPath();
-  bool neverCheckFileAssoc() const;
-  void setNeverCheckFileAssoc(bool check = true);
-  static bool isTorrentFileAssocSet();
-  static bool isMagnetLinkAssocSet();
-  static void setTorrentFileAssoc(bool set);
-  static void setMagnetLinkAssoc(bool set);
-#endif
-  bool isTrackerEnabled() const;
-  void setTrackerEnabled(bool enabled);
-  int getTrackerPort() const;
-  void setTrackerPort(int port);
-#if defined(Q_OS_WIN) || defined(Q_OS_MAC)
-  bool isUpdateCheckEnabled() const;
-  void setUpdateCheckEnabled(bool enabled);
-#endif
-  bool confirmTorrentDeletion() const;
-  void setConfirmTorrentDeletion(bool enabled);
-  TrayIcon::Style trayIconStyle() const;
-  void setTrayIconStyle(TrayIcon::Style style);
-
-
-  // Stuff that don't appear in the Options GUI but are saved
-  // in the same file.
-  QByteArray getAddNewTorrentDialogState() const;
-  void setAddNewTorrentDialogState(const QByteArray &state);
-  int getAddNewTorrentDialogPos() const;
-  void setAddNewTorrentDialogPos(const int &pos);
-  int getAddNewTorrentDialogWidth() const;
-  void setAddNewTorrentDialogWidth(const int &width);
-  bool getAddNewTorrentDialogExpanded() const;
-  void setAddNewTorrentDialogExpanded(const bool expanded);
-  QStringList getAddNewTorrentDialogPathHistory() const;
-  void setAddNewTorrentDialogPathHistory(const QStringList &history);
-  QDateTime getDNSLastUpd() const;
-  void setDNSLastUpd(const QDateTime &date);
-  QString getDNSLastIP() const;
-  void setDNSLastIP(const QString &ip);
-  bool getAcceptedLegal() const;
-  void setAcceptedLegal(const bool accepted);
-  QByteArray getMainGeometry() const;
-  void setMainGeometry(const QByteArray &geometry);
-  QByteArray getMainVSplitterState() const;
-  void setMainVSplitterState(const QByteArray &state);
-  QString getMainLastDir() const;
-  void setMainLastDir(const QString &path);
-#ifndef DISABLE_GUI
-  QSize getPrefSize(const QSize &defaultSize) const;
-  void setPrefSize(const QSize &size);
-#endif
-  QPoint getPrefPos() const;
-  void setPrefPos(const QPoint &pos);
-  QStringList getPrefHSplitterSizes() const;
-  void setPrefHSplitterSizes(const QStringList &sizes);
-  QByteArray getPeerListState() const;
-  void setPeerListState(const QByteArray &state);
-  QString getPropSplitterSizes() const;
-  void setPropSplitterSizes(const QString &sizes);
-  QByteArray getPropFileListState() const;
-  void setPropFileListState(const QByteArray &state);
-  int getPropCurTab() const;
-  void setPropCurTab(const int &tab);
-  bool getPropVisible() const;
-  void setPropVisible(const bool visible);
-  QByteArray getPropTrackerListState() const;
-  void setPropTrackerListState(const QByteArray &state);
-  QByteArray getRssGeometry() const;
-  void setRssGeometry(const QByteArray &geometry);
-  QByteArray getRssHSplitterSizes() const;
-  void setRssHSplitterSizes(const QByteArray &sizes);
-  QStringList getRssOpenFolders() const;
-  void setRssOpenFolders(const QStringList &folders);
-  QByteArray getRssHSplitterState() const;
-  void setRssHSplitterState(const QByteArray &state);
-  QByteArray getRssVSplitterState() const;
-  void setRssVSplitterState(const QByteArray &state);
-  QString getSearchColsWidth() const;
-  void setSearchColsWidth(const QString &width);
-  QStringList getSearchEngDisabled() const;
-  void setSearchEngDisabled(const QStringList &engines);
-  QString getCreateTorLastAddPath() const;
-  void setCreateTorLastAddPath(const QString &path);
-  QString getCreateTorLastSavePath() const;
-  void setCreateTorLastSavePath(const QString &path);
-  QString getCreateTorTrackers() const;
-  void setCreateTorTrackers(const QString &path);
-  QByteArray getCreateTorGeometry() const;
-  void setCreateTorGeometry(const QByteArray &geometry);
-  bool getCreateTorIgnoreRatio() const;
-  void setCreateTorIgnoreRatio(const bool ignore);
-  QString getTorImportLastContentDir() const;
-  void setTorImportLastContentDir(const QString &path);
-  QByteArray getTorImportGeometry() const;
-  void setTorImportGeometry(const QByteArray &geometry);
-  int getTransSelFilter() const;
-  void setTransSelFilter(const int &index);
-  QByteArray getTransHeaderState() const;
-  void setTransHeaderState(const QByteArray &state);
-
-  // Temp code.
-  // See TorrentStatistics::loadStats() for details.
-  QVariantHash getStats() const;
-  void removeStats();
-
-  //From old RssSettings class
-  bool isRSSEnabled() const;
-  void setRSSEnabled(const bool enabled);
-  uint getRSSRefreshInterval() const;
-  void setRSSRefreshInterval(const uint &interval);
-  int getRSSMaxArticlesPerFeed() const;
-  void setRSSMaxArticlesPerFeed(const int &nb);
-  bool isRssDownloadingEnabled() const;
-  void setRssDownloadingEnabled(const bool b);
-  QStringList getRssFeedsUrls() const;
-  void setRssFeedsUrls(const QStringList &rssFeeds);
-  QStringList getRssFeedsAliases() const;
-  void setRssFeedsAliases(const QStringList &rssAliases);
-  QList<QByteArray> getHostNameCookies(const QString &host_name) const;
-  QList<QNetworkCookie> getHostNameQNetworkCookies(const QString& host_name) const;
-  void setHostNameCookies(const QString &host_name, const QList<QByteArray> &cookies);
-};
-
-#endif // PREFERENCES_H
+/*
+ * Bittorrent Client using Qt4 and libtorrent.
+ * Copyright (C) 2006  Christophe Dumez
+ * Copyright (C) 2014  sledgehammer999
+ *
+ * This program is free software; you can redistribute it and/or
+ * modify it under the terms of the GNU General Public License
+ * as published by the Free Software Foundation; either version 2
+ * of the License, or (at your option) any later version.
+ *
+ * This program is distributed in the hope that it will be useful,
+ * but WITHOUT ANY WARRANTY; without even the implied warranty of
+ * MERCHANTABILITY or FITNESS FOR A PARTICULAR PURPOSE.  See the
+ * GNU General Public License for more details.
+ *
+ * You should have received a copy of the GNU General Public License
+ * along with this program; if not, write to the Free Software
+ * Foundation, Inc., 51 Franklin Street, Fifth Floor, Boston, MA  02110-1301, USA.
+ *
+ * In addition, as a special exception, the copyright holders give permission to
+ * link this program with the OpenSSL project's "OpenSSL" library (or with
+ * modified versions of it that use the same license as the "OpenSSL" library),
+ * and distribute the linked executables. You must obey the GNU General Public
+ * License in all respects for all of the code used other than "OpenSSL".  If you
+ * modify file(s), you may extend this exception to your version of the file(s),
+ * but you are not obligated to do so. If you do not wish to do so, delete this
+ * exception statement from your version.
+ *
+ * Contact : chris@qbittorrent.org
+ * Contact : hammered999@gmail.com
+ */
+
+#ifndef PREFERENCES_H
+#define PREFERENCES_H
+
+
+#include <QTime>
+#include <QDateTime>
+#include <QList>
+#include <QTimer>
+#include <QReadWriteLock>
+#include <QNetworkCookie>
+#include <QVariant>
+
+#include <libtorrent/version.hpp>
+
+enum scheduler_days { EVERY_DAY, WEEK_DAYS, WEEK_ENDS, MON, TUE, WED, THU, FRI, SAT, SUN };
+enum maxRatioAction {PAUSE_ACTION, REMOVE_ACTION};
+namespace Proxy {
+enum ProxyType {HTTP=1, SOCKS5=2, HTTP_PW=3, SOCKS5_PW=4, SOCKS4=5};
+}
+namespace TrayIcon {
+enum Style { NORMAL = 0, MONO_DARK, MONO_LIGHT };
+}
+namespace DNS {
+enum Service { DYNDNS, NOIP, NONE = -1 };
+}
+
+class Preferences : public QObject {
+  Q_OBJECT
+  Q_DISABLE_COPY(Preferences)
+
+private:
+  explicit Preferences();
+  static Preferences* m_instance;
+  QHash<QString, QVariant> m_data;
+  bool dirty;
+  QTimer timer;
+  mutable QReadWriteLock lock;
+  const QVariant value(const QString &key, const QVariant &defaultValue = QVariant()) const;
+  void setValue(const QString &key, const QVariant &value);
+
+public slots:
+  void save();
+
+public:
+  static Preferences* instance();
+  static void drop();
+  ~Preferences();
+
+  // General options
+  QString getLocale() const;
+  void setLocale(const QString &locale);
+  bool useProgramNotification() const;
+  void useProgramNotification(bool use);
+  bool deleteTorrentFilesAsDefault() const;
+  void setDeleteTorrentFilesAsDefault(bool del);
+  bool confirmOnExit() const;
+  void setConfirmOnExit(bool confirm);
+  bool speedInTitleBar() const;
+  void showSpeedInTitleBar(bool show);
+  bool useAlternatingRowColors() const;
+  void setAlternatingRowColors(bool b);
+  bool useRandomPort() const;
+  void setRandomPort(bool b);
+  bool systrayIntegration() const;
+  void setSystrayIntegration(bool enabled);
+  bool isToolbarDisplayed() const;
+  void setToolbarDisplayed(bool displayed);
+  bool minimizeToTray() const;
+  void setMinimizeToTray(bool b);
+  bool closeToTray() const;
+  void setCloseToTray(bool b);
+  bool startMinimized() const;
+  void setStartMinimized(bool b);
+  bool isSlashScreenDisabled() const;
+  void setSplashScreenDisabled(bool b);
+  bool preventFromSuspend() const;
+  void setPreventFromSuspend(bool b);
+#ifdef Q_OS_WIN
+  bool WinStartup() const;
+  void setWinStartup(bool b);
+#endif
+
+  // Downloads
+  QString getSavePath() const;
+  void setSavePath(const QString &save_path);
+  bool isTempPathEnabled() const;
+  void setTempPathEnabled(bool enabled);
+  QString getTempPath() const;
+  void setTempPath(const QString &path);
+  bool useIncompleteFilesExtension() const;
+  void useIncompleteFilesExtension(bool enabled);
+  bool appendTorrentLabel() const;
+  void setAppendTorrentLabel(bool b);
+  QString lastLocationPath() const;
+  void setLastLocationPath(const QString &path);
+  bool preAllocateAllFiles() const;
+  void preAllocateAllFiles(bool enabled);
+  bool useAdditionDialog() const;
+  void useAdditionDialog(bool b);
+  bool additionDialogFront() const;
+  void additionDialogFront(bool b);
+  bool addTorrentsInPause() const;
+  void addTorrentsInPause(bool b);
+  QStringList getScanDirs() const;
+  void setScanDirs(const QStringList &dirs);
+  QList<bool> getDownloadInScanDirs() const;
+  void setDownloadInScanDirs(const QList<bool> &list);
+  QString getScanDirsLastPath() const;
+  void setScanDirsLastPath(const QString &path);
+  bool isTorrentExportEnabled() const;
+  QString getTorrentExportDir() const;
+  void setTorrentExportDir(QString path);
+  bool isFinishedTorrentExportEnabled() const;
+  QString getFinishedTorrentExportDir() const;
+  void setFinishedTorrentExportDir(QString path);
+  bool isMailNotificationEnabled() const;
+  void setMailNotificationEnabled(bool enabled);
+  QString getMailNotificationEmail() const;
+  void setMailNotificationEmail(const QString &mail);
+  QString getMailNotificationSMTP() const;
+  void setMailNotificationSMTP(const QString &smtp_server);
+  bool getMailNotificationSMTPSSL() const;
+  void setMailNotificationSMTPSSL(bool use);
+  bool getMailNotificationSMTPAuth() const;
+  void setMailNotificationSMTPAuth(bool use);
+  QString getMailNotificationSMTPUsername() const;
+  void setMailNotificationSMTPUsername(const QString &username);
+  QString getMailNotificationSMTPPassword() const;
+  void setMailNotificationSMTPPassword(const QString &password);
+  int getActionOnDblClOnTorrentDl() const;
+  void setActionOnDblClOnTorrentDl(int act);
+  int getActionOnDblClOnTorrentFn() const;
+  void setActionOnDblClOnTorrentFn(int act);
+
+  // Connection options
+  int getSessionPort() const;
+  void setSessionPort(int port);
+  bool isUPnPEnabled() const;
+  void setUPnPEnabled(bool enabled);
+  int getGlobalDownloadLimit() const;
+  void setGlobalDownloadLimit(int limit);
+  int getGlobalUploadLimit() const;
+  void setGlobalUploadLimit(int limit);
+  int getAltGlobalDownloadLimit() const;
+  void setAltGlobalDownloadLimit(int limit);
+  int getAltGlobalUploadLimit() const;
+  void setAltGlobalUploadLimit(int limit);
+  bool isAltBandwidthEnabled() const;
+  void setAltBandwidthEnabled(bool enabled);
+  bool isSchedulerEnabled() const;
+  void setSchedulerEnabled(bool enabled);
+  QTime getSchedulerStartTime() const;
+  void setSchedulerStartTime(const QTime &time);
+  QTime getSchedulerEndTime() const;
+  void setSchedulerEndTime(const QTime &time);
+  scheduler_days getSchedulerDays() const;
+  void setSchedulerDays(scheduler_days days);
+
+  // Proxy options
+  bool isProxyEnabled() const;
+  bool isProxyAuthEnabled() const;
+  void setProxyAuthEnabled(bool enabled);
+  QString getProxyIp() const;
+  void setProxyIp(const QString &ip);
+  unsigned short getProxyPort() const;
+  void setProxyPort(unsigned short port);
+  QString getProxyUsername() const;
+  void setProxyUsername(const QString &username);
+  QString getProxyPassword() const;
+  void setProxyPassword(const QString &password);
+  int getProxyType() const;
+  void setProxyType(int type);
+  bool proxyPeerConnections() const;
+  void setProxyPeerConnections(bool enabled);
+#if LIBTORRENT_VERSION_NUM >= 10000
+  bool getForceProxy() const;
+  void setForceProxy(bool enabled);
+#endif
+
+  // Bittorrent options
+  int getMaxConnecs() const;
+  void setMaxConnecs(int val);
+  int getMaxConnecsPerTorrent() const;
+  void setMaxConnecsPerTorrent(int val);
+  int getMaxUploads() const;
+  void setMaxUploads(int val);
+  int getMaxUploadsPerTorrent() const;
+  void setMaxUploadsPerTorrent(int val);
+  bool isuTPEnabled() const;
+  void setuTPEnabled(bool enabled);
+  bool isuTPRateLimited() const;
+  void setuTPRateLimited(bool enabled);
+  bool isDHTEnabled() const;
+  void setDHTEnabled(bool enabled);
+  bool isPeXEnabled() const;
+  void setPeXEnabled(bool enabled);
+  bool isLSDEnabled() const;
+  void setLSDEnabled(bool enabled);
+  int getEncryptionSetting() const;
+  void setEncryptionSetting(int val);
+  qreal getGlobalMaxRatio() const;
+  void setGlobalMaxRatio(qreal ratio);
+  int getMaxRatioAction() const;
+  void setMaxRatioAction(int act);
+
+  // IP Filter
+  bool isFilteringEnabled() const;
+  void setFilteringEnabled(bool enabled);
+  QString getFilter() const;
+  void setFilter(const QString &path);
+  QStringList bannedIPs() const;
+  void banIP(const QString &ip);
+
+  // Search
+  bool isSearchEnabled() const;
+  void setSearchEnabled(bool enabled);
+
+  // Execution Log
+  bool isExecutionLogEnabled() const;
+  void setExecutionLogEnabled(bool b);
+
+  // Queueing system
+  bool isQueueingSystemEnabled() const;
+  void setQueueingSystemEnabled(bool enabled);
+  int getMaxActiveDownloads() const;
+  void setMaxActiveDownloads(int val);
+  int getMaxActiveUploads() const;
+  void setMaxActiveUploads(int val);
+  int getMaxActiveTorrents() const;
+  void setMaxActiveTorrents(int val);
+  bool ignoreSlowTorrentsForQueueing() const;
+  void setIgnoreSlowTorrentsForQueueing(bool ignore);
+  bool isWebUiEnabled() const;
+  void setWebUiEnabled(bool enabled);
+  bool isWebUiLocalAuthEnabled() const;
+  void setWebUiLocalAuthEnabled(bool enabled);
+  quint16 getWebUiPort() const;
+  void setWebUiPort(quint16 port);
+  bool useUPnPForWebUIPort() const;
+  void setUPnPForWebUIPort(bool enabled);
+  QString getWebUiUsername() const;
+  void setWebUiUsername(const QString &username);
+  QString getWebUiPassword() const;
+  void setWebUiPassword(const QString &new_password);
+  bool isWebUiHttpsEnabled() const;
+  void setWebUiHttpsEnabled(bool enabled);
+  QByteArray getWebUiHttpsCertificate() const;
+  void setWebUiHttpsCertificate(const QByteArray &data);
+  QByteArray getWebUiHttpsKey() const;
+  void setWebUiHttpsKey(const QByteArray &data);
+  bool isDynDNSEnabled() const;
+  void setDynDNSEnabled(bool enabled);
+  DNS::Service getDynDNSService() const;
+  void setDynDNSService(int service);
+  QString getDynDomainName() const;
+  void setDynDomainName(const QString &name);
+  QString getDynDNSUsername() const;
+  void setDynDNSUsername(const QString &username);
+  QString getDynDNSPassword() const;
+  void setDynDNSPassword(const QString &password);
+
+  // Advanced settings
+  void setUILockPassword(const QString &clear_password);
+  void clearUILockPassword();
+  QString getUILockPasswordMD5() const;
+  bool isUILocked() const;
+  void setUILocked(bool locked);
+  bool isAutoRunEnabled() const;
+  void setAutoRunEnabled(bool enabled);
+  QString getAutoRunProgram() const;
+  void setAutoRunProgram(const QString &program);
+  bool shutdownWhenDownloadsComplete() const;
+  void setShutdownWhenDownloadsComplete(bool shutdown);
+  bool suspendWhenDownloadsComplete() const;
+  void setSuspendWhenDownloadsComplete(bool suspend);
+  bool hibernateWhenDownloadsComplete() const;
+  void setHibernateWhenDownloadsComplete(bool hibernate);
+  bool shutdownqBTWhenDownloadsComplete() const;
+  void setShutdownqBTWhenDownloadsComplete(bool shutdown);
+  uint diskCacheSize() const;
+  void setDiskCacheSize(uint size);
+  uint diskCacheTTL() const;
+  void setDiskCacheTTL(uint ttl);
+  bool osCache() const;
+  void setOsCache(bool enable);
+  uint saveResumeDataInterval() const;
+  void setSaveResumeDataInterval(uint m);
+  uint outgoingPortsMin() const;
+  void setOutgoingPortsMin(uint val);
+  uint outgoingPortsMax() const;
+  void setOutgoingPortsMax(uint val);
+  bool ignoreLimitsOnLAN() const;
+  void ignoreLimitsOnLAN(bool ignore);
+  bool includeOverheadInLimits() const;
+  void includeOverheadInLimits(bool include);
+  bool trackerExchangeEnabled() const;
+  void setTrackerExchangeEnabled(bool enable);
+  bool recheckTorrentsOnCompletion() const;
+  void recheckTorrentsOnCompletion(bool recheck);
+  unsigned int getRefreshInterval() const;
+  void setRefreshInterval(uint interval);
+  bool resolvePeerCountries() const;
+  void resolvePeerCountries(bool resolve);
+  bool resolvePeerHostNames() const;
+  void resolvePeerHostNames(bool resolve);
+  int getMaxHalfOpenConnections() const;
+  void setMaxHalfOpenConnections(int value);
+  QString getNetworkInterface() const;
+  void setNetworkInterface(const QString& iface);
+  QString getNetworkInterfaceName() const;
+  void setNetworkInterfaceName(const QString& iface);
+  bool getListenIPv6() const;
+  void setListenIPv6(bool enable);
+  QString getNetworkAddress() const;
+  void setNetworkAddress(const QString& addr);
+  bool isAnonymousModeEnabled() const;
+  void enableAnonymousMode(bool enabled);
+  bool isSuperSeedingEnabled() const;
+  void enableSuperSeeding(bool enabled);
+  bool announceToAllTrackers() const;
+  void setAnnounceToAllTrackers(bool enabled);
+#if (defined(Q_OS_UNIX) && !defined(Q_OS_MAC))
+  bool useSystemIconTheme() const;
+  void useSystemIconTheme(bool enabled);
+#endif
+  QStringList getTorrentLabels() const;
+  void setTorrentLabels(const QStringList& labels);
+  void addTorrentLabel(const QString& label);
+  void removeTorrentLabel(const QString& label);
+  bool recursiveDownloadDisabled() const;
+  void disableRecursiveDownload(bool disable=true);
+#ifdef Q_OS_WIN
+  static QString getPythonPath();
+  bool neverCheckFileAssoc() const;
+  void setNeverCheckFileAssoc(bool check = true);
+  static bool isTorrentFileAssocSet();
+  static bool isMagnetLinkAssocSet();
+  static void setTorrentFileAssoc(bool set);
+  static void setMagnetLinkAssoc(bool set);
+#endif
+  bool isTrackerEnabled() const;
+  void setTrackerEnabled(bool enabled);
+  int getTrackerPort() const;
+  void setTrackerPort(int port);
+#if defined(Q_OS_WIN) || defined(Q_OS_MAC)
+  bool isUpdateCheckEnabled() const;
+  void setUpdateCheckEnabled(bool enabled);
+#endif
+  bool confirmTorrentDeletion() const;
+  void setConfirmTorrentDeletion(bool enabled);
+  TrayIcon::Style trayIconStyle() const;
+  void setTrayIconStyle(TrayIcon::Style style);
+
+
+  // Stuff that don't appear in the Options GUI but are saved
+  // in the same file.
+  QByteArray getAddNewTorrentDialogState() const;
+  void setAddNewTorrentDialogState(const QByteArray &state);
+  int getAddNewTorrentDialogPos() const;
+  void setAddNewTorrentDialogPos(const int &pos);
+  int getAddNewTorrentDialogWidth() const;
+  void setAddNewTorrentDialogWidth(const int &width);
+  bool getAddNewTorrentDialogExpanded() const;
+  void setAddNewTorrentDialogExpanded(const bool expanded);
+  QStringList getAddNewTorrentDialogPathHistory() const;
+  void setAddNewTorrentDialogPathHistory(const QStringList &history);
+  QDateTime getDNSLastUpd() const;
+  void setDNSLastUpd(const QDateTime &date);
+  QString getDNSLastIP() const;
+  void setDNSLastIP(const QString &ip);
+  bool getAcceptedLegal() const;
+  void setAcceptedLegal(const bool accepted);
+  QByteArray getMainGeometry() const;
+  void setMainGeometry(const QByteArray &geometry);
+  QByteArray getMainVSplitterState() const;
+  void setMainVSplitterState(const QByteArray &state);
+  QString getMainLastDir() const;
+  void setMainLastDir(const QString &path);
+#ifndef DISABLE_GUI
+  QSize getPrefSize(const QSize &defaultSize) const;
+  void setPrefSize(const QSize &size);
+#endif
+  QPoint getPrefPos() const;
+  void setPrefPos(const QPoint &pos);
+  QStringList getPrefHSplitterSizes() const;
+  void setPrefHSplitterSizes(const QStringList &sizes);
+  QByteArray getPeerListState() const;
+  void setPeerListState(const QByteArray &state);
+  QString getPropSplitterSizes() const;
+  void setPropSplitterSizes(const QString &sizes);
+  QByteArray getPropFileListState() const;
+  void setPropFileListState(const QByteArray &state);
+  int getPropCurTab() const;
+  void setPropCurTab(const int &tab);
+  bool getPropVisible() const;
+  void setPropVisible(const bool visible);
+  QByteArray getPropTrackerListState() const;
+  void setPropTrackerListState(const QByteArray &state);
+  QByteArray getRssGeometry() const;
+  void setRssGeometry(const QByteArray &geometry);
+  QByteArray getRssHSplitterSizes() const;
+  void setRssHSplitterSizes(const QByteArray &sizes);
+  QStringList getRssOpenFolders() const;
+  void setRssOpenFolders(const QStringList &folders);
+  QByteArray getRssHSplitterState() const;
+  void setRssHSplitterState(const QByteArray &state);
+  QByteArray getRssVSplitterState() const;
+  void setRssVSplitterState(const QByteArray &state);
+  QString getSearchColsWidth() const;
+  void setSearchColsWidth(const QString &width);
+  QStringList getSearchEngDisabled() const;
+  void setSearchEngDisabled(const QStringList &engines);
+  QString getCreateTorLastAddPath() const;
+  void setCreateTorLastAddPath(const QString &path);
+  QString getCreateTorLastSavePath() const;
+  void setCreateTorLastSavePath(const QString &path);
+  QString getCreateTorTrackers() const;
+  void setCreateTorTrackers(const QString &path);
+  QByteArray getCreateTorGeometry() const;
+  void setCreateTorGeometry(const QByteArray &geometry);
+  bool getCreateTorIgnoreRatio() const;
+  void setCreateTorIgnoreRatio(const bool ignore);
+  QString getTorImportLastContentDir() const;
+  void setTorImportLastContentDir(const QString &path);
+  QByteArray getTorImportGeometry() const;
+  void setTorImportGeometry(const QByteArray &geometry);
+  int getTransSelFilter() const;
+  void setTransSelFilter(const int &index);
+  QByteArray getTransHeaderState() const;
+  void setTransHeaderState(const QByteArray &state);
+
+  // Temp code.
+  // See TorrentStatistics::loadStats() for details.
+  QVariantHash getStats() const;
+  void removeStats();
+
+  //From old RssSettings class
+  bool isRSSEnabled() const;
+  void setRSSEnabled(const bool enabled);
+  uint getRSSRefreshInterval() const;
+  void setRSSRefreshInterval(const uint &interval);
+  int getRSSMaxArticlesPerFeed() const;
+  void setRSSMaxArticlesPerFeed(const int &nb);
+  bool isRssDownloadingEnabled() const;
+  void setRssDownloadingEnabled(const bool b);
+  QStringList getRssFeedsUrls() const;
+  void setRssFeedsUrls(const QStringList &rssFeeds);
+  QStringList getRssFeedsAliases() const;
+  void setRssFeedsAliases(const QStringList &rssAliases);
+  QList<QByteArray> getHostNameCookies(const QString &host_name) const;
+  QList<QNetworkCookie> getHostNameQNetworkCookies(const QString& host_name) const;
+  void setHostNameCookies(const QString &host_name, const QList<QByteArray> &cookies);
+
+  uint endBlockSize() const;
+  void setEndBlockSize(uint val);
+};
+
+#endif // PREFERENCES_H
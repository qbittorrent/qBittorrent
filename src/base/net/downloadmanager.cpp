--- conflicted
+++ resolved
@@ -279,17 +279,8 @@
     }
 
     auto *handler = waitingJobsIter.value().dequeue();
-<<<<<<< HEAD
-    handler->disconnect(this);
-    QTimer::singleShot(m_sequentialServices.value(id, 0s) , this, [this, handler]
-    {
-        qDebug("Downloading %s...", qUtf8Printable(handler->url()));
-        processRequest(handler);
-    });
-=======
     qDebug("Downloading %s...", qUtf8Printable(handler->url()));
     processRequest(handler);
->>>>>>> 97c0abcb
 }
 
 void Net::DownloadManager::processRequest(DownloadHandlerImpl *downloadHandler)

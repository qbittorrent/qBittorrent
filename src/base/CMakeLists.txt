--- conflicted
+++ resolved
@@ -4,11 +4,7 @@
     asyncfilestorage.h
     bittorrent/abstractfilestorage.h
     bittorrent/addtorrentparams.h
-<<<<<<< HEAD
-=======
-    bittorrent/bandwidthscheduler.h
     bittorrent/bencoderesumedatastorage.h
->>>>>>> 223d1580
     bittorrent/cachestatus.h
     bittorrent/common.h
     bittorrent/customstorage.h
@@ -25,14 +21,10 @@
     bittorrent/peeraddress.h
     bittorrent/peerinfo.h
     bittorrent/portforwarderimpl.h
-<<<<<<< HEAD
-    bittorrent/resumedatasavingmanager.h
+    bittorrent/resumedatastorage.h
     bittorrent/scheduler/bandwidthscheduler.h
     bittorrent/scheduler/scheduleday.h
     bittorrent/scheduler/timerange.h
-=======
-    bittorrent/resumedatastorage.h
->>>>>>> 223d1580
     bittorrent/session.h
     bittorrent/sessionstatus.h
     bittorrent/speedmonitor.h
@@ -107,11 +99,7 @@
     # sources
     asyncfilestorage.cpp
     bittorrent/abstractfilestorage.cpp
-<<<<<<< HEAD
-=======
-    bittorrent/bandwidthscheduler.cpp
     bittorrent/bencoderesumedatastorage.cpp
->>>>>>> 223d1580
     bittorrent/customstorage.cpp
     bittorrent/downloadpriority.cpp
     bittorrent/filesearcher.cpp
@@ -123,13 +111,9 @@
     bittorrent/peeraddress.cpp
     bittorrent/peerinfo.cpp
     bittorrent/portforwarderimpl.cpp
-<<<<<<< HEAD
-    bittorrent/resumedatasavingmanager.cpp
     bittorrent/scheduler/bandwidthscheduler.cpp
     bittorrent/scheduler/scheduleday.cpp
     bittorrent/scheduler/timerange.cpp
-=======
->>>>>>> 223d1580
     bittorrent/session.cpp
     bittorrent/speedmonitor.cpp
     bittorrent/statistics.cpp

--- conflicted
+++ resolved
@@ -92,11 +92,7 @@
 
     # sources
     asyncfilestorage.cpp
-<<<<<<< HEAD
-=======
     bittorrent/abstractfilestorage.cpp
-    bittorrent/bandwidthscheduler.cpp
->>>>>>> 613fd1bc
     bittorrent/customstorage.cpp
     bittorrent/downloadpriority.cpp
     bittorrent/filesearcher.cpp

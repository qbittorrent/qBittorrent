--- conflicted
+++ resolved
@@ -112,11 +112,7 @@
     applicationcomponent.cpp
     asyncfilestorage.cpp
     bittorrent/abstractfilestorage.cpp
-<<<<<<< HEAD
-=======
     bittorrent/addtorrentparams.cpp
-    bittorrent/bandwidthscheduler.cpp
->>>>>>> f99a9830
     bittorrent/bencoderesumedatastorage.cpp
     bittorrent/categoryoptions.cpp
     bittorrent/customstorage.cpp

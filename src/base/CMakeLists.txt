add_library(qbt_base STATIC
    # headers
    3rdparty/expected.hpp
    algorithm.h
    applicationcomponent.h
    asyncfilestorage.h
    bittorrent/abstractfilestorage.h
    bittorrent/addtorrentparams.h
    bittorrent/bencoderesumedatastorage.h
    bittorrent/cachestatus.h
    bittorrent/categoryoptions.h
    bittorrent/common.h
    bittorrent/customstorage.h
    bittorrent/dbresumedatastorage.h
    bittorrent/downloadpriority.h
    bittorrent/extensiondata.h
    bittorrent/filesearcher.h
    bittorrent/filterparserthread.h
    bittorrent/infohash.h
    bittorrent/loadtorrentparams.h
    bittorrent/ltqbitarray.h
    bittorrent/ltqhash.h
    bittorrent/lttypecast.h
    bittorrent/magneturi.h
    bittorrent/nativesessionextension.h
    bittorrent/nativetorrentextension.h
    bittorrent/peeraddress.h
    bittorrent/peerinfo.h
    bittorrent/portforwarderimpl.h
    bittorrent/resumedatastorage.h
    bittorrent/scheduler/bandwidthscheduler.h
    bittorrent/scheduler/scheduleday.h
    bittorrent/scheduler/scheduleentry.h
    bittorrent/session.h
    bittorrent/sessionstatus.h
    bittorrent/speedmonitor.h
    bittorrent/statistics.h
    bittorrent/torrent.h
    bittorrent/torrentcontentlayout.h
    bittorrent/torrentcreatorthread.h
    bittorrent/torrentimpl.h
    bittorrent/torrentinfo.h
    bittorrent/tracker.h
    bittorrent/trackerentry.h
    digest32.h
    exceptions.h
    global.h
    http/connection.h
    http/httperror.h
    http/irequesthandler.h
    http/requestparser.h
    http/responsebuilder.h
    http/responsegenerator.h
    http/server.h
    http/types.h
    iconprovider.h
    indexrange.h
    interfaces/iapplication.h
    interfaces/istringable.h
    logger.h
    net/dnsupdater.h
    net/downloadhandlerimpl.h
    net/downloadmanager.h
    net/geoipdatabase.h
    net/geoipmanager.h
    net/portforwarder.h
    net/proxyconfigurationmanager.h
    net/reverseresolution.h
    net/smtp.h
    orderedset.h
    path.h
    pathfwd.h
    preferences.h
    profile.h
    profile_p.h
    rss/feed_serializer.h
    rss/rss_article.h
    rss/rss_autodownloader.h
    rss/rss_autodownloadrule.h
    rss/rss_feed.h
    rss/rss_folder.h
    rss/rss_item.h
    rss/rss_parser.h
    rss/rss_session.h
    search/searchdownloadhandler.h
    search/searchhandler.h
    search/searchpluginmanager.h
    settingsstorage.h
    tagset.h
    torrentfileguard.h
    torrentfileswatcher.h
    torrentfilter.h
    types.h
    unicodestrings.h
    utils/bytearray.h
    utils/compare.h
    utils/foreignapps.h
    utils/fs.h
    utils/gzip.h
    utils/io.h
    utils/misc.h
    utils/net.h
    utils/password.h
    utils/random.h
    utils/string.h
    utils/version.h
    version.h

    # sources
    applicationcomponent.cpp
    asyncfilestorage.cpp
    bittorrent/abstractfilestorage.cpp
    bittorrent/bencoderesumedatastorage.cpp
    bittorrent/categoryoptions.cpp
    bittorrent/customstorage.cpp
    bittorrent/dbresumedatastorage.cpp
    bittorrent/downloadpriority.cpp
    bittorrent/filesearcher.cpp
    bittorrent/filterparserthread.cpp
    bittorrent/infohash.cpp
    bittorrent/ltqbitarray.cpp
    bittorrent/magneturi.cpp
    bittorrent/nativesessionextension.cpp
    bittorrent/nativetorrentextension.cpp
    bittorrent/peeraddress.cpp
    bittorrent/peerinfo.cpp
    bittorrent/portforwarderimpl.cpp
<<<<<<< HEAD
    bittorrent/scheduler/bandwidthscheduler.cpp
    bittorrent/scheduler/scheduleday.cpp
    bittorrent/scheduler/scheduleentry.cpp
=======
    bittorrent/resumedatastorage.cpp
>>>>>>> 3f7376f2
    bittorrent/session.cpp
    bittorrent/speedmonitor.cpp
    bittorrent/statistics.cpp
    bittorrent/torrent.cpp
    bittorrent/torrentcreatorthread.cpp
    bittorrent/torrentimpl.cpp
    bittorrent/torrentinfo.cpp
    bittorrent/tracker.cpp
    bittorrent/trackerentry.cpp
    exceptions.cpp
    http/connection.cpp
    http/httperror.cpp
    http/requestparser.cpp
    http/responsebuilder.cpp
    http/responsegenerator.cpp
    http/server.cpp
    iconprovider.cpp
    logger.cpp
    net/dnsupdater.cpp
    net/downloadhandlerimpl.cpp
    net/downloadmanager.cpp
    net/geoipdatabase.cpp
    net/geoipmanager.cpp
    net/portforwarder.cpp
    net/proxyconfigurationmanager.cpp
    net/reverseresolution.cpp
    net/smtp.cpp
    path.cpp
    preferences.cpp
    profile.cpp
    profile_p.cpp
    rss/feed_serializer.cpp
    rss/rss_article.cpp
    rss/rss_autodownloader.cpp
    rss/rss_autodownloadrule.cpp
    rss/rss_feed.cpp
    rss/rss_folder.cpp
    rss/rss_item.cpp
    rss/rss_parser.cpp
    rss/rss_session.cpp
    search/searchdownloadhandler.cpp
    search/searchhandler.cpp
    search/searchpluginmanager.cpp
    settingsstorage.cpp
    tagset.cpp
    torrentfileguard.cpp
    torrentfileswatcher.cpp
    torrentfilter.cpp
    utils/bytearray.cpp
    utils/compare.cpp
    utils/foreignapps.cpp
    utils/fs.cpp
    utils/gzip.cpp
    utils/io.cpp
    utils/misc.cpp
    utils/net.cpp
    utils/password.cpp
    utils/random.cpp
    utils/string.cpp
)

target_link_libraries(qbt_base
    PRIVATE
        OpenSSL::Crypto OpenSSL::SSL
        ZLIB::ZLIB
    PUBLIC
        LibtorrentRasterbar::torrent-rasterbar
        Qt::Core Qt::Network Qt::Sql Qt::Xml
        qbt_common_cfg
)

if (CMAKE_SYSTEM_NAME STREQUAL "Darwin")
    find_library(IOKit_LIBRARY IOKit)
    find_library(Carbon_LIBRARY Carbon)
    find_library(AppKit_LIBRARY AppKit)

    target_link_libraries(qbt_base PRIVATE
        ${AppKit_LIBRARY}
        ${Carbon_LIBRARY}
        ${IOKit_LIBRARY}
    )
elseif (CMAKE_SYSTEM_NAME STREQUAL "Windows")
    target_link_libraries(qbt_base PRIVATE Iphlpapi)
endif()

if (NOT GUI)
    target_compile_definitions(qbt_base PUBLIC DISABLE_GUI)
endif()

if (NOT WEBUI)
    target_compile_definitions(qbt_base PUBLIC DISABLE_WEBUI)
endif()

if (DBUS)
    target_link_libraries(qbt_base PUBLIC Qt::DBus)
endif()<|MERGE_RESOLUTION|>--- conflicted
+++ resolved
@@ -125,13 +125,10 @@
     bittorrent/peeraddress.cpp
     bittorrent/peerinfo.cpp
     bittorrent/portforwarderimpl.cpp
-<<<<<<< HEAD
     bittorrent/scheduler/bandwidthscheduler.cpp
     bittorrent/scheduler/scheduleday.cpp
     bittorrent/scheduler/scheduleentry.cpp
-=======
     bittorrent/resumedatastorage.cpp
->>>>>>> 3f7376f2
     bittorrent/session.cpp
     bittorrent/speedmonitor.cpp
     bittorrent/statistics.cpp

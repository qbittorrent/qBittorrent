/*
 * Bittorrent Client using Qt and libtorrent.
 * Copyright (C) 2014  sledgehammer999 <hammered999@gmail.com>
 * Copyright (C) 2006  Christophe Dumez <chris@qbittorrent.org>
 *
 * This program is free software; you can redistribute it and/or
 * modify it under the terms of the GNU General Public License
 * as published by the Free Software Foundation; either version 2
 * of the License, or (at your option) any later version.
 *
 * This program is distributed in the hope that it will be useful,
 * but WITHOUT ANY WARRANTY; without even the implied warranty of
 * MERCHANTABILITY or FITNESS FOR A PARTICULAR PURPOSE.  See the
 * GNU General Public License for more details.
 *
 * You should have received a copy of the GNU General Public License
 * along with this program; if not, write to the Free Software
 * Foundation, Inc., 51 Franklin Street, Fifth Floor, Boston, MA  02110-1301, USA.
 *
 * In addition, as a special exception, the copyright holders give permission to
 * link this program with the OpenSSL project's "OpenSSL" library (or with
 * modified versions of it that use the same license as the "OpenSSL" library),
 * and distribute the linked executables. You must obey the GNU General Public
 * License in all respects for all of the code used other than "OpenSSL".  If you
 * modify file(s), you may extend this exception to your version of the file(s),
 * but you are not obligated to do so. If you do not wish to do so, delete this
 * exception statement from your version.
 */

#ifndef PREFERENCES_H
#define PREFERENCES_H

#include <QList>

#include "base/utils/net.h"

class QDateTime;
class QNetworkCookie;
class QSize;
class QStringList;
class QTime;
class QVariant;

enum SchedulerDays
{
    EVERY_DAY,
    WEEK_DAYS,
    WEEK_ENDS,
    MON,
    TUE,
    WED,
    THU,
    FRI,
    SAT,
    SUN
};

namespace TrayIcon
{
    enum Style
    {
        NORMAL = 0,
        MONO_DARK,
        MONO_LIGHT
    };
}

namespace DNS
{
    enum Service
    {
        DYNDNS,
        NOIP,
        NONE = -1
    };
}

class Preferences : public QObject
{
    Q_OBJECT
    Q_DISABLE_COPY(Preferences)

    Preferences();

    const QVariant value(const QString &key, const QVariant &defaultValue = {}) const;
    void setValue(const QString &key, const QVariant &value);

    static Preferences *m_instance;

signals:
    void changed();

public:
    static void initInstance();
    static void freeInstance();
    static Preferences *instance();

    // General options
    QString getLocale() const;
    void setLocale(const QString &locale);
    bool useCustomUITheme() const;
    void setUseCustomUITheme(bool use);
    QString customUIThemePath() const;
    void setCustomUIThemePath(const QString &path);
    bool deleteTorrentFilesAsDefault() const;
    void setDeleteTorrentFilesAsDefault(bool del);
    bool confirmOnExit() const;
    void setConfirmOnExit(bool confirm);
    bool speedInTitleBar() const;
    void showSpeedInTitleBar(bool show);
    bool useAlternatingRowColors() const;
    void setAlternatingRowColors(bool b);
    bool getHideZeroValues() const;
    void setHideZeroValues(bool b);
    int getHideZeroComboValues() const;
    void setHideZeroComboValues(int n);
    bool isStatusbarDisplayed() const;
    void setStatusbarDisplayed(bool displayed);
    bool isToolbarDisplayed() const;
    void setToolbarDisplayed(bool displayed);
    bool startMinimized() const;
    void setStartMinimized(bool b);
    bool isSplashScreenDisabled() const;
    void setSplashScreenDisabled(bool b);
    bool preventFromSuspendWhenDownloading() const;
    void setPreventFromSuspendWhenDownloading(bool b);
    bool preventFromSuspendWhenSeeding() const;
    void setPreventFromSuspendWhenSeeding(bool b);
#ifdef Q_OS_WIN
    bool WinStartup() const;
    void setWinStartup(bool b);
#endif

    // Downloads
    QString lastLocationPath() const;
    void setLastLocationPath(const QString &path);
    QVariantHash getScanDirs() const;
    void setScanDirs(const QVariantHash &dirs);
    QString getScanDirsLastPath() const;
    void setScanDirsLastPath(const QString &path);
    bool isMailNotificationEnabled() const;
    void setMailNotificationEnabled(bool enabled);
    QString getMailNotificationSender() const;
    void setMailNotificationSender(const QString &mail);
    QString getMailNotificationEmail() const;
    void setMailNotificationEmail(const QString &mail);
    QString getMailNotificationSMTP() const;
    void setMailNotificationSMTP(const QString &smtp_server);
    bool getMailNotificationSMTPSSL() const;
    void setMailNotificationSMTPSSL(bool use);
    bool getMailNotificationSMTPAuth() const;
    void setMailNotificationSMTPAuth(bool use);
    QString getMailNotificationSMTPUsername() const;
    void setMailNotificationSMTPUsername(const QString &username);
    QString getMailNotificationSMTPPassword() const;
    void setMailNotificationSMTPPassword(const QString &password);
    int getActionOnDblClOnTorrentDl() const;
    void setActionOnDblClOnTorrentDl(int act);
    int getActionOnDblClOnTorrentFn() const;
    void setActionOnDblClOnTorrentFn(int act);

    // Connection options
    QTime getSchedulerStartTime() const;
    void setSchedulerStartTime(const QTime &time);
    QTime getSchedulerEndTime() const;
    void setSchedulerEndTime(const QTime &time);
    SchedulerDays getSchedulerDays() const;
    void setSchedulerDays(SchedulerDays days);

    // Search
    bool isSearchEnabled() const;
    void setSearchEnabled(bool enabled);

    // HTTP Server
    bool isWebUiEnabled() const;
    void setWebUiEnabled(bool enabled);
    QString getServerDomains() const;
    void setServerDomains(const QString &str);
    QString getWebUiAddress() const;
    void setWebUiAddress(const QString &addr);
    quint16 getWebUiPort() const;
    void setWebUiPort(quint16 port);
    bool useUPnPForWebUIPort() const;
    void setUPnPForWebUIPort(bool enabled);

    // Authentication
    bool isWebUiLocalAuthEnabled() const;
    void setWebUiLocalAuthEnabled(bool enabled);
    bool isWebUiAuthSubnetWhitelistEnabled() const;
    void setWebUiAuthSubnetWhitelistEnabled(bool enabled);
    QVector<Utils::Net::Subnet> getWebUiAuthSubnetWhitelist() const;
    void setWebUiAuthSubnetWhitelist(QStringList subnets);
    QString getWebUiUsername() const;
    void setWebUiUsername(const QString &username);
<<<<<<< HEAD
    QString getWebUiPassword() const;
    void setWebUiPassword(const QString &newPassword);
    QString getReverseProxyAddress() const;
    void setReverseProxyAddress(const QString &addr);
=======
    QByteArray getWebUIPassword() const;
    void setWebUIPassword(const QByteArray &password);
    int getWebUIMaxAuthFailCount() const;
    void setWebUIMaxAuthFailCount(int count);
    std::chrono::seconds getWebUIBanDuration() const;
    void setWebUIBanDuration(std::chrono::seconds duration);
    int getWebUISessionTimeout() const;
    void setWebUISessionTimeout(int timeout);
>>>>>>> 82602b51

    // WebUI security
    bool isWebUiClickjackingProtectionEnabled() const;
    void setWebUiClickjackingProtectionEnabled(bool enabled);
    bool isWebUiCSRFProtectionEnabled() const;
    void setWebUiCSRFProtectionEnabled(bool enabled);
    bool isWebUiSecureCookieEnabled () const;
    void setWebUiSecureCookieEnabled(bool enabled);
    bool isWebUIHostHeaderValidationEnabled() const;
    void setWebUIHostHeaderValidationEnabled(bool enabled);

    // HTTPS
    bool isWebUiHttpsEnabled() const;
    void setWebUiHttpsEnabled(bool enabled);
    QString getWebUIHttpsCertificatePath() const;
    void setWebUIHttpsCertificatePath(const QString &path);
    QString getWebUIHttpsKeyPath() const;
    void setWebUIHttpsKeyPath(const QString &path);
    bool isAltWebUiEnabled() const;
    void setAltWebUiEnabled(bool enabled);
    QString getWebUiRootFolder() const;
    void setWebUiRootFolder(const QString &path);

    // WebUI custom HTTP headers
    bool isWebUICustomHTTPHeadersEnabled() const;
    void setWebUICustomHTTPHeadersEnabled(bool enabled);
    QString getWebUICustomHTTPHeaders() const;
    void setWebUICustomHTTPHeaders(const QString &headers);

    // Dynamic DNS
    bool isDynDNSEnabled() const;
    void setDynDNSEnabled(bool enabled);
    DNS::Service getDynDNSService() const;
    void setDynDNSService(int service);
    QString getDynDomainName() const;
    void setDynDomainName(const QString &name);
    QString getDynDNSUsername() const;
    void setDynDNSUsername(const QString &username);
    QString getDynDNSPassword() const;
    void setDynDNSPassword(const QString &password);

    // Advanced settings
    QByteArray getUILockPassword() const;
    void setUILockPassword(const QByteArray &password);
    bool isUILocked() const;
    void setUILocked(bool locked);
    bool isAutoRunEnabled() const;
    void setAutoRunEnabled(bool enabled);
    QString getAutoRunProgram() const;
    void setAutoRunProgram(const QString &program);
#if defined(Q_OS_WIN) && (QT_VERSION >= QT_VERSION_CHECK(5, 10, 0))
    bool isAutoRunConsoleEnabled() const;
    void setAutoRunConsoleEnabled(bool enabled);
#endif
    bool shutdownWhenDownloadsComplete() const;
    void setShutdownWhenDownloadsComplete(bool shutdown);
    bool suspendWhenDownloadsComplete() const;
    void setSuspendWhenDownloadsComplete(bool suspend);
    bool hibernateWhenDownloadsComplete() const;
    void setHibernateWhenDownloadsComplete(bool hibernate);
    bool shutdownqBTWhenDownloadsComplete() const;
    void setShutdownqBTWhenDownloadsComplete(bool shutdown);
    bool dontConfirmAutoExit() const;
    void setDontConfirmAutoExit(bool dontConfirmAutoExit);
    bool recheckTorrentsOnCompletion() const;
    void recheckTorrentsOnCompletion(bool recheck);
    bool resolvePeerCountries() const;
    void resolvePeerCountries(bool resolve);
    bool resolvePeerHostNames() const;
    void resolvePeerHostNames(bool resolve);
#if (defined(Q_OS_UNIX) && !defined(Q_OS_MACOS))
    bool useSystemIconTheme() const;
    void useSystemIconTheme(bool enabled);
#endif
    bool recursiveDownloadDisabled() const;
    void disableRecursiveDownload(bool disable = true);
#ifdef Q_OS_WIN
    bool neverCheckFileAssoc() const;
    void setNeverCheckFileAssoc(bool check = true);
    static bool isTorrentFileAssocSet();
    static bool isMagnetLinkAssocSet();
    static void setTorrentFileAssoc(bool set);
    static void setMagnetLinkAssoc(bool set);
#endif
#ifdef Q_OS_MACOS
    static bool isTorrentFileAssocSet();
    static bool isMagnetLinkAssocSet();
    static void setTorrentFileAssoc();
    static void setMagnetLinkAssoc();
#endif
    int getTrackerPort() const;
    void setTrackerPort(int port);
#if defined(Q_OS_WIN) || defined(Q_OS_MACOS)
    bool isUpdateCheckEnabled() const;
    void setUpdateCheckEnabled(bool enabled);
#endif
    bool confirmTorrentDeletion() const;
    void setConfirmTorrentDeletion(bool enabled);
    bool confirmTorrentRecheck() const;
    void setConfirmTorrentRecheck(bool enabled);
    bool confirmRemoveAllTags() const;
    void setConfirmRemoveAllTags(bool enabled);
#ifndef Q_OS_MACOS
    bool systrayIntegration() const;
    void setSystrayIntegration(bool enabled);
    bool minimizeToTrayNotified() const;
    void setMinimizeToTrayNotified(bool b);
    bool minimizeToTray() const;
    void setMinimizeToTray(bool b);
    bool closeToTray() const;
    void setCloseToTray(bool b);
    bool closeToTrayNotified() const;
    void setCloseToTrayNotified(bool b);
    TrayIcon::Style trayIconStyle() const;
    void setTrayIconStyle(TrayIcon::Style style);
#endif // Q_OS_MACOS

    // Stuff that don't appear in the Options GUI but are saved
    // in the same file.
    QDateTime getDNSLastUpd() const;
    void setDNSLastUpd(const QDateTime &date);
    QString getDNSLastIP() const;
    void setDNSLastIP(const QString &ip);
    bool getAcceptedLegal() const;
    void setAcceptedLegal(bool accepted);
    QByteArray getMainGeometry() const;
    void setMainGeometry(const QByteArray &geometry);
    QByteArray getMainVSplitterState() const;
    void setMainVSplitterState(const QByteArray &state);
    QString getMainLastDir() const;
    void setMainLastDir(const QString &path);
    QSize getPrefSize() const;
    void setPrefSize(const QSize &size);
    QStringList getPrefHSplitterSizes() const;
    void setPrefHSplitterSizes(const QStringList &sizes);
    QByteArray getPeerListState() const;
    void setPeerListState(const QByteArray &state);
    QString getPropSplitterSizes() const;
    void setPropSplitterSizes(const QString &sizes);
    QByteArray getPropFileListState() const;
    void setPropFileListState(const QByteArray &state);
    int getPropCurTab() const;
    void setPropCurTab(int tab);
    bool getPropVisible() const;
    void setPropVisible(bool visible);
    QByteArray getPropTrackerListState() const;
    void setPropTrackerListState(const QByteArray &state);
    QSize getRssGeometrySize() const;
    void setRssGeometrySize(const QSize &geometry);
    QByteArray getRssHSplitterSizes() const;
    void setRssHSplitterSizes(const QByteArray &sizes);
    QStringList getRssOpenFolders() const;
    void setRssOpenFolders(const QStringList &folders);
    QByteArray getRssSideSplitterState() const;
    void setRssSideSplitterState(const QByteArray &state);
    QByteArray getRssMainSplitterState() const;
    void setRssMainSplitterState(const QByteArray &state);
    QByteArray getSearchTabHeaderState() const;
    void setSearchTabHeaderState(const QByteArray &state);
    bool getRegexAsFilteringPatternForSearchJob() const;
    void setRegexAsFilteringPatternForSearchJob(bool checked);
    QStringList getSearchEngDisabled() const;
    void setSearchEngDisabled(const QStringList &engines);
    QString getTorImportLastContentDir() const;
    void setTorImportLastContentDir(const QString &path);
    QByteArray getTorImportGeometry() const;
    void setTorImportGeometry(const QByteArray &geometry);
    bool getStatusFilterState() const;
    bool getCategoryFilterState() const;
    bool getTagFilterState() const;
    bool getTrackerFilterState() const;
    int getTransSelFilter() const;
    void setTransSelFilter(int index);
    QByteArray getTransHeaderState() const;
    void setTransHeaderState(const QByteArray &state);
    bool getRegexAsFilteringPatternForTransferList() const;
    void setRegexAsFilteringPatternForTransferList(bool checked);
    int getToolbarTextPosition() const;
    void setToolbarTextPosition(int position);

    // From old RssSettings class
    bool isRSSWidgetEnabled() const;
    void setRSSWidgetVisible(bool enabled);

    // Network
    QList<QNetworkCookie> getNetworkCookies() const;
    void setNetworkCookies(const QList<QNetworkCookie> &cookies);

    // SpeedWidget
    bool isSpeedWidgetEnabled() const;
    void setSpeedWidgetEnabled(bool enabled);
    int getSpeedWidgetPeriod() const;
    void setSpeedWidgetPeriod(int period);
    bool getSpeedWidgetGraphEnable(int id) const;
    void setSpeedWidgetGraphEnable(int id, bool enable);

public slots:
    void setStatusFilterState(bool checked);
    void setCategoryFilterState(bool checked);
    void setTagFilterState(bool checked);
    void setTrackerFilterState(bool checked);

    void apply();
};

#endif // PREFERENCES_H<|MERGE_RESOLUTION|>--- conflicted
+++ resolved
@@ -192,12 +192,6 @@
     void setWebUiAuthSubnetWhitelist(QStringList subnets);
     QString getWebUiUsername() const;
     void setWebUiUsername(const QString &username);
-<<<<<<< HEAD
-    QString getWebUiPassword() const;
-    void setWebUiPassword(const QString &newPassword);
-    QString getReverseProxyAddress() const;
-    void setReverseProxyAddress(const QString &addr);
-=======
     QByteArray getWebUIPassword() const;
     void setWebUIPassword(const QByteArray &password);
     int getWebUIMaxAuthFailCount() const;
@@ -206,7 +200,6 @@
     void setWebUIBanDuration(std::chrono::seconds duration);
     int getWebUISessionTimeout() const;
     void setWebUISessionTimeout(int timeout);
->>>>>>> 82602b51
 
     // WebUI security
     bool isWebUiClickjackingProtectionEnabled() const;

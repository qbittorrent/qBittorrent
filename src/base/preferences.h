--- conflicted
+++ resolved
@@ -165,23 +165,13 @@
     int getActionOnDblClOnTorrentFn() const;
     void setActionOnDblClOnTorrentFn(int act);
 
-<<<<<<< HEAD
     // Speed options
     QTime getLegacySchedulerStartTime() const;
     QTime getLegacySchedulerEndTime() const;
-    SchedulerDays getLegacySchedulerDays() const;
+    Scheduler::Days getLegacySchedulerDays() const;
     void removeLegacySchedulerTimes();
     int getGlobalAltDownloadLimit() const;
     int getGlobalAltUploadLimit() const;
-=======
-    // Connection options
-    QTime getSchedulerStartTime() const;
-    void setSchedulerStartTime(const QTime &time);
-    QTime getSchedulerEndTime() const;
-    void setSchedulerEndTime(const QTime &time);
-    Scheduler::Days getSchedulerDays() const;
-    void setSchedulerDays(Scheduler::Days days);
->>>>>>> 781d7fbf
 
     // Search
     bool isSearchEnabled() const;

/*
 * Bittorrent Client using Qt and libtorrent.
 * Copyright (C) 2021  Mike Tzou (Chocobo1)
 *
 * This program is free software; you can redistribute it and/or
 * modify it under the terms of the GNU General Public License
 * as published by the Free Software Foundation; either version 2
 * of the License, or (at your option) any later version.
 *
 * This program is distributed in the hope that it will be useful,
 * but WITHOUT ANY WARRANTY; without even the implied warranty of
 * MERCHANTABILITY or FITNESS FOR A PARTICULAR PURPOSE.  See the
 * GNU General Public License for more details.
 *
 * You should have received a copy of the GNU General Public License
 * along with this program; if not, write to the Free Software
 * Foundation, Inc., 51 Franklin Street, Fifth Floor, Boston, MA  02110-1301, USA.
 *
 * In addition, as a special exception, the copyright holders give permission to
 * link this program with the OpenSSL project's "OpenSSL" library (or with
 * modified versions of it that use the same license as the "OpenSSL" library),
 * and distribute the linked executables. You must obey the GNU General Public
 * License in all respects for all of the code used other than "OpenSSL".  If you
 * modify file(s), you may extend this exception to your version of the file(s),
 * but you are not obligated to do so. If you do not wish to do so, delete this
 * exception statement from your version.
 */

#pragma once

#define QBT_VERSION_MAJOR 4
#define QBT_VERSION_MINOR 3
<<<<<<< HEAD
#define QBT_VERSION_BUGFIX 3
#define QBT_VERSION_BUILD 10
=======
#define QBT_VERSION_BUGFIX 4
#define QBT_VERSION_BUILD 1
>>>>>>> 2be30a50
#define QBT_VERSION_STATUS ""  // Should be empty for stable releases!

#define QBT__STRINGIFY(x) #x
#define QBT_STRINGIFY(x) QBT__STRINGIFY(x)

#if (QBT_VERSION_BUILD != 0)
#define PROJECT_VERSION QBT_STRINGIFY(QBT_VERSION_MAJOR.QBT_VERSION_MINOR.QBT_VERSION_BUGFIX.QBT_VERSION_BUILD) QBT_VERSION_STATUS
#else
#define PROJECT_VERSION QBT_STRINGIFY(QBT_VERSION_MAJOR.QBT_VERSION_MINOR.QBT_VERSION_BUGFIX) QBT_VERSION_STATUS
#endif

#define QBT_VERSION "v" PROJECT_VERSION
#define QBT_VERSION_2 PROJECT_VERSION<|MERGE_RESOLUTION|>--- conflicted
+++ resolved
@@ -30,13 +30,8 @@
 
 #define QBT_VERSION_MAJOR 4
 #define QBT_VERSION_MINOR 3
-<<<<<<< HEAD
-#define QBT_VERSION_BUGFIX 3
-#define QBT_VERSION_BUILD 10
-=======
 #define QBT_VERSION_BUGFIX 4
 #define QBT_VERSION_BUILD 1
->>>>>>> 2be30a50
 #define QBT_VERSION_STATUS ""  // Should be empty for stable releases!
 
 #define QBT__STRINGIFY(x) #x

--- conflicted
+++ resolved
@@ -187,274 +187,6 @@
         //     2. Torrent category save path changed
         //     3. Torrent category changed
         //     (unless otherwise is specified)
-<<<<<<< HEAD
-        bool isAutoTMMDisabledByDefault() const;
-        void setAutoTMMDisabledByDefault(bool value);
-        bool isDisableAutoTMMWhenCategoryChanged() const;
-        void setDisableAutoTMMWhenCategoryChanged(bool value);
-        bool isDisableAutoTMMWhenDefaultSavePathChanged() const;
-        void setDisableAutoTMMWhenDefaultSavePathChanged(bool value);
-        bool isDisableAutoTMMWhenCategorySavePathChanged() const;
-        void setDisableAutoTMMWhenCategorySavePathChanged(bool value);
-
-        qreal globalMaxRatio() const;
-        void setGlobalMaxRatio(qreal ratio);
-        int globalMaxSeedingMinutes() const;
-        void setGlobalMaxSeedingMinutes(int minutes);
-        bool isDHTEnabled() const;
-        void setDHTEnabled(bool enabled);
-        bool isLSDEnabled() const;
-        void setLSDEnabled(bool enabled);
-        bool isPeXEnabled() const;
-        void setPeXEnabled(bool enabled);
-        bool isAddTorrentPaused() const;
-        void setAddTorrentPaused(bool value);
-        TorrentContentLayout torrentContentLayout() const;
-        void setTorrentContentLayout(TorrentContentLayout value);
-        bool isTrackerEnabled() const;
-        void setTrackerEnabled(bool enabled);
-        bool isAppendExtensionEnabled() const;
-        void setAppendExtensionEnabled(bool enabled);
-        int refreshInterval() const;
-        void setRefreshInterval(int value);
-        bool isPreallocationEnabled() const;
-        void setPreallocationEnabled(bool enabled);
-        Path torrentExportDirectory() const;
-        void setTorrentExportDirectory(const Path &path);
-        Path finishedTorrentExportDirectory() const;
-        void setFinishedTorrentExportDirectory(const Path &path);
-
-        int globalDownloadSpeedLimit() const;
-        void setGlobalDownloadSpeedLimit(int limit);
-        int globalUploadSpeedLimit() const;
-        void setGlobalUploadSpeedLimit(int limit);
-        int altGlobalDownloadSpeedLimit() const;
-        void setAltGlobalDownloadSpeedLimit(int limit);
-        int altGlobalUploadSpeedLimit() const;
-        void setAltGlobalUploadSpeedLimit(int limit);
-        int downloadSpeedLimit() const;
-        void setDownloadSpeedLimit(int limit);
-        int uploadSpeedLimit() const;
-        void setUploadSpeedLimit(int limit);
-        bool isAltGlobalSpeedLimitEnabled() const;
-        void setAltGlobalSpeedLimitEnabled(bool enabled);
-        bool isBandwidthSchedulerEnabled() const;
-        void setBandwidthSchedulerEnabled(bool enabled);
-
-        bool isPerformanceWarningEnabled() const;
-        void setPerformanceWarningEnabled(bool enable);
-        int saveResumeDataInterval() const;
-        void setSaveResumeDataInterval(int value);
-        int port() const;
-        void setPort(int port);
-        QString networkInterface() const;
-        void setNetworkInterface(const QString &iface);
-        QString networkInterfaceName() const;
-        void setNetworkInterfaceName(const QString &name);
-        QString networkInterfaceAddress() const;
-        void setNetworkInterfaceAddress(const QString &address);
-        int encryption() const;
-        void setEncryption(int state);
-        int maxActiveCheckingTorrents() const;
-        void setMaxActiveCheckingTorrents(int val);
-        bool isProxyPeerConnectionsEnabled() const;
-        void setProxyPeerConnectionsEnabled(bool enabled);
-        ChokingAlgorithm chokingAlgorithm() const;
-        void setChokingAlgorithm(ChokingAlgorithm mode);
-        SeedChokingAlgorithm seedChokingAlgorithm() const;
-        void setSeedChokingAlgorithm(SeedChokingAlgorithm mode);
-        bool isAddTrackersEnabled() const;
-        void setAddTrackersEnabled(bool enabled);
-        QString additionalTrackers() const;
-        void setAdditionalTrackers(const QString &trackers);
-        bool isIPFilteringEnabled() const;
-        void setIPFilteringEnabled(bool enabled);
-        Path IPFilterFile() const;
-        void setIPFilterFile(const Path &path);
-        bool announceToAllTrackers() const;
-        void setAnnounceToAllTrackers(bool val);
-        bool announceToAllTiers() const;
-        void setAnnounceToAllTiers(bool val);
-        int peerTurnover() const;
-        void setPeerTurnover(int val);
-        int peerTurnoverCutoff() const;
-        void setPeerTurnoverCutoff(int val);
-        int peerTurnoverInterval() const;
-        void setPeerTurnoverInterval(int val);
-        int requestQueueSize() const;
-        void setRequestQueueSize(int val);
-        int asyncIOThreads() const;
-        void setAsyncIOThreads(int num);
-        int hashingThreads() const;
-        void setHashingThreads(int num);
-        int filePoolSize() const;
-        void setFilePoolSize(int size);
-        int checkingMemUsage() const;
-        void setCheckingMemUsage(int size);
-        int diskCacheSize() const;
-        void setDiskCacheSize(int size);
-        int diskCacheTTL() const;
-        void setDiskCacheTTL(int ttl);
-        qint64 diskQueueSize() const;
-        void setDiskQueueSize(qint64 size);
-        DiskIOType diskIOType() const;
-        void setDiskIOType(DiskIOType type);
-        DiskIOReadMode diskIOReadMode() const;
-        void setDiskIOReadMode(DiskIOReadMode mode);
-        DiskIOWriteMode diskIOWriteMode() const;
-        void setDiskIOWriteMode(DiskIOWriteMode mode);
-        bool isCoalesceReadWriteEnabled() const;
-        void setCoalesceReadWriteEnabled(bool enabled);
-        bool usePieceExtentAffinity() const;
-        void setPieceExtentAffinity(bool enabled);
-        bool isSuggestModeEnabled() const;
-        void setSuggestMode(bool mode);
-        int sendBufferWatermark() const;
-        void setSendBufferWatermark(int value);
-        int sendBufferLowWatermark() const;
-        void setSendBufferLowWatermark(int value);
-        int sendBufferWatermarkFactor() const;
-        void setSendBufferWatermarkFactor(int value);
-        int connectionSpeed() const;
-        void setConnectionSpeed(int value);
-        int socketBacklogSize() const;
-        void setSocketBacklogSize(int value);
-        bool isAnonymousModeEnabled() const;
-        void setAnonymousModeEnabled(bool enabled);
-        bool isQueueingSystemEnabled() const;
-        void setQueueingSystemEnabled(bool enabled);
-        bool ignoreSlowTorrentsForQueueing() const;
-        void setIgnoreSlowTorrentsForQueueing(bool ignore);
-        int downloadRateForSlowTorrents() const;
-        void setDownloadRateForSlowTorrents(int rateInKibiBytes);
-        int uploadRateForSlowTorrents() const;
-        void setUploadRateForSlowTorrents(int rateInKibiBytes);
-        int slowTorrentsInactivityTimer() const;
-        void setSlowTorrentsInactivityTimer(int timeInSeconds);
-        int outgoingPortsMin() const;
-        void setOutgoingPortsMin(int min);
-        int outgoingPortsMax() const;
-        void setOutgoingPortsMax(int max);
-        int UPnPLeaseDuration() const;
-        void setUPnPLeaseDuration(int duration);
-        int peerToS() const;
-        void setPeerToS(int value);
-        bool ignoreLimitsOnLAN() const;
-        void setIgnoreLimitsOnLAN(bool ignore);
-        bool includeOverheadInLimits() const;
-        void setIncludeOverheadInLimits(bool include);
-        QString announceIP() const;
-        void setAnnounceIP(const QString &ip);
-        int maxConcurrentHTTPAnnounces() const;
-        void setMaxConcurrentHTTPAnnounces(int value);
-        bool isReannounceWhenAddressChangedEnabled() const;
-        void setReannounceWhenAddressChangedEnabled(bool enabled);
-        void reannounceToAllTrackers() const;
-        int stopTrackerTimeout() const;
-        void setStopTrackerTimeout(int value);
-        int maxConnections() const;
-        void setMaxConnections(int max);
-        int maxConnectionsPerTorrent() const;
-        void setMaxConnectionsPerTorrent(int max);
-        int maxUploads() const;
-        void setMaxUploads(int max);
-        int maxUploadsPerTorrent() const;
-        void setMaxUploadsPerTorrent(int max);
-        int maxActiveDownloads() const;
-        void setMaxActiveDownloads(int max);
-        int maxActiveUploads() const;
-        void setMaxActiveUploads(int max);
-        int maxActiveTorrents() const;
-        void setMaxActiveTorrents(int max);
-        BTProtocol btProtocol() const;
-        void setBTProtocol(BTProtocol protocol);
-        bool isUTPRateLimited() const;
-        void setUTPRateLimited(bool limited);
-        MixedModeAlgorithm utpMixedMode() const;
-        void setUtpMixedMode(MixedModeAlgorithm mode);
-        bool isIDNSupportEnabled() const;
-        void setIDNSupportEnabled(bool enabled);
-        bool multiConnectionsPerIpEnabled() const;
-        void setMultiConnectionsPerIpEnabled(bool enabled);
-        bool validateHTTPSTrackerCertificate() const;
-        void setValidateHTTPSTrackerCertificate(bool enabled);
-        bool isSSRFMitigationEnabled() const;
-        void setSSRFMitigationEnabled(bool enabled);
-        bool blockPeersOnPrivilegedPorts() const;
-        void setBlockPeersOnPrivilegedPorts(bool enabled);
-        bool isTrackerFilteringEnabled() const;
-        void setTrackerFilteringEnabled(bool enabled);
-        bool isExcludedFileNamesEnabled() const;
-        void setExcludedFileNamesEnabled(const bool enabled);
-        QStringList excludedFileNames() const;
-        void setExcludedFileNames(const QStringList &newList);
-        bool isFilenameExcluded(const QString &fileName) const;
-        QStringList bannedIPs() const;
-        void setBannedIPs(const QStringList &newList);
-        ResumeDataStorageType resumeDataStorageType() const;
-        void setResumeDataStorageType(ResumeDataStorageType type);
-
-        bool isRestored() const;
-
-        Torrent *findTorrent(const TorrentID &id) const;
-        QVector<Torrent *> torrents() const;
-        qsizetype torrentsCount() const;
-        bool hasActiveTorrents() const;
-        bool hasUnfinishedTorrents() const;
-        bool hasRunningSeed() const;
-        const SessionStatus &status() const;
-        const CacheStatus &cacheStatus() const;
-        qint64 getAlltimeDL() const;
-        qint64 getAlltimeUL() const;
-        bool isListening() const;
-        bool isPaused() const;
-
-        MaxRatioAction maxRatioAction() const;
-        void setMaxRatioAction(MaxRatioAction act);
-
-        void banIP(const QString &ip);
-
-        bool isKnownTorrent(const TorrentID &id) const;
-        bool addTorrent(const QString &source, const AddTorrentParams &params = AddTorrentParams());
-        bool addTorrent(const MagnetUri &magnetUri, const AddTorrentParams &params = AddTorrentParams());
-        bool addTorrent(const TorrentInfo &torrentInfo, const AddTorrentParams &params = AddTorrentParams());
-        bool deleteTorrent(const TorrentID &id, DeleteOption deleteOption = DeleteTorrent);
-        bool downloadMetadata(const MagnetUri &magnetUri);
-        bool cancelDownloadMetadata(const TorrentID &id);
-
-        void recursiveTorrentDownload(const TorrentID &id);
-        void increaseTorrentsQueuePos(const QVector<TorrentID> &ids);
-        void decreaseTorrentsQueuePos(const QVector<TorrentID> &ids);
-        void topTorrentsQueuePos(const QVector<TorrentID> &ids);
-        void bottomTorrentsQueuePos(const QVector<TorrentID> &ids);
-
-        // Torrent interface
-        void handleTorrentNeedSaveResumeData(const TorrentImpl *torrent);
-        void handleTorrentSaveResumeDataRequested(const TorrentImpl *torrent);
-        void handleTorrentShareLimitChanged(TorrentImpl *const torrent);
-        void handleTorrentNameChanged(TorrentImpl *const torrent);
-        void handleTorrentSavePathChanged(TorrentImpl *const torrent);
-        void handleTorrentCategoryChanged(TorrentImpl *const torrent, const QString &oldCategory);
-        void handleTorrentTagAdded(TorrentImpl *const torrent, const QString &tag);
-        void handleTorrentTagRemoved(TorrentImpl *const torrent, const QString &tag);
-        void handleTorrentSavingModeChanged(TorrentImpl *const torrent);
-        void handleTorrentMetadataReceived(TorrentImpl *const torrent);
-        void handleTorrentPaused(TorrentImpl *const torrent);
-        void handleTorrentResumed(TorrentImpl *const torrent);
-        void handleTorrentChecked(TorrentImpl *const torrent);
-        void handleTorrentFinished(TorrentImpl *const torrent);
-        void handleTorrentTrackersAdded(TorrentImpl *const torrent, const QVector<TrackerEntry> &newTrackers);
-        void handleTorrentTrackersRemoved(TorrentImpl *const torrent, const QStringList &deletedTrackers);
-        void handleTorrentTrackersChanged(TorrentImpl *const torrent);
-        void handleTorrentUrlSeedsAdded(TorrentImpl *const torrent, const QVector<QUrl> &newUrlSeeds);
-        void handleTorrentUrlSeedsRemoved(TorrentImpl *const torrent, const QVector<QUrl> &urlSeeds);
-        void handleTorrentResumeDataReady(TorrentImpl *const torrent, const LoadTorrentParams &data);
-
-        bool addMoveTorrentStorageJob(TorrentImpl *torrent, const Path &newPath, MoveStorageMode mode);
-
-        void findIncompleteFiles(const TorrentInfo &torrentInfo, const Path &savePath
-                                 , const Path &downloadPath, const PathList &filePaths = {}) const;
-=======
         virtual bool isAutoTMMDisabledByDefault() const = 0;
         virtual void setAutoTMMDisabledByDefault(bool value) = 0;
         virtual bool isDisableAutoTMMWhenCategoryChanged() const = 0;
@@ -675,6 +407,7 @@
         virtual qint64 getAlltimeDL() const = 0;
         virtual qint64 getAlltimeUL() const = 0;
         virtual bool isListening() const = 0;
+        virtual bool isPaused() const = 0;
 
         virtual MaxRatioAction maxRatioAction() const = 0;
         virtual void setMaxRatioAction(MaxRatioAction act) = 0;
@@ -694,7 +427,6 @@
         virtual void decreaseTorrentsQueuePos(const QVector<TorrentID> &ids) = 0;
         virtual void topTorrentsQueuePos(const QVector<TorrentID> &ids) = 0;
         virtual void bottomTorrentsQueuePos(const QVector<TorrentID> &ids) = 0;
->>>>>>> 4e06a962
 
     signals:
         void startupProgressUpdated(int progress);
@@ -736,292 +468,5 @@
         void trackerSuccess(Torrent *torrent, const QString &tracker);
         void trackerWarning(Torrent *torrent, const QString &tracker);
         void trackerEntriesUpdated(const QHash<Torrent *, QSet<QString>> &updateInfos);
-<<<<<<< HEAD
-
-    private slots:
-        void configureDeferred();
-        void readAlerts();
-        void enqueueRefresh();
-        void processShareLimits();
-        void generateResumeData();
-        void handleIPFilterParsed(int ruleCount);
-        void handleIPFilterError();
-        void handleDownloadFinished(const Net::DownloadResult &result);
-        void fileSearchFinished(const TorrentID &id, const Path &savePath, const PathList &fileNames);
-
-#if (QT_VERSION < QT_VERSION_CHECK(6, 0, 0))
-        // Session reconfiguration triggers
-        void networkOnlineStateChanged(bool online);
-        void networkConfigurationChange(const QNetworkConfiguration &);
-#endif
-
-    private:
-        struct ResumeSessionContext;
-
-        struct MoveStorageJob
-        {
-            lt::torrent_handle torrentHandle;
-            Path path;
-            MoveStorageMode mode;
-        };
-
-        struct RemovingTorrentData
-        {
-            QString name;
-            Path pathToRemove;
-            DeleteOption deleteOption;
-        };
-
-        explicit Session(QObject *parent = nullptr);
-        ~Session();
-
-        bool hasPerTorrentRatioLimit() const;
-        bool hasPerTorrentSeedingTimeLimit() const;
-
-        // Session configuration
-        Q_INVOKABLE void configure();
-        void configureComponents();
-        void initializeNativeSession();
-        void loadLTSettings(lt::settings_pack &settingsPack);
-        void configureNetworkInterfaces(lt::settings_pack &settingsPack);
-        void configurePeerClasses();
-        void adjustLimits(lt::settings_pack &settingsPack) const;
-        void applyBandwidthLimitsToSettingsPack(lt::settings_pack &settingsPack) const;
-        void initMetrics();
-        void adjustLimits();
-        void applyBandwidthLimits();
-        void processBannedIPs(lt::ip_filter &filter);
-        QStringList getListeningIPs() const;
-        void configureListeningInterface();
-        void enableTracker(bool enable);
-        void initializeBandwidthScheduler();
-        void populateAdditionalTrackers();
-        void enableIPFilter();
-        void disableIPFilter();
-        void processTrackerStatuses();
-        void populateExcludedFileNamesRegExpList();
-        void prepareStartup();
-        void handleLoadedResumeData(ResumeSessionContext *context);
-        void processNextResumeData(ResumeSessionContext *context);
-        void endStartup(ResumeSessionContext *context);
-
-        LoadTorrentParams initLoadTorrentParams(const AddTorrentParams &addTorrentParams);
-        bool addTorrent_impl(const std::variant<MagnetUri, TorrentInfo> &source, const AddTorrentParams &addTorrentParams);
-
-        void updateSeedingLimitTimer();
-        void exportTorrentFile(const Torrent *torrent, const Path &folderPath);
-
-        void handleAlert(const lt::alert *a);
-        void handleAddTorrentAlerts(const std::vector<lt::alert *> &alerts);
-        void dispatchTorrentAlert(const lt::alert *a);
-        void handleStateUpdateAlert(const lt::state_update_alert *p);
-        void handleMetadataReceivedAlert(const lt::metadata_received_alert *p);
-        void handleFileErrorAlert(const lt::file_error_alert *p);
-        void handleTorrentRemovedAlert(const lt::torrent_removed_alert *p);
-        void handleTorrentDeletedAlert(const lt::torrent_deleted_alert *p);
-        void handleTorrentDeleteFailedAlert(const lt::torrent_delete_failed_alert *p);
-        void handlePortmapWarningAlert(const lt::portmap_error_alert *p);
-        void handlePortmapAlert(const lt::portmap_alert *p);
-        void handlePeerBlockedAlert(const lt::peer_blocked_alert *p);
-        void handlePeerBanAlert(const lt::peer_ban_alert *p);
-        void handleUrlSeedAlert(const lt::url_seed_alert *p);
-        void handleListenSucceededAlert(const lt::listen_succeeded_alert *p);
-        void handleListenFailedAlert(const lt::listen_failed_alert *p);
-        void handleExternalIPAlert(const lt::external_ip_alert *p);
-        void handleSessionStatsAlert(const lt::session_stats_alert *p);
-        void handleAlertsDroppedAlert(const lt::alerts_dropped_alert *p) const;
-        void handleStorageMovedAlert(const lt::storage_moved_alert *p);
-        void handleStorageMovedFailedAlert(const lt::storage_moved_failed_alert *p);
-        void handleSocks5Alert(const lt::socks5_alert *p) const;
-        void handleTrackerAlert(const lt::tracker_alert *a);
-
-        TorrentImpl *createTorrent(const lt::torrent_handle &nativeHandle, const LoadTorrentParams &params);
-
-        void saveResumeData();
-        void saveTorrentsQueue() const;
-        void removeTorrentsQueue() const;
-
-        std::vector<lt::alert *> getPendingAlerts(lt::time_duration time = lt::time_duration::zero()) const;
-
-        void moveTorrentStorage(const MoveStorageJob &job) const;
-        void handleMoveTorrentStorageJobFinished(const Path &newPath);
-
-        void loadCategories();
-        void storeCategories() const;
-        void upgradeCategories();
-
-        // BitTorrent
-        lt::session *m_nativeSession = nullptr;
-
-        bool m_deferredConfigureScheduled = false;
-        bool m_IPFilteringConfigured = false;
-        bool m_listenInterfaceConfigured = false;
-
-        CachedSettingValue<bool> m_isDHTEnabled;
-        CachedSettingValue<bool> m_isLSDEnabled;
-        CachedSettingValue<bool> m_isPeXEnabled;
-        CachedSettingValue<bool> m_isIPFilteringEnabled;
-        CachedSettingValue<bool> m_isTrackerFilteringEnabled;
-        CachedSettingValue<Path> m_IPFilterFile;
-        CachedSettingValue<bool> m_announceToAllTrackers;
-        CachedSettingValue<bool> m_announceToAllTiers;
-        CachedSettingValue<int> m_asyncIOThreads;
-        CachedSettingValue<int> m_hashingThreads;
-        CachedSettingValue<int> m_filePoolSize;
-        CachedSettingValue<int> m_checkingMemUsage;
-        CachedSettingValue<int> m_diskCacheSize;
-        CachedSettingValue<int> m_diskCacheTTL;
-        CachedSettingValue<qint64> m_diskQueueSize;
-        CachedSettingValue<DiskIOType> m_diskIOType;
-        CachedSettingValue<DiskIOReadMode> m_diskIOReadMode;
-        CachedSettingValue<DiskIOWriteMode> m_diskIOWriteMode;
-        CachedSettingValue<bool> m_coalesceReadWriteEnabled;
-        CachedSettingValue<bool> m_usePieceExtentAffinity;
-        CachedSettingValue<bool> m_isSuggestMode;
-        CachedSettingValue<int> m_sendBufferWatermark;
-        CachedSettingValue<int> m_sendBufferLowWatermark;
-        CachedSettingValue<int> m_sendBufferWatermarkFactor;
-        CachedSettingValue<int> m_connectionSpeed;
-        CachedSettingValue<int> m_socketBacklogSize;
-        CachedSettingValue<bool> m_isAnonymousModeEnabled;
-        CachedSettingValue<bool> m_isQueueingEnabled;
-        CachedSettingValue<int> m_maxActiveDownloads;
-        CachedSettingValue<int> m_maxActiveUploads;
-        CachedSettingValue<int> m_maxActiveTorrents;
-        CachedSettingValue<bool> m_ignoreSlowTorrentsForQueueing;
-        CachedSettingValue<int> m_downloadRateForSlowTorrents;
-        CachedSettingValue<int> m_uploadRateForSlowTorrents;
-        CachedSettingValue<int> m_slowTorrentsInactivityTimer;
-        CachedSettingValue<int> m_outgoingPortsMin;
-        CachedSettingValue<int> m_outgoingPortsMax;
-        CachedSettingValue<int> m_UPnPLeaseDuration;
-        CachedSettingValue<int> m_peerToS;
-        CachedSettingValue<bool> m_ignoreLimitsOnLAN;
-        CachedSettingValue<bool> m_includeOverheadInLimits;
-        CachedSettingValue<QString> m_announceIP;
-        CachedSettingValue<int> m_maxConcurrentHTTPAnnounces;
-        CachedSettingValue<bool> m_isReannounceWhenAddressChangedEnabled;
-        CachedSettingValue<int> m_stopTrackerTimeout;
-        CachedSettingValue<int> m_maxConnections;
-        CachedSettingValue<int> m_maxUploads;
-        CachedSettingValue<int> m_maxConnectionsPerTorrent;
-        CachedSettingValue<int> m_maxUploadsPerTorrent;
-        CachedSettingValue<BTProtocol> m_btProtocol;
-        CachedSettingValue<bool> m_isUTPRateLimited;
-        CachedSettingValue<MixedModeAlgorithm> m_utpMixedMode;
-        CachedSettingValue<bool> m_IDNSupportEnabled;
-        CachedSettingValue<bool> m_multiConnectionsPerIpEnabled;
-        CachedSettingValue<bool> m_validateHTTPSTrackerCertificate;
-        CachedSettingValue<bool> m_SSRFMitigationEnabled;
-        CachedSettingValue<bool> m_blockPeersOnPrivilegedPorts;
-        CachedSettingValue<bool> m_isAddTrackersEnabled;
-        CachedSettingValue<QString> m_additionalTrackers;
-        CachedSettingValue<qreal> m_globalMaxRatio;
-        CachedSettingValue<int> m_globalMaxSeedingMinutes;
-        CachedSettingValue<bool> m_isAddTorrentPaused;
-        CachedSettingValue<TorrentContentLayout> m_torrentContentLayout;
-        CachedSettingValue<bool> m_isAppendExtensionEnabled;
-        CachedSettingValue<int> m_refreshInterval;
-        CachedSettingValue<bool> m_isPreallocationEnabled;
-        CachedSettingValue<Path> m_torrentExportDirectory;
-        CachedSettingValue<Path> m_finishedTorrentExportDirectory;
-        CachedSettingValue<int> m_globalDownloadSpeedLimit;
-        CachedSettingValue<int> m_globalUploadSpeedLimit;
-        CachedSettingValue<int> m_altGlobalDownloadSpeedLimit;
-        CachedSettingValue<int> m_altGlobalUploadSpeedLimit;
-        CachedSettingValue<bool> m_isAltGlobalSpeedLimitEnabled;
-        CachedSettingValue<bool> m_isBandwidthSchedulerEnabled;
-        CachedSettingValue<bool> m_isPerformanceWarningEnabled;
-        CachedSettingValue<int> m_saveResumeDataInterval;
-        CachedSettingValue<int> m_port;
-        CachedSettingValue<QString> m_networkInterface;
-        CachedSettingValue<QString> m_networkInterfaceName;
-        CachedSettingValue<QString> m_networkInterfaceAddress;
-        CachedSettingValue<int> m_encryption;
-        CachedSettingValue<int> m_maxActiveCheckingTorrents;
-        CachedSettingValue<bool> m_isProxyPeerConnectionsEnabled;
-        CachedSettingValue<ChokingAlgorithm> m_chokingAlgorithm;
-        CachedSettingValue<SeedChokingAlgorithm> m_seedChokingAlgorithm;
-        CachedSettingValue<QStringList> m_storedTags;
-        CachedSettingValue<int> m_maxRatioAction;
-        CachedSettingValue<Path> m_savePath;
-        CachedSettingValue<Path> m_downloadPath;
-        CachedSettingValue<bool> m_isDownloadPathEnabled;
-        CachedSettingValue<bool> m_isSubcategoriesEnabled;
-        CachedSettingValue<bool> m_useCategoryPathsInManualMode;
-        CachedSettingValue<bool> m_isAutoTMMDisabledByDefault;
-        CachedSettingValue<bool> m_isDisableAutoTMMWhenCategoryChanged;
-        CachedSettingValue<bool> m_isDisableAutoTMMWhenDefaultSavePathChanged;
-        CachedSettingValue<bool> m_isDisableAutoTMMWhenCategorySavePathChanged;
-        CachedSettingValue<bool> m_isTrackerEnabled;
-        CachedSettingValue<int> m_peerTurnover;
-        CachedSettingValue<int> m_peerTurnoverCutoff;
-        CachedSettingValue<int> m_peerTurnoverInterval;
-        CachedSettingValue<int> m_requestQueueSize;
-        CachedSettingValue<bool> m_isExcludedFileNamesEnabled;
-        CachedSettingValue<QStringList> m_excludedFileNames;
-        CachedSettingValue<QStringList> m_bannedIPs;
-        CachedSettingValue<ResumeDataStorageType> m_resumeDataStorageType;
-
-        bool m_isRestored = false;
-
-        // Order is important. This needs to be declared after its CachedSettingsValue
-        // counterpart, because it uses it for initialization in the constructor
-        // initialization list.
-        const bool m_wasPexEnabled = m_isPeXEnabled;
-
-        int m_numResumeData = 0;
-        int m_extraLimit = 0;
-        QVector<TrackerEntry> m_additionalTrackerList;
-        QVector<QRegularExpression> m_excludedFileNamesRegExpList;
-
-        bool m_refreshEnqueued = false;
-        QTimer *m_seedingLimitTimer = nullptr;
-        QTimer *m_resumeDataTimer = nullptr;
-        Statistics *m_statistics = nullptr;
-        // IP filtering
-        QPointer<FilterParserThread> m_filterParser;
-        QPointer<BandwidthScheduler> m_bwScheduler;
-        // Tracker
-        QPointer<Tracker> m_tracker;
-
-        QThread *m_ioThread = nullptr;
-        ResumeDataStorage *m_resumeDataStorage = nullptr;
-        FileSearcher *m_fileSearcher = nullptr;
-
-        QSet<TorrentID> m_downloadedMetadata;
-
-        QHash<TorrentID, TorrentImpl *> m_torrents;
-        QHash<TorrentID, LoadTorrentParams> m_loadingTorrents;
-        QHash<QString, AddTorrentParams> m_downloadedTorrents;
-        QHash<TorrentID, RemovingTorrentData> m_removingTorrents;
-        QSet<TorrentID> m_needSaveResumeDataTorrents;
-        QMap<QString, CategoryOptions> m_categories;
-        QSet<QString> m_tags;
-
-        QHash<Torrent *, QSet<QString>> m_updatedTrackerEntries;
-
-        // I/O errored torrents
-        QSet<TorrentID> m_recentErroredTorrents;
-        QTimer *m_recentErroredTorrentsTimer = nullptr;
-
-        SessionMetricIndices m_metricIndices;
-        lt::time_point m_statsLastTimestamp = lt::clock_type::now();
-
-        SessionStatus m_status;
-        CacheStatus m_cacheStatus;
-#if (QT_VERSION < QT_VERSION_CHECK(6, 0, 0))
-        QNetworkConfigurationManager *m_networkManager = nullptr;
-#endif
-
-        QList<MoveStorageJob> m_moveStorageQueue;
-
-        QString m_lastExternalIP;
-
-        bool m_needUpgradeDownloadPath = false;
-
-        static Session *m_instance;
-=======
->>>>>>> 4e06a962
     };
 }
--- conflicted
+++ resolved
@@ -749,11 +749,8 @@
         CachedSettingValue<int> m_peerTurnoverCutoff;
         CachedSettingValue<int> m_peerTurnoverInterval;
         CachedSettingValue<QStringList> m_bannedIPs;
-<<<<<<< HEAD
         CachedSettingValue<bool> m_reannounceWhenAddressChanged;
-=======
         CachedSettingValue<ResumeDataStorageType> m_resumeDataStorageType;
->>>>>>> 2f1ec09a
 #if defined(Q_OS_WIN)
         CachedSettingValue<OSMemoryPriority> m_OSMemoryPriority;
 #endif

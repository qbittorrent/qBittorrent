/*
 * Bittorrent Client using Qt and libtorrent.
 * Copyright (C) 2015  Vladimir Golovnev <glassez@yandex.ru>
 * Copyright (C) 2006  Christophe Dumez <chris@qbittorrent.org>
 *
 * This program is free software; you can redistribute it and/or
 * modify it under the terms of the GNU General Public License
 * as published by the Free Software Foundation; either version 2
 * of the License, or (at your option) any later version.
 *
 * This program is distributed in the hope that it will be useful,
 * but WITHOUT ANY WARRANTY; without even the implied warranty of
 * MERCHANTABILITY or FITNESS FOR A PARTICULAR PURPOSE.  See the
 * GNU General Public License for more details.
 *
 * You should have received a copy of the GNU General Public License
 * along with this program; if not, write to the Free Software
 * Foundation, Inc., 51 Franklin Street, Fifth Floor, Boston, MA  02110-1301, USA.
 *
 * In addition, as a special exception, the copyright holders give permission to
 * link this program with the OpenSSL project's "OpenSSL" library (or with
 * modified versions of it that use the same license as the "OpenSSL" library),
 * and distribute the linked executables. You must obey the GNU General Public
 * License in all respects for all of the code used other than "OpenSSL".  If you
 * modify file(s), you may extend this exception to your version of the file(s),
 * but you are not obligated to do so. If you do not wish to do so, delete this
 * exception statement from your version.
 */

#pragma once

#include <memory>
#include <vector>

#include <libtorrent/add_torrent_params.hpp>
#include <libtorrent/fwd.hpp>
#include <libtorrent/torrent_handle.hpp>
#include <libtorrent/version.hpp>

#include <QHash>
#include <QPointer>
#include <QSet>
#include <QtContainerFwd>
#include <QVector>

#include "base/settingvalue.h"
#include "base/types.h"
#include "addtorrentparams.h"
#include "cachestatus.h"
#include "sessionstatus.h"
#include "torrentinfo.h"

#if !defined(Q_OS_WIN) || (LIBTORRENT_VERSION_NUM >= 10212)
#define HAS_HTTPS_TRACKER_VALIDATION
#endif

#if ((LIBTORRENT_VERSION_NUM >= 10212) && (LIBTORRENT_VERSION_NUM < 20000)) || (LIBTORRENT_VERSION_NUM >= 20002)
#define HAS_IDN_SUPPORT
#endif

class QFile;
class QNetworkConfiguration;
class QNetworkConfigurationManager;
class QString;
class QThread;
class QTimer;
class QUrl;

class BandwidthScheduler;
class FileSearcher;
class FilterParserThread;
class ResumeDataSavingManager;
class Statistics;

// These values should remain unchanged when adding new items
// so as not to break the existing user settings.
enum MaxRatioAction
{
    Pause = 0,
    Remove = 1,
    DeleteFiles = 3,
    EnableSuperSeeding = 2
};

enum DeleteOption
{
    Torrent,
    TorrentAndFiles
};

enum TorrentExportFolder
{
    Regular,
    Finished
};

namespace Net
{
    struct DownloadResult;
}

namespace BitTorrent
{
    class InfoHash;
    class MagnetUri;
    class TorrentHandle;
    class TorrentHandleImpl;
    class Tracker;
    class TrackerEntry;
    struct LoadTorrentParams;

    enum class MoveStorageMode;

    // Using `Q_ENUM_NS()` without a wrapper namespace in our case is not advised
    // since `Q_NAMESPACE` cannot be used when the same namespace resides at different files.
    // https://www.kdab.com/new-qt-5-8-meta-object-support-namespaces/#comment-143779
    inline namespace SessionSettingsEnums
    {
        Q_NAMESPACE

        enum class BTProtocol : int
        {
            Both = 0,
            TCP = 1,
            UTP = 2
        };
        Q_ENUM_NS(BTProtocol)

        enum class ChokingAlgorithm : int
        {
            FixedSlots = 0,
            RateBased = 1
        };
        Q_ENUM_NS(ChokingAlgorithm)

        enum class MixedModeAlgorithm : int
        {
            TCP = 0,
            Proportional = 1
        };
        Q_ENUM_NS(MixedModeAlgorithm)

        enum class SeedChokingAlgorithm : int
        {
            RoundRobin = 0,
            FastestUpload = 1,
            AntiLeech = 2
        };
        Q_ENUM_NS(SeedChokingAlgorithm)

#if defined(Q_OS_WIN)
        enum class OSMemoryPriority : int
        {
            Normal = 0,
            BelowNormal = 1,
            Medium = 2,
            Low = 3,
            VeryLow = 4
        };
        Q_ENUM_NS(OSMemoryPriority)
#endif
    }

    struct SessionMetricIndices
    {
        struct
        {
            int hasIncomingConnections = -1;
            int sentPayloadBytes = -1;
            int recvPayloadBytes = -1;
            int sentBytes = -1;
            int recvBytes = -1;
            int sentIPOverheadBytes = -1;
            int recvIPOverheadBytes = -1;
            int sentTrackerBytes = -1;
            int recvTrackerBytes = -1;
            int recvRedundantBytes = -1;
            int recvFailedBytes = -1;
        } net;

        struct
        {
            int numPeersConnected = -1;
            int numPeersUpDisk = -1;
            int numPeersDownDisk = -1;
        } peer;

        struct
        {
            int dhtBytesIn = -1;
            int dhtBytesOut = -1;
            int dhtNodes = -1;
        } dht;

        struct
        {
            int diskBlocksInUse = -1;
            int numBlocksRead = -1;
#if (LIBTORRENT_VERSION_NUM < 20000)
            int numBlocksCacheHits = -1;
#endif
            int writeJobs = -1;
            int readJobs = -1;
            int hashJobs = -1;
            int queuedDiskJobs = -1;
            int diskJobTime = -1;
        } disk;
    };

    class Session : public QObject
    {
        Q_OBJECT
        Q_DISABLE_COPY(Session)

    public:
        static void initInstance();
        static void freeInstance();
        static Session *instance();

        QString defaultSavePath() const;
        void setDefaultSavePath(QString path);
        QString tempPath() const;
        void setTempPath(QString path);
        bool isTempPathEnabled() const;
        void setTempPathEnabled(bool enabled);
        QString torrentTempPath(const TorrentInfo &torrentInfo) const;

        static bool isValidCategoryName(const QString &name);
        // returns category itself and all top level categories
        static QStringList expandCategory(const QString &category);

        QStringMap categories() const;
        QString categorySavePath(const QString &categoryName) const;
        bool addCategory(const QString &name, const QString &savePath = "");
        bool editCategory(const QString &name, const QString &savePath);
        bool removeCategory(const QString &name);
        bool isSubcategoriesEnabled() const;
        void setSubcategoriesEnabled(bool value);

        static bool isValidTag(const QString &tag);
        QSet<QString> tags() const;
        bool hasTag(const QString &tag) const;
        bool addTag(const QString &tag);
        bool removeTag(const QString &tag);

        // Torrent Management Mode subsystem (TMM)
        //
        // Each torrent can be either in Manual mode or in Automatic mode
        // In Manual Mode various torrent properties are set explicitly(eg save path)
        // In Automatic Mode various torrent properties are set implicitly(eg save path)
        //     based on the associated category.
        // In Automatic Mode torrent save path can be changed in following cases:
        //     1. Default save path changed
        //     2. Torrent category save path changed
        //     3. Torrent category changed
        //     (unless otherwise is specified)
        bool isAutoTMMDisabledByDefault() const;
        void setAutoTMMDisabledByDefault(bool value);
        bool isDisableAutoTMMWhenCategoryChanged() const;
        void setDisableAutoTMMWhenCategoryChanged(bool value);
        bool isDisableAutoTMMWhenDefaultSavePathChanged() const;
        void setDisableAutoTMMWhenDefaultSavePathChanged(bool value);
        bool isDisableAutoTMMWhenCategorySavePathChanged() const;
        void setDisableAutoTMMWhenCategorySavePathChanged(bool value);

        qreal globalMaxRatio() const;
        void setGlobalMaxRatio(qreal ratio);
        int globalMaxSeedingMinutes() const;
        void setGlobalMaxSeedingMinutes(int minutes);
        bool isDHTEnabled() const;
        void setDHTEnabled(bool enabled);
        bool isLSDEnabled() const;
        void setLSDEnabled(bool enabled);
        bool isPeXEnabled() const;
        void setPeXEnabled(bool enabled);
        bool isAddTorrentPaused() const;
        void setAddTorrentPaused(bool value);
        TorrentContentLayout torrentContentLayout() const;
        void setTorrentContentLayout(TorrentContentLayout value);
        bool isTrackerEnabled() const;
        void setTrackerEnabled(bool enabled);
        bool isAppendExtensionEnabled() const;
        void setAppendExtensionEnabled(bool enabled);
        int refreshInterval() const;
        void setRefreshInterval(int value);
        bool isPreallocationEnabled() const;
        void setPreallocationEnabled(bool enabled);
        QString torrentExportDirectory() const;
        void setTorrentExportDirectory(QString path);
        QString finishedTorrentExportDirectory() const;
        void setFinishedTorrentExportDirectory(QString path);

        int globalDownloadSpeedLimit() const;
        void setGlobalDownloadSpeedLimit(int limit);
        int globalUploadSpeedLimit() const;
        void setGlobalUploadSpeedLimit(int limit);
        int altGlobalDownloadSpeedLimit() const;
        void setAltGlobalDownloadSpeedLimit(int limit);
        int altGlobalUploadSpeedLimit() const;
        void setAltGlobalUploadSpeedLimit(int limit);
        int downloadSpeedLimit() const;
        void setDownloadSpeedLimit(int limit);
        int uploadSpeedLimit() const;
        void setUploadSpeedLimit(int limit);
        bool isAltGlobalSpeedLimitEnabled() const;
        void setAltGlobalSpeedLimitEnabled(bool enabled);
        bool isBandwidthSchedulerEnabled() const;
        void setBandwidthSchedulerEnabled(bool enabled);

        int saveResumeDataInterval() const;
        void setSaveResumeDataInterval(int value);
        int port() const;
        void setPort(int port);
        bool useRandomPort() const;
        void setUseRandomPort(bool value);
        QString networkInterface() const;
        void setNetworkInterface(const QString &iface);
        QString networkInterfaceName() const;
        void setNetworkInterfaceName(const QString &name);
        QString networkInterfaceAddress() const;
        void setNetworkInterfaceAddress(const QString &address);
        int encryption() const;
        void setEncryption(int state);
        bool isProxyPeerConnectionsEnabled() const;
        void setProxyPeerConnectionsEnabled(bool enabled);
        ChokingAlgorithm chokingAlgorithm() const;
        void setChokingAlgorithm(ChokingAlgorithm mode);
        SeedChokingAlgorithm seedChokingAlgorithm() const;
        void setSeedChokingAlgorithm(SeedChokingAlgorithm mode);
        bool isAddTrackersEnabled() const;
        void setAddTrackersEnabled(bool enabled);
        QString additionalTrackers() const;
        void setAdditionalTrackers(const QString &trackers);
        bool isIPFilteringEnabled() const;
        void setIPFilteringEnabled(bool enabled);
        QString IPFilterFile() const;
        void setIPFilterFile(QString path);
        bool announceToAllTrackers() const;
        void setAnnounceToAllTrackers(bool val);
        bool announceToAllTiers() const;
        void setAnnounceToAllTiers(bool val);
        int peerTurnover() const;
        void setPeerTurnover(int num);
        int peerTurnoverCutoff() const;
        void setPeerTurnoverCutoff(int num);
        int peerTurnoverInterval() const;
        void setPeerTurnoverInterval(int num);
        int asyncIOThreads() const;
        void setAsyncIOThreads(int num);
        int hashingThreads() const;
        void setHashingThreads(int num);
        int filePoolSize() const;
        void setFilePoolSize(int size);
        int checkingMemUsage() const;
        void setCheckingMemUsage(int size);
        int diskCacheSize() const;
        void setDiskCacheSize(int size);
        int diskCacheTTL() const;
        void setDiskCacheTTL(int ttl);
        bool useOSCache() const;
        void setUseOSCache(bool use);
        bool isCoalesceReadWriteEnabled() const;
        void setCoalesceReadWriteEnabled(bool enabled);
        bool usePieceExtentAffinity() const;
        void setPieceExtentAffinity(bool enabled);
        bool isSuggestModeEnabled() const;
        void setSuggestMode(bool mode);
        int sendBufferWatermark() const;
        void setSendBufferWatermark(int value);
        int sendBufferLowWatermark() const;
        void setSendBufferLowWatermark(int value);
        int sendBufferWatermarkFactor() const;
        void setSendBufferWatermarkFactor(int value);
        int socketBacklogSize() const;
        void setSocketBacklogSize(int value);
        bool isAnonymousModeEnabled() const;
        void setAnonymousModeEnabled(bool enabled);
        bool isQueueingSystemEnabled() const;
        void setQueueingSystemEnabled(bool enabled);
        bool ignoreSlowTorrentsForQueueing() const;
        void setIgnoreSlowTorrentsForQueueing(bool ignore);
        int downloadRateForSlowTorrents() const;
        void setDownloadRateForSlowTorrents(int rateInKibiBytes);
        int uploadRateForSlowTorrents() const;
        void setUploadRateForSlowTorrents(int rateInKibiBytes);
        int slowTorrentsInactivityTimer() const;
        void setSlowTorrentsInactivityTimer(int timeInSeconds);
        int outgoingPortsMin() const;
        void setOutgoingPortsMin(int min);
        int outgoingPortsMax() const;
        void setOutgoingPortsMax(int max);
        int UPnPLeaseDuration() const;
        void setUPnPLeaseDuration(int duration);
        bool ignoreLimitsOnLAN() const;
        void setIgnoreLimitsOnLAN(bool ignore);
        bool includeOverheadInLimits() const;
        void setIncludeOverheadInLimits(bool include);
        QString announceIP() const;
        void setAnnounceIP(const QString &ip);
        int maxConcurrentHTTPAnnounces() const;
        void setMaxConcurrentHTTPAnnounces(int value);
        int stopTrackerTimeout() const;
        void setStopTrackerTimeout(int value);
        int maxConnections() const;
        void setMaxConnections(int max);
        int maxConnectionsPerTorrent() const;
        void setMaxConnectionsPerTorrent(int max);
        int maxUploads() const;
        void setMaxUploads(int max);
        int maxUploadsPerTorrent() const;
        void setMaxUploadsPerTorrent(int max);
        int maxActiveDownloads() const;
        void setMaxActiveDownloads(int max);
        int maxActiveUploads() const;
        void setMaxActiveUploads(int max);
        int maxActiveTorrents() const;
        void setMaxActiveTorrents(int max);
        BTProtocol btProtocol() const;
        void setBTProtocol(BTProtocol protocol);
        bool isUTPRateLimited() const;
        void setUTPRateLimited(bool limited);
        MixedModeAlgorithm utpMixedMode() const;
        void setUtpMixedMode(MixedModeAlgorithm mode);
        bool isIDNSupportEnabled() const;
        void setIDNSupportEnabled(bool enabled);
        bool multiConnectionsPerIpEnabled() const;
        void setMultiConnectionsPerIpEnabled(bool enabled);
        bool validateHTTPSTrackerCertificate() const;
        void setValidateHTTPSTrackerCertificate(bool enabled);
        bool blockPeersOnPrivilegedPorts() const;
        void setBlockPeersOnPrivilegedPorts(bool enabled);
        bool isTrackerFilteringEnabled() const;
        void setTrackerFilteringEnabled(bool enabled);
        QStringList bannedIPs() const;
        void setBannedIPs(const QStringList &newList);
#if defined(Q_OS_WIN)
        OSMemoryPriority getOSMemoryPriority() const;
        void setOSMemoryPriority(OSMemoryPriority priority);
#endif

        void startUpTorrents();
        TorrentHandle *findTorrent(const InfoHash &hash) const;
        QVector<TorrentHandle *> torrents() const;
        bool hasActiveTorrents() const;
        bool hasUnfinishedTorrents() const;
        bool hasRunningSeed() const;
        const SessionStatus &status() const;
        const CacheStatus &cacheStatus() const;
        quint64 getAlltimeDL() const;
        quint64 getAlltimeUL() const;
        bool isListening() const;

        MaxRatioAction maxRatioAction() const;
        void setMaxRatioAction(MaxRatioAction act);

        void banIP(const QString &ip);

        bool isKnownTorrent(const InfoHash &hash) const;
        bool addTorrent(const QString &source, const AddTorrentParams &params = AddTorrentParams());
        bool addTorrent(const MagnetUri &magnetUri, const AddTorrentParams &params = AddTorrentParams());
        bool addTorrent(const TorrentInfo &torrentInfo, const AddTorrentParams &params = AddTorrentParams());
        bool deleteTorrent(const InfoHash &hash, DeleteOption deleteOption = Torrent);
        bool downloadMetadata(const MagnetUri &magnetUri);
        bool cancelDownloadMetadata(const InfoHash &hash);

        void recursiveTorrentDownload(const InfoHash &hash);
        void increaseTorrentsQueuePos(const QVector<InfoHash> &hashes);
        void decreaseTorrentsQueuePos(const QVector<InfoHash> &hashes);
        void topTorrentsQueuePos(const QVector<InfoHash> &hashes);
        void bottomTorrentsQueuePos(const QVector<InfoHash> &hashes);

        // TorrentHandle interface
        void handleTorrentSaveResumeDataRequested(const TorrentHandleImpl *torrent);
        void handleTorrentShareLimitChanged(TorrentHandleImpl *const torrent);
        void handleTorrentNameChanged(TorrentHandleImpl *const torrent);
        void handleTorrentSavePathChanged(TorrentHandleImpl *const torrent);
        void handleTorrentCategoryChanged(TorrentHandleImpl *const torrent, const QString &oldCategory);
        void handleTorrentTagAdded(TorrentHandleImpl *const torrent, const QString &tag);
        void handleTorrentTagRemoved(TorrentHandleImpl *const torrent, const QString &tag);
        void handleTorrentSavingModeChanged(TorrentHandleImpl *const torrent);
        void handleTorrentMetadataReceived(TorrentHandleImpl *const torrent);
        void handleTorrentPaused(TorrentHandleImpl *const torrent);
        void handleTorrentResumed(TorrentHandleImpl *const torrent);
        void handleTorrentChecked(TorrentHandleImpl *const torrent);
        void handleTorrentFinished(TorrentHandleImpl *const torrent);
        void handleTorrentTrackersAdded(TorrentHandleImpl *const torrent, const QVector<TrackerEntry> &newTrackers);
        void handleTorrentTrackersRemoved(TorrentHandleImpl *const torrent, const QVector<TrackerEntry> &deletedTrackers);
        void handleTorrentTrackersChanged(TorrentHandleImpl *const torrent);
        void handleTorrentUrlSeedsAdded(TorrentHandleImpl *const torrent, const QVector<QUrl> &newUrlSeeds);
        void handleTorrentUrlSeedsRemoved(TorrentHandleImpl *const torrent, const QVector<QUrl> &urlSeeds);
        void handleTorrentResumeDataReady(TorrentHandleImpl *const torrent, const std::shared_ptr<lt::entry> &data);
        void handleTorrentTrackerReply(TorrentHandleImpl *const torrent, const QString &trackerUrl);
        void handleTorrentTrackerWarning(TorrentHandleImpl *const torrent, const QString &trackerUrl);
        void handleTorrentTrackerError(TorrentHandleImpl *const torrent, const QString &trackerUrl);

        bool addMoveTorrentStorageJob(TorrentHandleImpl *torrent, const QString &newPath, MoveStorageMode mode);

<<<<<<< HEAD
        // Auto ban Unknown Peer
        bool isAutoBanUnknownPeerEnabled() const;
        void setAutoBanUnknownPeer(bool value);

        // Auto ban Bittorrent Media Player Peer
        bool isAutoBanBTPlayerPeerEnabled() const;
        void setAutoBanBTPlayerPeer(bool value);

        // Trackers list
        bool isAutoUpdateTrackersEnabled() const;
        void setAutoUpdateTrackersEnabled(bool enabled);
        QString publicTrackers() const;
        void setPublicTrackers(const QString &trackers);
        void updatePublicTracker();

        // Enhanced Function
        CachedSettingValue<QString> m_publicTrackers;
        QTimer *m_updateTimer;
=======
        void findIncompleteFiles(const TorrentInfo &torrentInfo, const QString &savePath) const;
>>>>>>> abb854a1

    signals:
        void allTorrentsFinished();
        void categoryAdded(const QString &categoryName);
        void categoryRemoved(const QString &categoryName);
        void downloadFromUrlFailed(const QString &url, const QString &reason);
        void downloadFromUrlFinished(const QString &url);
        void fullDiskError(TorrentHandle *torrent, const QString &msg);
        void IPFilterParsed(bool error, int ruleCount);
        void loadTorrentFailed(const QString &error);
        void metadataDownloaded(const TorrentInfo &info);
        void recursiveTorrentDownloadPossible(TorrentHandle *torrent);
        void speedLimitModeChanged(bool alternative);
        void statsUpdated();
        void subcategoriesSupportChanged();
        void tagAdded(const QString &tag);
        void tagRemoved(const QString &tag);
        void torrentAboutToBeRemoved(TorrentHandle *torrent);
        void torrentAdded(TorrentHandle *torrent);
        void torrentCategoryChanged(TorrentHandle *torrent, const QString &oldCategory);
        void torrentFinished(TorrentHandle *torrent);
        void torrentFinishedChecking(TorrentHandle *torrent);
        void torrentLoaded(TorrentHandle *torrent);
        void torrentMetadataReceived(TorrentHandle *torrent);
        void torrentPaused(TorrentHandle *torrent);
        void torrentResumed(TorrentHandle *torrent);
        void torrentSavePathChanged(TorrentHandle *torrent);
        void torrentSavingModeChanged(TorrentHandle *torrent);
        void torrentStorageMoveFailed(TorrentHandle *torrent, const QString &targetPath, const QString &error);
        void torrentStorageMoveFinished(TorrentHandle *torrent, const QString &newPath);
        void torrentsUpdated(const QVector<TorrentHandle *> &torrents);
        void torrentTagAdded(TorrentHandle *torrent, const QString &tag);
        void torrentTagRemoved(TorrentHandle *torrent, const QString &tag);
        void trackerError(TorrentHandle *torrent, const QString &tracker);
        void trackerlessStateChanged(TorrentHandle *torrent, bool trackerless);
        void trackersAdded(TorrentHandle *torrent, const QVector<TrackerEntry> &trackers);
        void trackersChanged(TorrentHandle *torrent);
        void trackersRemoved(TorrentHandle *torrent, const QVector<TrackerEntry> &trackers);
        void trackerSuccess(TorrentHandle *torrent, const QString &tracker);
        void trackerWarning(TorrentHandle *torrent, const QString &tracker);

    private slots:
        void configureDeferred();
        void readAlerts();
        void enqueueRefresh();
        void processShareLimits();
        void generateResumeData();
        void handleIPFilterParsed(int ruleCount);
        void handleIPFilterError();
        void handleDownloadFinished(const Net::DownloadResult &result);
        void fileSearchFinished(const InfoHash &id, const QString &savePath, const QStringList &fileNames);

        // Session reconfiguration triggers
        void networkOnlineStateChanged(bool online);
        void networkConfigurationChange(const QNetworkConfiguration &);

        // Public Tracker handle slots
        void handlePublicTrackerTxtDownloadFinished(const Net::DownloadResult &result);

    private:
        struct MoveStorageJob
        {
            lt::torrent_handle torrentHandle;
            QString path;
            MoveStorageMode mode;
        };

        struct RemovingTorrentData
        {
            QString name;
            QString pathToRemove;
            DeleteOption deleteOption;
        };

        explicit Session(QObject *parent = nullptr);
        ~Session();

        bool hasPerTorrentRatioLimit() const;
        bool hasPerTorrentSeedingTimeLimit() const;

        void initResumeFolder();

        // Session configuration
        Q_INVOKABLE void configure();
        void configureComponents();
        void initializeNativeSession();
        void loadLTSettings(lt::settings_pack &settingsPack);
        void configureNetworkInterfaces(lt::settings_pack &settingsPack);
        void configurePeerClasses();
        void adjustLimits(lt::settings_pack &settingsPack) const;
        void applyBandwidthLimits(lt::settings_pack &settingsPack) const;
        void initMetrics();
        void adjustLimits();
        void applyBandwidthLimits();
        void processBannedIPs(lt::ip_filter &filter);
        QStringList getListeningIPs() const;
        void configureListeningInterface();
        void enableTracker(bool enable);
        void enableBandwidthScheduler();
        void populateAdditionalTrackers();
        void enableIPFilter();
        void disableIPFilter();
#if defined(Q_OS_WIN)
        void applyOSMemoryPriority() const;
#endif

        bool loadTorrentResumeData(const QByteArray &data, const TorrentInfo &metadata, LoadTorrentParams &torrentParams);
        bool loadTorrent(LoadTorrentParams params);
        LoadTorrentParams initLoadTorrentParams(const AddTorrentParams &addTorrentParams);
        bool addTorrent_impl(const AddTorrentParams &addTorrentParams, const MagnetUri &magnetUri, TorrentInfo torrentInfo = TorrentInfo());

        void updateSeedingLimitTimer();
        void exportTorrentFile(const TorrentHandle *torrent, TorrentExportFolder folder = TorrentExportFolder::Regular);

        void handleAlert(const lt::alert *a);
        void dispatchTorrentAlert(const lt::alert *a);
        void handleAddTorrentAlert(const lt::add_torrent_alert *p);
        void handleStateUpdateAlert(const lt::state_update_alert *p);
        void handleMetadataReceivedAlert(const lt::metadata_received_alert *p);
        void handleFileErrorAlert(const lt::file_error_alert *p);
        void handleTorrentRemovedAlert(const lt::torrent_removed_alert *p);
        void handleTorrentDeletedAlert(const lt::torrent_deleted_alert *p);
        void handleTorrentDeleteFailedAlert(const lt::torrent_delete_failed_alert *p);
        void handlePortmapWarningAlert(const lt::portmap_error_alert *p);
        void handlePortmapAlert(const lt::portmap_alert *p);
        void handlePeerBlockedAlert(const lt::peer_blocked_alert *p);
        void handlePeerBanAlert(const lt::peer_ban_alert *p);
        void handleUrlSeedAlert(const lt::url_seed_alert *p);
        void handleListenSucceededAlert(const lt::listen_succeeded_alert *p);
        void handleListenFailedAlert(const lt::listen_failed_alert *p);
        void handleExternalIPAlert(const lt::external_ip_alert *p);
        void handleSessionStatsAlert(const lt::session_stats_alert *p);
        void handleAlertsDroppedAlert(const lt::alerts_dropped_alert *p) const;
        void handleStorageMovedAlert(const lt::storage_moved_alert *p);
        void handleStorageMovedFailedAlert(const lt::storage_moved_failed_alert *p);
        void handleSocks5Alert(const lt::socks5_alert *p) const;

        void createTorrentHandle(const lt::torrent_handle &nativeHandle);

        void saveResumeData();
        void saveTorrentsQueue();
        void removeTorrentsQueue();

        void populatePublicTrackers();

        std::vector<lt::alert *> getPendingAlerts(lt::time_duration time = lt::time_duration::zero()) const;

        void moveTorrentStorage(const MoveStorageJob &job) const;
        void handleMoveTorrentStorageJobFinished();

        // BitTorrent
        lt::session *m_nativeSession = nullptr;

        bool m_deferredConfigureScheduled = false;
        bool m_IPFilteringConfigured = false;
        bool m_listenInterfaceConfigured = false;

        CachedSettingValue<bool> m_isDHTEnabled;
        CachedSettingValue<bool> m_isLSDEnabled;
        CachedSettingValue<bool> m_isPeXEnabled;
        CachedSettingValue<bool> m_isIPFilteringEnabled;
        CachedSettingValue<bool> m_isTrackerFilteringEnabled;
        CachedSettingValue<QString> m_IPFilterFile;
        CachedSettingValue<bool> m_announceToAllTrackers;
        CachedSettingValue<bool> m_announceToAllTiers;
        CachedSettingValue<int> m_asyncIOThreads;
        CachedSettingValue<int> m_hashingThreads;
        CachedSettingValue<int> m_filePoolSize;
        CachedSettingValue<int> m_checkingMemUsage;
        CachedSettingValue<int> m_diskCacheSize;
        CachedSettingValue<int> m_diskCacheTTL;
        CachedSettingValue<bool> m_useOSCache;
        CachedSettingValue<bool> m_coalesceReadWriteEnabled;
        CachedSettingValue<bool> m_usePieceExtentAffinity;
        CachedSettingValue<bool> m_isSuggestMode;
        CachedSettingValue<int> m_sendBufferWatermark;
        CachedSettingValue<int> m_sendBufferLowWatermark;
        CachedSettingValue<int> m_sendBufferWatermarkFactor;
        CachedSettingValue<int> m_socketBacklogSize;
        CachedSettingValue<bool> m_isAnonymousModeEnabled;
        CachedSettingValue<bool> m_isQueueingEnabled;
        CachedSettingValue<int> m_maxActiveDownloads;
        CachedSettingValue<int> m_maxActiveUploads;
        CachedSettingValue<int> m_maxActiveTorrents;
        CachedSettingValue<bool> m_ignoreSlowTorrentsForQueueing;
        CachedSettingValue<int> m_downloadRateForSlowTorrents;
        CachedSettingValue<int> m_uploadRateForSlowTorrents;
        CachedSettingValue<int> m_slowTorrentsInactivityTimer;
        CachedSettingValue<int> m_outgoingPortsMin;
        CachedSettingValue<int> m_outgoingPortsMax;
        CachedSettingValue<int> m_UPnPLeaseDuration;
        CachedSettingValue<bool> m_ignoreLimitsOnLAN;
        CachedSettingValue<bool> m_includeOverheadInLimits;
        CachedSettingValue<QString> m_announceIP;
        CachedSettingValue<int> m_maxConcurrentHTTPAnnounces;
        CachedSettingValue<int> m_stopTrackerTimeout;
        CachedSettingValue<int> m_maxConnections;
        CachedSettingValue<int> m_maxUploads;
        CachedSettingValue<int> m_maxConnectionsPerTorrent;
        CachedSettingValue<int> m_maxUploadsPerTorrent;
        CachedSettingValue<BTProtocol> m_btProtocol;
        CachedSettingValue<bool> m_isUTPRateLimited;
        CachedSettingValue<MixedModeAlgorithm> m_utpMixedMode;
        CachedSettingValue<bool> m_IDNSupportEnabled;
        CachedSettingValue<bool> m_multiConnectionsPerIpEnabled;
        CachedSettingValue<bool> m_validateHTTPSTrackerCertificate;
        CachedSettingValue<bool> m_blockPeersOnPrivilegedPorts;
        CachedSettingValue<bool> m_isAddTrackersEnabled;
        CachedSettingValue<QString> m_additionalTrackers;
        CachedSettingValue<qreal> m_globalMaxRatio;
        CachedSettingValue<int> m_globalMaxSeedingMinutes;
        CachedSettingValue<bool> m_isAddTorrentPaused;
        CachedSettingValue<TorrentContentLayout> m_torrentContentLayout;
        CachedSettingValue<bool> m_isAppendExtensionEnabled;
        CachedSettingValue<int> m_refreshInterval;
        CachedSettingValue<bool> m_isPreallocationEnabled;
        CachedSettingValue<QString> m_torrentExportDirectory;
        CachedSettingValue<QString> m_finishedTorrentExportDirectory;
        CachedSettingValue<int> m_globalDownloadSpeedLimit;
        CachedSettingValue<int> m_globalUploadSpeedLimit;
        CachedSettingValue<int> m_altGlobalDownloadSpeedLimit;
        CachedSettingValue<int> m_altGlobalUploadSpeedLimit;
        CachedSettingValue<bool> m_isAltGlobalSpeedLimitEnabled;
        CachedSettingValue<bool> m_isBandwidthSchedulerEnabled;
        CachedSettingValue<int> m_saveResumeDataInterval;
        CachedSettingValue<int> m_port;
        CachedSettingValue<bool> m_useRandomPort;
        CachedSettingValue<QString> m_networkInterface;
        CachedSettingValue<QString> m_networkInterfaceName;
        CachedSettingValue<QString> m_networkInterfaceAddress;
        CachedSettingValue<int> m_encryption;
        CachedSettingValue<bool> m_isProxyPeerConnectionsEnabled;
        CachedSettingValue<ChokingAlgorithm> m_chokingAlgorithm;
        CachedSettingValue<SeedChokingAlgorithm> m_seedChokingAlgorithm;
        CachedSettingValue<QVariantMap> m_storedCategories;
        CachedSettingValue<QStringList> m_storedTags;
        CachedSettingValue<int> m_maxRatioAction;
        CachedSettingValue<QString> m_defaultSavePath;
        CachedSettingValue<QString> m_tempPath;
        CachedSettingValue<bool> m_isSubcategoriesEnabled;
        CachedSettingValue<bool> m_isTempPathEnabled;
        CachedSettingValue<bool> m_isAutoTMMDisabledByDefault;
        CachedSettingValue<bool> m_isDisableAutoTMMWhenCategoryChanged;
        CachedSettingValue<bool> m_isDisableAutoTMMWhenDefaultSavePathChanged;
        CachedSettingValue<bool> m_isDisableAutoTMMWhenCategorySavePathChanged;
        CachedSettingValue<bool> m_isTrackerEnabled;
        CachedSettingValue<int> m_peerTurnover;
        CachedSettingValue<int> m_peerTurnoverCutoff;
        CachedSettingValue<int> m_peerTurnoverInterval;
        CachedSettingValue<QStringList> m_bannedIPs;
#if defined(Q_OS_WIN)
        CachedSettingValue<OSMemoryPriority> m_OSMemoryPriority;
#endif
        CachedSettingValue<bool> m_autoBanUnknownPeer;
        CachedSettingValue<bool> m_autoBanBTPlayerPeer;
        CachedSettingValue<bool> m_isAutoUpdateTrackersEnabled;

        // Order is important. This needs to be declared after its CachedSettingsValue
        // counterpart, because it uses it for initialization in the constructor
        // initialization list.
        const bool m_wasPexEnabled = m_isPeXEnabled;

        int m_numResumeData = 0;
        int m_extraLimit = 0;
        QVector<TrackerEntry> m_additionalTrackerList;
        QVector<TrackerEntry> m_publicTrackerList;
        QString m_resumeFolderPath;
        QFile *m_resumeFolderLock = nullptr;

        bool m_refreshEnqueued = false;
        QTimer *m_seedingLimitTimer = nullptr;
        QTimer *m_resumeDataTimer = nullptr;
        Statistics *m_statistics = nullptr;
        // IP filtering
        QPointer<FilterParserThread> m_filterParser;
        QPointer<BandwidthScheduler> m_bwScheduler;
        // Tracker
        QPointer<Tracker> m_tracker;
        // fastresume data writing thread
        QThread *m_ioThread = nullptr;
        ResumeDataSavingManager *m_resumeDataSavingManager = nullptr;
        FileSearcher *m_fileSearcher = nullptr;

        QSet<InfoHash> m_downloadedMetadata;

        QHash<InfoHash, TorrentHandleImpl *> m_torrents;
        QHash<InfoHash, LoadTorrentParams> m_loadingTorrents;
        QHash<QString, AddTorrentParams> m_downloadedTorrents;
        QHash<InfoHash, RemovingTorrentData> m_removingTorrents;
        QStringMap m_categories;
        QSet<QString> m_tags;

        // I/O errored torrents
        QSet<InfoHash> m_recentErroredTorrents;
        QTimer *m_recentErroredTorrentsTimer = nullptr;

        SessionMetricIndices m_metricIndices;
        lt::time_point m_statsLastTimestamp = lt::clock_type::now();

        SessionStatus m_status;
        CacheStatus m_cacheStatus;

        QNetworkConfigurationManager *m_networkManager = nullptr;

        QList<MoveStorageJob> m_moveStorageQueue;

        static Session *m_instance;
    };
}

#if (QT_VERSION < QT_VERSION_CHECK(5, 10, 0))
Q_DECLARE_METATYPE(std::shared_ptr<lt::entry>)
const int sharedPtrLtEntryTypeID = qRegisterMetaType<std::shared_ptr<lt::entry>>();
#endif<|MERGE_RESOLUTION|>--- conflicted
+++ resolved
@@ -495,7 +495,8 @@
 
         bool addMoveTorrentStorageJob(TorrentHandleImpl *torrent, const QString &newPath, MoveStorageMode mode);
 
-<<<<<<< HEAD
+        void findIncompleteFiles(const TorrentInfo &torrentInfo, const QString &savePath) const;
+
         // Auto ban Unknown Peer
         bool isAutoBanUnknownPeerEnabled() const;
         void setAutoBanUnknownPeer(bool value);
@@ -514,9 +515,6 @@
         // Enhanced Function
         CachedSettingValue<QString> m_publicTrackers;
         QTimer *m_updateTimer;
-=======
-        void findIncompleteFiles(const TorrentInfo &torrentInfo, const QString &savePath) const;
->>>>>>> abb854a1
 
     signals:
         void allTorrentsFinished();

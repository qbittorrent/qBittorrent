--- conflicted
+++ resolved
@@ -495,12 +495,7 @@
         lt::settings_pack loadLTSettings() const;
         void applyNetworkInterfacesSettings(lt::settings_pack &settingsPack) const;
         void configurePeerClasses();
-<<<<<<< HEAD
-        void adjustLimits(lt::settings_pack &settingsPack) const;
-        void applyBandwidthLimitsToSettingsPack(lt::settings_pack &settingsPack) const;
-=======
         int adjustLimit(int limit) const;
->>>>>>> 679e3b8b
         void initMetrics();
         void adjustLimits();
         void applyBandwidthLimits();

/*
 * Bittorrent Client using Qt and libtorrent.
 * Copyright (C) 2015
 *
 * This program is free software; you can redistribute it and/or
 * modify it under the terms of the GNU General Public License
 * as published by the Free Software Foundation; either version 2
 * of the License, or (at your option) any later version.
 *
 * This program is distributed in the hope that it will be useful,
 * but WITHOUT ANY WARRANTY; without even the implied warranty of
 * MERCHANTABILITY or FITNESS FOR A PARTICULAR PURPOSE.  See the
 * GNU General Public License for more details.
 *
 * You should have received a copy of the GNU General Public License
 * along with this program; if not, write to the Free Software
 * Foundation, Inc., 51 Franklin Street, Fifth Floor, Boston, MA  02110-1301, USA.
 *
 * In addition, as a special exception, the copyright holders give permission to
 * link this program with the OpenSSL project's "OpenSSL" library (or with
 * modified versions of it that use the same license as the "OpenSSL" library),
 * and distribute the linked executables. You must obey the GNU General Public
 * License in all respects for all of the code used other than "OpenSSL".  If you
 * modify file(s), you may extend this exception to your version of the file(s),
 * but you are not obligated to do so. If you do not wish to do so, delete this
 * exception statement from your version.
 */

#pragma once

#include <libtorrent/version.hpp>

#include <QCheckBox>
#include <QComboBox>
#include <QLineEdit>
#include <QSpinBox>
#include <QTableWidget>

class AdvancedSettings : public QTableWidget
{
    Q_OBJECT

public:
    AdvancedSettings(QWidget *parent);

public slots:
    void saveAdvancedSettings();

signals:
    void settingsChanged();

private slots:
#if (LIBTORRENT_VERSION_NUM < 20000)
    void updateCacheSpinSuffix(int value);
#endif
    void updateSaveResumeDataIntervalSuffix(int value);
    void updateInterfaceAddressCombo();

private:
    void loadAdvancedSettings();
    template <typename T> void addRow(int row, const QString &text, T *widget);

    QSpinBox m_spinBoxAsyncIOThreads, m_spinBoxFilePoolSize, m_spinBoxCheckingMemUsage,
             m_spinBoxSaveResumeDataInterval, m_spinBoxOutgoingPortsMin, m_spinBoxOutgoingPortsMax, m_spinBoxUPnPLeaseDuration, m_spinBoxPeerToS,
             m_spinBoxListRefresh, m_spinBoxTrackerPort, m_spinBoxSendBufferWatermark, m_spinBoxSendBufferLowWatermark,
             m_spinBoxSendBufferWatermarkFactor, m_spinBoxSocketBacklogSize, m_spinBoxMaxConcurrentHTTPAnnounces, m_spinBoxStopTrackerTimeout,
             m_spinBoxSavePathHistoryLength, m_spinBoxPeerTurnover, m_spinBoxPeerTurnoverCutoff, m_spinBoxPeerTurnoverInterval;
    QCheckBox m_checkBoxOsCache, m_checkBoxRecheckCompleted, m_checkBoxResolveCountries, m_checkBoxResolveHosts,
              m_checkBoxProgramNotifications, m_checkBoxTorrentAddedNotifications, m_checkBoxTrackerFavicon, m_checkBoxTrackerStatus,
              m_checkBoxConfirmTorrentRecheck, m_checkBoxConfirmRemoveAllTags, m_checkBoxAnnounceAllTrackers, m_checkBoxAnnounceAllTiers,
              m_checkBoxMultiConnectionsPerIp, m_checkBoxValidateHTTPSTrackerCertificate, m_checkBoxBlockPeersOnPrivilegedPorts, m_checkBoxPieceExtentAffinity,
<<<<<<< HEAD
              m_checkBoxSuggestMode, m_checkBoxSpeedWidgetEnabled, m_checkBoxIDNSupport, m_checkBoxReannounceWhenAddressChanged;
    QComboBox m_comboBoxInterface, m_comboBoxInterfaceAddress, m_comboBoxUtpMixedMode, m_comboBoxChokingAlgorithm, m_comboBoxSeedChokingAlgorithm;
=======
              m_checkBoxSuggestMode, m_checkBoxSpeedWidgetEnabled, m_checkBoxIDNSupport;
    QComboBox m_comboBoxInterface, m_comboBoxInterfaceAddress, m_comboBoxUtpMixedMode, m_comboBoxChokingAlgorithm,
              m_comboBoxSeedChokingAlgorithm, m_comboBoxResumeDataStorage;
>>>>>>> 2f1ec09a
    QLineEdit m_lineEditAnnounceIP;

#if (LIBTORRENT_VERSION_NUM < 20000)
    QSpinBox m_spinBoxCache, m_spinBoxCacheTTL;
    QCheckBox m_checkBoxCoalesceRW;
#else
    QSpinBox m_spinBoxHashingThreads;
#endif

    // OS dependent settings
#if defined(Q_OS_WIN)
    QComboBox m_comboBoxOSMemoryPriority;
#endif

#ifndef Q_OS_MACOS
    QCheckBox m_checkBoxIconsInMenusEnabled;
#endif

#if (defined(Q_OS_UNIX) && !defined(Q_OS_MACOS)) && defined(QT_DBUS_LIB)
    QSpinBox m_spinBoxNotificationTimeout;
#endif
};<|MERGE_RESOLUTION|>--- conflicted
+++ resolved
@@ -69,14 +69,9 @@
               m_checkBoxProgramNotifications, m_checkBoxTorrentAddedNotifications, m_checkBoxTrackerFavicon, m_checkBoxTrackerStatus,
               m_checkBoxConfirmTorrentRecheck, m_checkBoxConfirmRemoveAllTags, m_checkBoxAnnounceAllTrackers, m_checkBoxAnnounceAllTiers,
               m_checkBoxMultiConnectionsPerIp, m_checkBoxValidateHTTPSTrackerCertificate, m_checkBoxBlockPeersOnPrivilegedPorts, m_checkBoxPieceExtentAffinity,
-<<<<<<< HEAD
               m_checkBoxSuggestMode, m_checkBoxSpeedWidgetEnabled, m_checkBoxIDNSupport, m_checkBoxReannounceWhenAddressChanged;
-    QComboBox m_comboBoxInterface, m_comboBoxInterfaceAddress, m_comboBoxUtpMixedMode, m_comboBoxChokingAlgorithm, m_comboBoxSeedChokingAlgorithm;
-=======
-              m_checkBoxSuggestMode, m_checkBoxSpeedWidgetEnabled, m_checkBoxIDNSupport;
     QComboBox m_comboBoxInterface, m_comboBoxInterfaceAddress, m_comboBoxUtpMixedMode, m_comboBoxChokingAlgorithm,
               m_comboBoxSeedChokingAlgorithm, m_comboBoxResumeDataStorage;
->>>>>>> 2f1ec09a
     QLineEdit m_lineEditAnnounceIP;
 
 #if (LIBTORRENT_VERSION_NUM < 20000)

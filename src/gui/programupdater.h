--- conflicted
+++ resolved
@@ -51,11 +51,7 @@
     bool updateProgram() const;
 
 signals:
-<<<<<<< HEAD
-    void updateCheckFinished(bool updateAvailable, QString content, QString nextUpdate, QString version, bool invokedByUser);
-=======
     void updateCheckFinished();
->>>>>>> 2be30a50
 
 private slots:
     void rssDownloadFinished(const Net::DownloadResult &result);

--- conflicted
+++ resolved
@@ -242,8 +242,6 @@
     // Languages supported
     initializeLanguageCombo();
 
-<<<<<<< HEAD
-=======
     m_ui->checkUseCustomTheme->setChecked(Preferences::instance()->useCustomUITheme());
     m_ui->customThemeFilePath->setSelectedPath(Preferences::instance()->customUIThemePath());
     m_ui->customThemeFilePath->setMode(FileSystemPathEdit::Mode::FileOpen);
@@ -256,10 +254,6 @@
     m_ui->checkUseSystemIcon->setVisible(false);
 #endif
 
-    // Load week days (scheduler)
-    m_ui->comboBoxScheduleDays->addItems(translatedWeekdayNames());
-
->>>>>>> 7668d794
     // Load options
     loadOptions();
 #ifdef Q_OS_MACOS
@@ -765,7 +759,7 @@
     // Connection preferences
     session->setBTProtocol(static_cast<BitTorrent::BTProtocol>(m_ui->comboProtocol->currentIndex()));
     session->setPort(getPort());
-  
+
     session->setUseRandomPort(m_ui->checkRandomPort->isChecked());
     Net::PortForwarder::instance()->setEnabled(isUPnPEnabled());
     session->setGlobalDownloadSpeedLimit(m_ui->spinDownloadLimit->value() * 1024);

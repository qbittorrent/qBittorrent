/*
 * Bittorrent Client using Qt and libtorrent.
 * Copyright (C) 2006  Christophe Dumez <chris@qbittorrent.org>
 *
 * This program is free software; you can redistribute it and/or
 * modify it under the terms of the GNU General Public License
 * as published by the Free Software Foundation; either version 2
 * of the License, or (at your option) any later version.
 *
 * This program is distributed in the hope that it will be useful,
 * but WITHOUT ANY WARRANTY; without even the implied warranty of
 * MERCHANTABILITY or FITNESS FOR A PARTICULAR PURPOSE.  See the
 * GNU General Public License for more details.
 *
 * You should have received a copy of the GNU General Public License
 * along with this program; if not, write to the Free Software
 * Foundation, Inc., 51 Franklin Street, Fifth Floor, Boston, MA  02110-1301, USA.
 *
 * In addition, as a special exception, the copyright holders give permission to
 * link this program with the OpenSSL project's "OpenSSL" library (or with
 * modified versions of it that use the same license as the "OpenSSL" library),
 * and distribute the linked executables. You must obey the GNU General Public
 * License in all respects for all of the code used other than "OpenSSL".  If you
 * modify file(s), you may extend this exception to your version of the file(s),
 * but you are not obligated to do so. If you do not wish to do so, delete this
 * exception statement from your version.
 */

#pragma once

#include <QMainWindow>
#include <QPointer>

#ifndef Q_OS_MACOS
#include <QSystemTrayIcon>
#endif

class QCloseEvent;
class QFileSystemWatcher;
class QSplitter;
class QTabWidget;
class QTimer;

class AboutDialog;
class DownloadFromURLDialog;
class ExecutionLogWidget;
class LineEdit;
class OptionsDialog;
class PowerManagement;
class ProgramUpdater;
class PropertiesWidget;
class RSSWidget;
class SearchWidget;
class StatsDialog;
class StatusBar;
class TorrentCreatorDialog;
class TransferListFiltersWidget;
class TransferListWidget;

namespace BitTorrent
{
    class Torrent;
}

namespace Net
{
    struct DownloadResult;
}

namespace Ui
{
    class MainWindow;
}

class MainWindow final : public QMainWindow
{
    Q_OBJECT

public:
    explicit MainWindow(QWidget *parent = nullptr);
    ~MainWindow() override;

    QWidget *currentTabWidget() const;
    TransferListWidget *transferListWidget() const;
    PropertiesWidget *propertiesWidget() const;
    QMenu *trayIconMenu();

    // ExecutionLog properties
    bool isExecutionLogEnabled() const;
    void setExecutionLogEnabled(bool value);
    int executionLogMsgTypes() const;
    void setExecutionLogMsgTypes(int value);

    // Notifications properties
    bool isNotificationsEnabled() const;
    void setNotificationsEnabled(bool value);
    bool isTorrentAddedNotificationsEnabled() const;
    void setTorrentAddedNotificationsEnabled(bool value);

    // Misc properties
    bool isDownloadTrackerFavicon() const;
    void setDownloadTrackerFavicon(bool value);

    void activate();
    void cleanup();

    void showNotificationBaloon(const QString &title, const QString &msg) const;

private slots:
    void showFilterContextMenu(const QPoint &);
    void balloonClicked();
    void writeSettings();
    void readSettings();
    void fullDiskError(BitTorrent::Torrent *const torrent, const QString &msg) const;
    void handleDownloadFromUrlFailure(const QString &, const QString &) const;
    void tabChanged(int newTab);
    bool defineUILockPassword();
    void clearUILockPassword();
    bool unlockUI();
    void notifyOfUpdate(const QString &);
    void showConnectionSettings();
    void minimizeWindow();
    // Keyboard shortcuts
    void createKeyboardShortcuts();
    void displayTransferTab() const;
    void displaySearchTab();
    void displayRSSTab();
    void displayExecutionLogTab();
    void focusSearchFilter();
    void reloadSessionStats();
    void reloadTorrentStats(const QVector<BitTorrent::Torrent *> &torrents);
    void loadPreferences(bool configureSession = true);
    void addTorrentFailed(const QString &error) const;
    void torrentNew(BitTorrent::Torrent *const torrent) const;
    void finishedTorrent(BitTorrent::Torrent *const torrent) const;
    void askRecursiveTorrentDownloadConfirmation(BitTorrent::Torrent *const torrent);
    void optionsSaved();
<<<<<<< HEAD
#if defined(Q_OS_WIN) || defined(Q_OS_MACOS)
    void handleUpdateCheckFinished(bool updateAvailable, QString newVersion, QString newContent, QString nextUpdate, bool invokedByUser);
#endif
=======
>>>>>>> 2be30a50
    void toggleAlternativeSpeeds();

#ifdef Q_OS_WIN
    void pythonDownloadFinished(const Net::DownloadResult &result);
#endif
    void addToolbarContextMenu();
    void manageCookies();

    void downloadFromURLList(const QStringList &urlList);
    void updateAltSpeedsBtn(bool alternative);
    void updateNbTorrents();
    void handleRSSUnreadCountUpdated(int count);

    void on_actionSearchWidget_triggered();
    void on_actionRSSReader_triggered();
    void on_actionSpeedInTitleBar_triggered();
    void on_actionTopToolBar_triggered();
    void on_actionShowStatusbar_triggered();
    void on_actionDonateMoney_triggered();
    void on_actionExecutionLogs_triggered(bool checked);
    void on_actionNormalMessages_triggered(bool checked);
    void on_actionInformationMessages_triggered(bool checked);
    void on_actionWarningMessages_triggered(bool checked);
    void on_actionCriticalMessages_triggered(bool checked);
    void on_actionAutoExit_toggled(bool);
    void on_actionAutoSuspend_toggled(bool);
    void on_actionAutoHibernate_toggled(bool);
    void on_actionAutoShutdown_toggled(bool);
    void on_actionAbout_triggered();
    void on_actionStatistics_triggered();
    void on_actionCreateTorrent_triggered();
    void on_actionOptions_triggered();
    void on_actionSetGlobalSpeedLimits_triggered();
    void on_actionDocumentation_triggered() const;
    void on_actionOpen_triggered();
    void on_actionDownloadFromURL_triggered();
    void on_actionExit_triggered();
    void on_actionLock_triggered();
    // Check for unpaused downloading or seeding torrents and prevent system suspend/sleep according to preferences
    void updatePowerManagementState();

    void toolbarMenuRequested(const QPoint &point);
    void toolbarIconsOnly();
    void toolbarTextOnly();
    void toolbarTextBeside();
    void toolbarTextUnder();
    void toolbarFollowSystem();
#ifdef Q_OS_MACOS
    void on_actionCloseWindow_triggered();
#else
    void toggleVisibility(const QSystemTrayIcon::ActivationReason reason = QSystemTrayIcon::Trigger);
    void createSystrayDelayed();
    void updateTrayIconMenu();
#endif

private:
#ifdef Q_OS_MACOS
    void setupDockClickHandler();
#else
    void createTrayIcon();
    QIcon getSystrayIcon() const;
#endif
#ifdef Q_OS_WIN
    void installPython();
#endif

    void dropEvent(QDropEvent *event) override;
    void dragEnterEvent(QDragEnterEvent *event) override;
    void closeEvent(QCloseEvent *) override;
    void showEvent(QShowEvent *) override;
    void keyPressEvent(QKeyEvent *event) override;
    bool event(QEvent *e) override;
    void displayRSSTab(bool enable);
    void displaySearchTab(bool enable);
    void createTorrentTriggered(const QString &path = {});
    void showStatusBar(bool show);

    Ui::MainWindow *m_ui;

    QFileSystemWatcher *m_executableWatcher;
    // GUI related
    bool m_posInitialized;
    QPointer<QTabWidget> m_tabs;
    QPointer<StatusBar> m_statusBar;
    QPointer<OptionsDialog> m_options;
    QPointer<AboutDialog> m_aboutDlg;
    QPointer<StatsDialog> m_statsDlg;
    QPointer<TorrentCreatorDialog> m_createTorrentDlg;
    QPointer<DownloadFromURLDialog> m_downloadFromURLDialog;
#ifndef Q_OS_MACOS
    QPointer<QSystemTrayIcon> m_systrayIcon;
    QPointer<QTimer> m_systrayCreator;
#endif
    QPointer<QMenu> m_trayIconMenu;
    TransferListWidget *m_transferListWidget;
    TransferListFiltersWidget *m_transferListFiltersWidget;
    PropertiesWidget *m_propertiesWidget;
    bool m_displaySpeedInTitle;
    bool m_forceExit;
    bool m_uiLocked;
    bool m_unlockDlgShowing;
    LineEdit *m_searchFilter;
    QAction *m_searchFilterAction;
    // Widgets
    QAction *m_queueSeparator;
    QAction *m_queueSeparatorMenu;
    QSplitter *m_splitter;
    QPointer<SearchWidget> m_searchWidget;
    QPointer<RSSWidget> m_rssWidget;
    QPointer<ExecutionLogWidget> m_executionLog;
    // Power Management
    PowerManagement *m_pwr;
    QTimer *m_preventTimer;
    bool m_hasPython;
    QMenu *m_toolbarMenu;

#if defined(Q_OS_WIN) || defined(Q_OS_MACOS)
    void checkProgramUpdate(bool invokedByUser);
    void handleUpdateCheckFinished(ProgramUpdater *updater, bool invokedByUser);

    QTimer *m_programUpdateTimer = nullptr;
#endif
};<|MERGE_RESOLUTION|>--- conflicted
+++ resolved
@@ -135,12 +135,6 @@
     void finishedTorrent(BitTorrent::Torrent *const torrent) const;
     void askRecursiveTorrentDownloadConfirmation(BitTorrent::Torrent *const torrent);
     void optionsSaved();
-<<<<<<< HEAD
-#if defined(Q_OS_WIN) || defined(Q_OS_MACOS)
-    void handleUpdateCheckFinished(bool updateAvailable, QString newVersion, QString newContent, QString nextUpdate, bool invokedByUser);
-#endif
-=======
->>>>>>> 2be30a50
     void toggleAlternativeSpeeds();
 
 #ifdef Q_OS_WIN

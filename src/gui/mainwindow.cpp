--- conflicted
+++ resolved
@@ -1646,38 +1646,25 @@
 #else
     if (m_systrayIcon)
     {
-<<<<<<< HEAD
-        const QString toolTip = isPaused
+        const auto toolTip = isPaused
             ? tr("Transfers paused by the schedule")
-            : QString::fromLatin1("%1\n%2").arg(
+            : u"%1\n%2"_qs.arg(
                 tr("DL speed: %1", "e.g: Download speed: 10 KiB/s").arg(Utils::Misc::friendlyUnit(status.payloadDownloadRate, true))
                 , tr("UP speed: %1", "e.g: Upload speed: 10 KiB/s").arg(Utils::Misc::friendlyUnit(status.payloadUploadRate, true)));
-=======
-        const auto toolTip = u"%1\n%2"_qs.arg(
-            tr("DL speed: %1", "e.g: Download speed: 10 KiB/s").arg(Utils::Misc::friendlyUnit(status.payloadDownloadRate, true))
-            , tr("UP speed: %1", "e.g: Upload speed: 10 KiB/s").arg(Utils::Misc::friendlyUnit(status.payloadUploadRate, true)));
->>>>>>> 189514c6
         m_systrayIcon->setToolTip(toolTip); // tray icon
     }
 #endif  // Q_OS_MACOS
 
     if (m_displaySpeedInTitle)
     {
-<<<<<<< HEAD
         QString title = isPaused
             ? tr("[Paused] qBittorrent %3", "Transfer paused by schedule; %3 is qBittorrent version")
-                .arg(QBT_VERSION)
+                .arg(QStringLiteral(QBT_VERSION))
             : tr("[D: %1, U: %2] qBittorrent %3", "D = Download; U = Upload; %3 is qBittorrent version")
                 .arg(Utils::Misc::friendlyUnit(status.payloadDownloadRate, true)
                     , Utils::Misc::friendlyUnit(status.payloadUploadRate, true)
-                    , QBT_VERSION);
+                    , QStringLiteral(QBT_VERSION));
         setWindowTitle(title);
-=======
-        setWindowTitle(tr("[D: %1, U: %2] qBittorrent %3", "D = Download; U = Upload; %3 is qBittorrent version")
-            .arg(Utils::Misc::friendlyUnit(status.payloadDownloadRate, true)
-                , Utils::Misc::friendlyUnit(status.payloadUploadRate, true)
-                , QStringLiteral(QBT_VERSION)));
->>>>>>> 189514c6
     }
 }
 

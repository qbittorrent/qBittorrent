--- conflicted
+++ resolved
@@ -1534,19 +1534,12 @@
 #else
     if (app()->desktopIntegration()->isActive())
     {
-<<<<<<< HEAD
         const auto toolTip = isPaused
             ? tr("Transfers paused by the schedule")
             : u"%1\n%2"_qs.arg(
                 tr("DL speed: %1", "e.g: Download speed: 10 KiB/s").arg(Utils::Misc::friendlyUnit(status.payloadDownloadRate, true))
                 , tr("UP speed: %1", "e.g: Upload speed: 10 KiB/s").arg(Utils::Misc::friendlyUnit(status.payloadUploadRate, true)));
-        m_systrayIcon->setToolTip(toolTip); // tray icon
-=======
-        const auto toolTip = u"%1\n%2"_qs.arg(
-            tr("DL speed: %1", "e.g: Download speed: 10 KiB/s").arg(Utils::Misc::friendlyUnit(status.payloadDownloadRate, true))
-            , tr("UP speed: %1", "e.g: Upload speed: 10 KiB/s").arg(Utils::Misc::friendlyUnit(status.payloadUploadRate, true)));
         app()->desktopIntegration()->setToolTip(toolTip); // tray icon
->>>>>>> 3f7376f2
     }
 #endif  // Q_OS_MACOS
 

--- conflicted
+++ resolved
@@ -18,6 +18,7 @@
     properties/trackersadditiondialog.ui
     rss/automatedrssdownloader.ui
     rss/rsswidget.ui
+    scheduleentrydialog.ui
     search/pluginselectdialog.ui
     search/pluginsourcedialog.ui
     search/searchjobwidget.ui
@@ -199,42 +200,8 @@
     watchedfolderoptionsdialog.cpp
     watchedfoldersmodel.cpp
 
-<<<<<<< HEAD
-    # forms
-    aboutdialog.ui
-    addnewtorrentdialog.ui
-    autoexpandabledialog.ui
-    banlistoptionsdialog.ui
-    cookiesdialog.ui
-    deletionconfirmationdialog.ui
-    downloadfromurldialog.ui
-    executionlogwidget.ui
-    ipsubnetwhitelistoptionsdialog.ui
-    mainwindow.ui
-    optionsdialog.ui
-    previewselectdialog.ui
-    properties/peersadditiondialog.ui
-    properties/propertieswidget.ui
-    properties/trackersadditiondialog.ui
-    rss/automatedrssdownloader.ui
-    rss/rsswidget.ui
-    scheduleentrydialog.ui
-    search/pluginselectdialog.ui
-    search/pluginsourcedialog.ui
-    search/searchjobwidget.ui
-    search/searchwidget.ui
-    shutdownconfirmdialog.ui
-    speedlimitdialog.ui
-    statsdialog.ui
-    torrentcategorydialog.ui
-    torrentcreatordialog.ui
-    torrentoptionsdialog.ui
-    trackerentriesdialog.ui
-    watchedfolderoptionsdialog.ui
-=======
     # generated .ui headers
     ${UI_HEADERS}
->>>>>>> 189514c6
 )
 
 target_sources(qbt_gui INTERFACE about.qrc)

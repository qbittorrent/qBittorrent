--- conflicted
+++ resolved
@@ -162,13 +162,8 @@
             <rect>
              <x>0</x>
              <y>0</y>
-<<<<<<< HEAD
-             <width>480</width>
-             <height>672</height>
-=======
              <width>484</width>
              <height>692</height>
->>>>>>> ef1ff77a
             </rect>
            </property>
            <layout class="QVBoxLayout" name="verticalLayout_9">
@@ -524,15 +519,9 @@
            <property name="geometry">
             <rect>
              <x>0</x>
-<<<<<<< HEAD
-             <y>0</y>
+             <y>-282</y>
              <width>487</width>
              <height>965</height>
-=======
-             <y>-282</y>
-             <width>484</width>
-             <height>1080</height>
->>>>>>> ef1ff77a
             </rect>
            </property>
            <layout class="QVBoxLayout" name="verticalLayout">
@@ -1047,13 +1036,8 @@
             <rect>
              <x>0</x>
              <y>0</y>
-<<<<<<< HEAD
              <width>480</width>
              <height>658</height>
-=======
-             <width>484</width>
-             <height>617</height>
->>>>>>> ef1ff77a
             </rect>
            </property>
            <layout class="QVBoxLayout" name="verticalLayout_20">
@@ -1582,13 +1566,8 @@
             <rect>
              <x>0</x>
              <y>0</y>
-<<<<<<< HEAD
              <width>502</width>
              <height>538</height>
-=======
-             <width>484</width>
-             <height>446</height>
->>>>>>> ef1ff77a
             </rect>
            </property>
            <layout class="QVBoxLayout" name="verticalLayout_5">
@@ -1842,6 +1821,12 @@
                  </property>
                  <property name="minimum">
                   <number>1</number>
+                      <property name="displayFormat">
+                       <string notr="true">hh:mm</string>
+                      </property>
+                      <property name="calendarPopup">
+                       <bool>false</bool>
+                      </property>
                  </property>
                  <property name="maximum">
                   <number>1000000</number>
@@ -1863,6 +1848,9 @@
                  <property name="text">
                   <string>KiB/s</string>
                  </property>
+                      <property name="displayFormat">
+                       <string notr="true">hh:mm</string>
+                      </property>
                 </widget>
                </item>
                <item row="0" column="4">
@@ -1913,131 +1901,6 @@
                  <property name="text">
                   <string>Apply rate limit to µTP protocol</string>
                  </property>
-<<<<<<< HEAD
-=======
-                 <layout class="QVBoxLayout" name="verticalLayout_5">
-                  <item>
-                   <layout class="QHBoxLayout" name="horizontalLayout_13">
-                    <property name="leftMargin">
-                     <number>5</number>
-                    </property>
-                    <item>
-                     <widget class="QLabel" name="label_6">
-                      <property name="text">
-                       <string extracomment="from (time1 to time2)">from</string>
-                      </property>
-                     </widget>
-                    </item>
-                    <item>
-                     <widget class="QTimeEdit" name="schedule_from">
-                      <property name="wrapping">
-                       <bool>true</bool>
-                      </property>
-                      <property name="displayFormat">
-                       <string notr="true">hh:mm</string>
-                      </property>
-                      <property name="calendarPopup">
-                       <bool>false</bool>
-                      </property>
-                      <property name="time">
-                       <time>
-                        <hour>8</hour>
-                        <minute>0</minute>
-                        <second>0</second>
-                       </time>
-                      </property>
-                     </widget>
-                    </item>
-                    <item>
-                     <widget class="QLabel" name="label_17">
-                      <property name="text">
-                       <string extracomment="time1 to time2">to</string>
-                      </property>
-                      <property name="alignment">
-                       <set>Qt::AlignCenter</set>
-                      </property>
-                     </widget>
-                    </item>
-                    <item>
-                     <widget class="QTimeEdit" name="schedule_to">
-                      <property name="wrapping">
-                       <bool>true</bool>
-                      </property>
-                      <property name="displayFormat">
-                       <string notr="true">hh:mm</string>
-                      </property>
-                      <property name="time">
-                       <time>
-                        <hour>20</hour>
-                        <minute>0</minute>
-                        <second>0</second>
-                       </time>
-                      </property>
-                     </widget>
-                    </item>
-                    <item>
-                     <spacer name="horizontalSpacer_9">
-                      <property name="orientation">
-                       <enum>Qt::Horizontal</enum>
-                      </property>
-                      <property name="sizeHint" stdset="0">
-                       <size>
-                        <width>40</width>
-                        <height>20</height>
-                       </size>
-                      </property>
-                     </spacer>
-                    </item>
-                   </layout>
-                  </item>
-                  <item>
-                   <layout class="QHBoxLayout" name="horizontalLayout_14">
-                    <property name="leftMargin">
-                     <number>5</number>
-                    </property>
-                    <item>
-                     <widget class="QLabel" name="label_18">
-                      <property name="text">
-                       <string>When:</string>
-                      </property>
-                     </widget>
-                    </item>
-                    <item>
-                     <widget class="QComboBox" name="schedule_days">
-                      <item>
-                       <property name="text">
-                        <string>Every day</string>
-                       </property>
-                      </item>
-                      <item>
-                       <property name="text">
-                        <string>Week days</string>
-                       </property>
-                      </item>
-                      <item>
-                       <property name="text">
-                        <string>Week ends</string>
-                       </property>
-                      </item>
-                     </widget>
-                    </item>
-                    <item>
-                     <spacer name="horizontalSpacer_10">
-                      <property name="orientation">
-                       <enum>Qt::Horizontal</enum>
-                      </property>
-                      <property name="sizeHint" stdset="0">
-                       <size>
-                        <width>40</width>
-                        <height>20</height>
-                       </size>
-                      </property>
-                     </spacer>
-                    </item>
-                   </layout>
-                  </item>
-                 </layout>
->>>>>>> ef1ff77a
                 </widget>
                </item>
                <item row="2" column="2">
@@ -2096,13 +1959,8 @@
             <rect>
              <x>0</x>
              <y>0</y>
-<<<<<<< HEAD
              <width>555</width>
              <height>410</height>
-=======
-             <width>545</width>
-             <height>434</height>
->>>>>>> ef1ff77a
             </rect>
            </property>
            <layout class="QVBoxLayout" name="verticalLayout_7">
@@ -2495,13 +2353,8 @@
             <rect>
              <x>0</x>
              <y>0</y>
-<<<<<<< HEAD
              <width>419</width>
              <height>537</height>
-=======
-             <width>484</width>
-             <height>538</height>
->>>>>>> ef1ff77a
             </rect>
            </property>
            <layout class="QVBoxLayout" name="verticalLayout_23">

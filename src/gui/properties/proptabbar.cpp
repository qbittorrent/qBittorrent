--- conflicted
+++ resolved
@@ -45,13 +45,8 @@
     m_btnGroup = new QButtonGroup(this);
     // General tab
     QPushButton *mainInfosButton = new QPushButton(
-<<<<<<< HEAD
-#ifndef Q_OS_MAC
+#ifndef Q_OS_MACOS
             UIThemeManager::instance()->getIcon("TorrentInfo.GeneralTab"),
-=======
-#ifndef Q_OS_MACOS
-            UIThemeManager::instance()->getIcon("document-properties"),
->>>>>>> d2c21ce5
 #endif
             tr("General"), parent);
     mainInfosButton->setShortcut(Qt::ALT + Qt::Key_G);
@@ -59,13 +54,8 @@
     m_btnGroup->addButton(mainInfosButton, MainTab);
     // Trackers tab
     QPushButton *trackersButton = new QPushButton(
-<<<<<<< HEAD
-#ifndef Q_OS_MAC
+#ifndef Q_OS_MACOS
             UIThemeManager::instance()->getIcon("TorrentInfo.TrackersTab"),
-=======
-#ifndef Q_OS_MACOS
-            UIThemeManager::instance()->getIcon("network-server"),
->>>>>>> d2c21ce5
 #endif
             tr("Trackers"), parent);
     trackersButton->setShortcut(Qt::ALT + Qt::Key_C);
@@ -73,13 +63,8 @@
     m_btnGroup->addButton(trackersButton, TrackersTab);
     // Peers tab
     QPushButton *peersButton = new QPushButton(
-<<<<<<< HEAD
-#ifndef Q_OS_MAC
+#ifndef Q_OS_MACOS
             UIThemeManager::instance()->getIcon("TorrentInfo.PeerListTab"),
-=======
-#ifndef Q_OS_MACOS
-            UIThemeManager::instance()->getIcon("edit-find-user"),
->>>>>>> d2c21ce5
 #endif
             tr("Peers"), parent);
     peersButton->setShortcut(Qt::ALT + Qt::Key_R);
@@ -87,13 +72,8 @@
     m_btnGroup->addButton(peersButton, PeersTab);
     // URL seeds tab
     QPushButton *URLSeedsButton = new QPushButton(
-<<<<<<< HEAD
-#ifndef Q_OS_MAC
+#ifndef Q_OS_MACOS
             UIThemeManager::instance()->getIcon("TorrentInfo.HttpSourcesTab"),
-=======
-#ifndef Q_OS_MACOS
-            UIThemeManager::instance()->getIcon("network-server"),
->>>>>>> d2c21ce5
 #endif
             tr("HTTP Sources"), parent);
     URLSeedsButton->setShortcut(Qt::ALT + Qt::Key_B);
@@ -101,13 +81,8 @@
     m_btnGroup->addButton(URLSeedsButton, URLSeedsTab);
     // Files tab
     QPushButton *filesButton = new QPushButton(
-<<<<<<< HEAD
-#ifndef Q_OS_MAC
+#ifndef Q_OS_MACOS
             UIThemeManager::instance()->getIcon("TorrentInfo.TorrentContentTab"),
-=======
-#ifndef Q_OS_MACOS
-            UIThemeManager::instance()->getIcon("inode-directory"),
->>>>>>> d2c21ce5
 #endif
             tr("Content"), parent);
     filesButton->setShortcut(Qt::ALT + Qt::Key_Z);
@@ -117,13 +92,8 @@
     addItem(new QSpacerItem(0, 0, QSizePolicy::Expanding, QSizePolicy::Fixed));
     // Speed tab
     QPushButton *speedButton = new QPushButton(
-<<<<<<< HEAD
-#ifndef Q_OS_MAC
+#ifndef Q_OS_MACOS
             UIThemeManager::instance()->getIcon("TorrentInfo.SpeedGraphTab"),
-=======
-#ifndef Q_OS_MACOS
-            UIThemeManager::instance()->getIcon("office-chart-line"),
->>>>>>> d2c21ce5
 #endif
             tr("Speed"), parent);
     speedButton->setShortcut(Qt::ALT + Qt::Key_D);

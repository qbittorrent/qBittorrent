/*
 * Bittorrent Client using Qt and libtorrent.
 * Copyright (C) 2006  Christophe Dumez <chris@qbittorrent.org>
 *
 * This program is free software; you can redistribute it and/or
 * modify it under the terms of the GNU General Public License
 * as published by the Free Software Foundation; either version 2
 * of the License, or (at your option) any later version.
 *
 * This program is distributed in the hope that it will be useful,
 * but WITHOUT ANY WARRANTY; without even the implied warranty of
 * MERCHANTABILITY or FITNESS FOR A PARTICULAR PURPOSE.  See the
 * GNU General Public License for more details.
 *
 * You should have received a copy of the GNU General Public License
 * along with this program; if not, write to the Free Software
 * Foundation, Inc., 51 Franklin Street, Fifth Floor, Boston, MA  02110-1301, USA.
 *
 * In addition, as a special exception, the copyright holders give permission to
 * link this program with the OpenSSL project's "OpenSSL" library (or with
 * modified versions of it that use the same license as the "OpenSSL" library),
 * and distribute the linked executables. You must obey the GNU General Public
 * License in all respects for all of the code used other than "OpenSSL".  If you
 * modify file(s), you may extend this exception to your version of the file(s),
 * but you are not obligated to do so. If you do not wish to do so, delete this
 * exception statement from your version.
 */

#include "statusbar.h"

#include <QApplication>
#include <QDebug>
#include <QFrame>
#include <QHBoxLayout>
#include <QLabel>
#include <QPushButton>
#include <QStyle>

#include "base/bittorrent/session.h"
#include "base/bittorrent/sessionstatus.h"
#include "base/utils/misc.h"
#include "speedlimitdialog.h"
#include "uithememanager.h"
#include "utils.h"

StatusBar::StatusBar(QWidget *parent)
    : QStatusBar(parent)
{
#ifndef Q_OS_MACOS
    // Redefining global stylesheet breaks certain elements on mac like tabs.
    // Qt checks whether the stylesheet class inherts("QMacStyle") and this becomes false.
    setStyleSheet(u"QStatusBar::item { border-width: 0; }"_qs);
#endif

    BitTorrent::Session *const session = BitTorrent::Session::instance();
    connect(session, &BitTorrent::Session::speedLimitModeChanged, this, &StatusBar::updateAltSpeedsBtn);
    QWidget *container = new QWidget(this);
    auto *layout = new QHBoxLayout(container);
    layout->setContentsMargins(0,0,0,0);

    container->setLayout(layout);
    m_connecStatusLblIcon = new QPushButton(this);
    m_connecStatusLblIcon->setFlat(true);
    m_connecStatusLblIcon->setFocusPolicy(Qt::NoFocus);
    m_connecStatusLblIcon->setCursor(Qt::PointingHandCursor);
    m_connecStatusLblIcon->setIcon(UIThemeManager::instance()->getIcon(u"firewalled"_qs));
    m_connecStatusLblIcon->setToolTip(u"<b>%1</b><br><i>%2</i>"_qs.arg(tr("Connection status:")
        , tr("No direct connections. This may indicate network configuration problems.")));
    connect(m_connecStatusLblIcon, &QAbstractButton::clicked, this, &StatusBar::connectionButtonClicked);

    m_dlSpeedLbl = new QPushButton(this);
    m_dlSpeedLbl->setIcon(UIThemeManager::instance()->getIcon(u"downloading_small"_qs));
    connect(m_dlSpeedLbl, &QAbstractButton::clicked, this, &StatusBar::capSpeed);
    m_dlSpeedLbl->setFlat(true);
    m_dlSpeedLbl->setFocusPolicy(Qt::NoFocus);
    m_dlSpeedLbl->setCursor(Qt::PointingHandCursor);
    m_dlSpeedLbl->setStyleSheet(u"text-align:left;"_qs);
    m_dlSpeedLbl->setMinimumWidth(200);

    m_upSpeedLbl = new QPushButton(this);
    m_upSpeedLbl->setIcon(UIThemeManager::instance()->getIcon(u"seeding"_qs));
    connect(m_upSpeedLbl, &QAbstractButton::clicked, this, &StatusBar::capSpeed);
    m_upSpeedLbl->setFlat(true);
    m_upSpeedLbl->setFocusPolicy(Qt::NoFocus);
    m_upSpeedLbl->setCursor(Qt::PointingHandCursor);
    m_upSpeedLbl->setStyleSheet(u"text-align:left;"_qs);
    m_upSpeedLbl->setMinimumWidth(200);

    m_DHTLbl = new QLabel(tr("DHT: %1 nodes").arg(0), this);
    m_DHTLbl->setSizePolicy(QSizePolicy::Maximum, QSizePolicy::Preferred);

    m_altSpeedsBtn = new QPushButton(this);
    m_altSpeedsBtn->setFlat(true);
    m_altSpeedsBtn->setFocusPolicy(Qt::NoFocus);
    m_altSpeedsBtn->setCursor(Qt::PointingHandCursor);
    updateAltSpeedsBtn(session->isAltGlobalSpeedLimitEnabled());
    connect(m_altSpeedsBtn, &QAbstractButton::clicked, this, &StatusBar::alternativeSpeedsButtonClicked);

    // Because on some platforms the default icon size is bigger
    // and it will result in taller/fatter statusbar, even if the
    // icons are actually 16x16
    m_connecStatusLblIcon->setIconSize(Utils::Gui::smallIconSize());
    m_dlSpeedLbl->setIconSize(Utils::Gui::smallIconSize());
    m_upSpeedLbl->setIconSize(Utils::Gui::smallIconSize());
    m_altSpeedsBtn->setIconSize(QSize(Utils::Gui::mediumIconSize().width(), Utils::Gui::smallIconSize().height()));

    // Set to the known maximum width(plus some padding)
    // so the speed widgets will take the rest of the space
    m_connecStatusLblIcon->setMaximumWidth(Utils::Gui::largeIconSize().width());
    m_altSpeedsBtn->setMaximumWidth(Utils::Gui::largeIconSize().width());

    QFrame *statusSep1 = new QFrame(this);
    statusSep1->setFrameStyle(QFrame::VLine);
#ifndef Q_OS_MACOS
    statusSep1->setFrameShadow(QFrame::Raised);
#endif
    QFrame *statusSep2 = new QFrame(this);
    statusSep2->setFrameStyle(QFrame::VLine);
#ifndef Q_OS_MACOS
    statusSep2->setFrameShadow(QFrame::Raised);
#endif
    QFrame *statusSep3 = new QFrame(this);
    statusSep3->setFrameStyle(QFrame::VLine);
#ifndef Q_OS_MACOS
    statusSep3->setFrameShadow(QFrame::Raised);
#endif
    QFrame *statusSep4 = new QFrame(this);
    statusSep4->setFrameStyle(QFrame::VLine);
#ifndef Q_OS_MACOS
    statusSep4->setFrameShadow(QFrame::Raised);
#endif
    layout->addWidget(m_DHTLbl);
    layout->addWidget(statusSep1);
    layout->addWidget(m_connecStatusLblIcon);
    layout->addWidget(statusSep2);
    layout->addWidget(m_altSpeedsBtn);
    layout->addWidget(statusSep4);
    layout->addWidget(m_dlSpeedLbl);
    layout->addWidget(statusSep3);
    layout->addWidget(m_upSpeedLbl);

    addPermanentWidget(container);
    setStyleSheet(u"QWidget {margin: 0;}"_qs);
    container->adjustSize();
    adjustSize();
    // Is DHT enabled
    m_DHTLbl->setVisible(session->isDHTEnabled());
    refresh();
    connect(session, &BitTorrent::Session::statsUpdated, this, &StatusBar::refresh);
}

StatusBar::~StatusBar()
{
    qDebug() << Q_FUNC_INFO;
}

void StatusBar::showRestartRequired()
{
    // Restart required notification
    const QString restartText = tr("qBittorrent needs to be restarted!");
    QLabel *restartIconLbl = new QLabel(this);
    restartIconLbl->setPixmap(style()->standardPixmap(QStyle::SP_MessageBoxWarning));
    restartIconLbl->setToolTip(restartText);
    insertWidget(0, restartIconLbl);

    QLabel *restartLbl = new QLabel(this);
    restartLbl->setText(restartText);
    insertWidget(1, restartLbl);
}

void StatusBar::updateConnectionStatus()
{
    const BitTorrent::SessionStatus &sessionStatus = BitTorrent::Session::instance()->status();

    if (!BitTorrent::Session::instance()->isListening())
    {
        m_connecStatusLblIcon->setIcon(UIThemeManager::instance()->getIcon(u"disconnected"_qs));
        const QString tooltip = u"<b>%1</b><br>%2"_qs.arg(tr("Connection Status:"), tr("Offline. This usually means that qBittorrent failed to listen on the selected port for incoming connections."));
        m_connecStatusLblIcon->setToolTip(tooltip);
    }
    else
    {
        if (sessionStatus.hasIncomingConnections)
        {
            // Connection OK
            m_connecStatusLblIcon->setIcon(UIThemeManager::instance()->getIcon(u"connected"_qs));
            const QString tooltip = u"<b>%1</b><br>%2"_qs.arg(tr("Connection Status:"), tr("Online"));
            m_connecStatusLblIcon->setToolTip(tooltip);
        }
        else
        {
            m_connecStatusLblIcon->setIcon(UIThemeManager::instance()->getIcon(u"firewalled"_qs));
            const QString tooltip = u"<b>%1</b><br><i>%2</i>"_qs.arg(tr("Connection Status:"), tr("No direct connections. This may indicate network configuration problems."));
            m_connecStatusLblIcon->setToolTip(tooltip);
        }
    }
}

void StatusBar::updateDHTNodesNumber()
{
    if (BitTorrent::Session::instance()->isDHTEnabled())
    {
        m_DHTLbl->setVisible(true);
        m_DHTLbl->setText(tr("DHT: %1 nodes")
                          .arg(BitTorrent::Session::instance()->status().dhtNodes));
    }
    else
    {
        m_DHTLbl->setVisible(false);
    }
}

void StatusBar::updateSpeedLabels()
{
    const auto &session = BitTorrent::Session::instance();
    const BitTorrent::SessionStatus &sessionStatus = session->status();

    QString dlSpeedLbl = Utils::Misc::friendlyUnit(sessionStatus.payloadDownloadRate, true);
<<<<<<< HEAD
    const int dlSpeedLimit = session->downloadSpeedLimit();
    if (session->isPaused())
        dlSpeedLbl += " [" + tr("Paused") + ']';
    else if (dlSpeedLimit > 0)
        dlSpeedLbl += " [" + Utils::Misc::friendlyUnit(dlSpeedLimit, true) + ']';
    dlSpeedLbl += " (" + Utils::Misc::friendlyUnit(sessionStatus.totalPayloadDownload) + ')';
    m_dlSpeedLbl->setText(dlSpeedLbl);

    QString upSpeedLbl = Utils::Misc::friendlyUnit(sessionStatus.payloadUploadRate, true);
    const int upSpeedLimit = session->uploadSpeedLimit();
    if (session->isPaused())
        upSpeedLbl += " [" + tr("Paused") + ']';
    else if (upSpeedLimit > 0)
        upSpeedLbl += " [" + Utils::Misc::friendlyUnit(upSpeedLimit, true) + ']';
    upSpeedLbl += " (" + Utils::Misc::friendlyUnit(sessionStatus.totalPayloadUpload) + ')';
=======
    const int dlSpeedLimit = BitTorrent::Session::instance()->downloadSpeedLimit();
    if (dlSpeedLimit > 0)
        dlSpeedLbl += u" [" + Utils::Misc::friendlyUnit(dlSpeedLimit, true) + u']';
    dlSpeedLbl += u" (" + Utils::Misc::friendlyUnit(sessionStatus.totalPayloadDownload) + u')';
    m_dlSpeedLbl->setText(dlSpeedLbl);

    QString upSpeedLbl = Utils::Misc::friendlyUnit(sessionStatus.payloadUploadRate, true);
    const int upSpeedLimit = BitTorrent::Session::instance()->uploadSpeedLimit();
    if (upSpeedLimit > 0)
        upSpeedLbl += u" [" + Utils::Misc::friendlyUnit(upSpeedLimit, true) + u']';
    upSpeedLbl += u" (" + Utils::Misc::friendlyUnit(sessionStatus.totalPayloadUpload) + u')';
>>>>>>> 189514c6
    m_upSpeedLbl->setText(upSpeedLbl);
}

void StatusBar::refresh()
{
    updateConnectionStatus();
    updateDHTNodesNumber();
    updateSpeedLabels();
}

void StatusBar::updateAltSpeedsBtn(bool alternative)
{
    if (alternative)
    {
        m_altSpeedsBtn->setIcon(UIThemeManager::instance()->getIcon(u"slow"_qs));
        m_altSpeedsBtn->setToolTip(tr("Click to switch to regular speed limits"));
        m_altSpeedsBtn->setDown(true);
    }
    else
    {
        m_altSpeedsBtn->setIcon(UIThemeManager::instance()->getIcon(u"slow_off"_qs));
        m_altSpeedsBtn->setToolTip(tr("Click to switch to alternative speed limits"));
        m_altSpeedsBtn->setDown(false);
    }
    refresh();
}

void StatusBar::capSpeed()
{
    auto dialog = new SpeedLimitDialog {parentWidget()};
    dialog->setAttribute(Qt::WA_DeleteOnClose);
    dialog->open();
}<|MERGE_RESOLUTION|>--- conflicted
+++ resolved
@@ -216,35 +216,21 @@
     const BitTorrent::SessionStatus &sessionStatus = session->status();
 
     QString dlSpeedLbl = Utils::Misc::friendlyUnit(sessionStatus.payloadDownloadRate, true);
-<<<<<<< HEAD
     const int dlSpeedLimit = session->downloadSpeedLimit();
     if (session->isPaused())
-        dlSpeedLbl += " [" + tr("Paused") + ']';
+        dlSpeedLbl += u" [" + tr("Paused") + u']';
     else if (dlSpeedLimit > 0)
-        dlSpeedLbl += " [" + Utils::Misc::friendlyUnit(dlSpeedLimit, true) + ']';
-    dlSpeedLbl += " (" + Utils::Misc::friendlyUnit(sessionStatus.totalPayloadDownload) + ')';
+        dlSpeedLbl += u" [" + Utils::Misc::friendlyUnit(dlSpeedLimit, true) + u']';
+    dlSpeedLbl += u" (" + Utils::Misc::friendlyUnit(sessionStatus.totalPayloadDownload) + u')';
     m_dlSpeedLbl->setText(dlSpeedLbl);
 
     QString upSpeedLbl = Utils::Misc::friendlyUnit(sessionStatus.payloadUploadRate, true);
     const int upSpeedLimit = session->uploadSpeedLimit();
     if (session->isPaused())
-        upSpeedLbl += " [" + tr("Paused") + ']';
+        upSpeedLbl += u" [" + tr("Paused") + u']';
     else if (upSpeedLimit > 0)
-        upSpeedLbl += " [" + Utils::Misc::friendlyUnit(upSpeedLimit, true) + ']';
-    upSpeedLbl += " (" + Utils::Misc::friendlyUnit(sessionStatus.totalPayloadUpload) + ')';
-=======
-    const int dlSpeedLimit = BitTorrent::Session::instance()->downloadSpeedLimit();
-    if (dlSpeedLimit > 0)
-        dlSpeedLbl += u" [" + Utils::Misc::friendlyUnit(dlSpeedLimit, true) + u']';
-    dlSpeedLbl += u" (" + Utils::Misc::friendlyUnit(sessionStatus.totalPayloadDownload) + u')';
-    m_dlSpeedLbl->setText(dlSpeedLbl);
-
-    QString upSpeedLbl = Utils::Misc::friendlyUnit(sessionStatus.payloadUploadRate, true);
-    const int upSpeedLimit = BitTorrent::Session::instance()->uploadSpeedLimit();
-    if (upSpeedLimit > 0)
         upSpeedLbl += u" [" + Utils::Misc::friendlyUnit(upSpeedLimit, true) + u']';
     upSpeedLbl += u" (" + Utils::Misc::friendlyUnit(sessionStatus.totalPayloadUpload) + u')';
->>>>>>> 189514c6
     m_upSpeedLbl->setText(upSpeedLbl);
 }
 

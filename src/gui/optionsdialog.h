--- conflicted
+++ resolved
@@ -179,13 +179,7 @@
     bool webUIAuthenticationOk();
     bool isAlternativeWebUIPathValid();
 
-<<<<<<< HEAD
-    Ui::OptionsDialog *m_ui;
-=======
-    bool schedTimesOk();
-
     Ui::OptionsDialog *m_ui = nullptr;
->>>>>>> 3f7376f2
     SettingValue<QSize> m_storeDialogSize;
     SettingValue<QStringList> m_storeHSplitterSize;
     SettingValue<int> m_storeLastViewedPage;

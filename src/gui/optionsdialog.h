--- conflicted
+++ resolved
@@ -117,11 +117,6 @@
     void showEvent(QShowEvent *e) override;
 
     // Methods
-<<<<<<< HEAD
-    void saveOptions();
-    void loadOptions();
-    void initializeLanguageCombo();
-=======
     void saveOptions() const;
 
     void loadBehaviorTabOptions();
@@ -146,7 +141,6 @@
     void loadWebUITabOptions();
     void saveWebUITabOptions() const;
 #endif // DISABLE_WEBUI
->>>>>>> 1c0479a7
 
     // General options
     void initializeLanguageCombo();

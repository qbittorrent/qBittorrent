--- conflicted
+++ resolved
@@ -30,11 +30,8 @@
 
 #include <QDialog>
 
-<<<<<<< HEAD
 #include "base/bittorrent/scheduler/scheduleday.h"
-=======
 #include "base/settingvalue.h"
->>>>>>> 613fd1bc
 
 class QAbstractButton;
 class QCloseEvent;
@@ -198,11 +195,7 @@
 
     QList<QString> m_addedScanDirs;
     QList<QString> m_removedScanDirs;
-<<<<<<< HEAD
     QList<QTableWidget*> m_scheduleDayTables;
-};
-=======
->>>>>>> 613fd1bc
 
     bool m_refreshingIpFilter = false;
 };
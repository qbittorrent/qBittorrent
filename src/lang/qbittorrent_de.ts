--- conflicted
+++ resolved
@@ -82,46 +82,32 @@
         <translation>qBittorrent wurde unter Verwendung folgender Bibliotheken erstellt:</translation>
     </message>
     <message>
-        <location filename="../gui/aboutdialog.cpp" line="64"/>
+        <location filename="../gui/aboutdialog.cpp" line="62"/>
         <source>An advanced BitTorrent client programmed in C++, based on Qt toolkit and libtorrent-rasterbar.</source>
         <translation>Ein fortschrittlicher BitTorrent-Client erstellt in C++ und basierend auf dem Qt Toolkit sowie libtorrent-rasterbar.</translation>
     </message>
     <message>
-        <location filename="../gui/aboutdialog.cpp" line="65"/>
+        <location filename="../gui/aboutdialog.cpp" line="63"/>
         <source>Copyright %1 2006-2020 The qBittorrent project</source>
         <translation>Copyright %1 2006-2020 - Das qBittorrent Projekt</translation>
     </message>
     <message>
-        <location filename="../gui/aboutdialog.cpp" line="66"/>
+        <location filename="../gui/aboutdialog.cpp" line="64"/>
         <source>Home Page:</source>
         <translation>Webseite:</translation>
     </message>
     <message>
-        <location filename="../gui/aboutdialog.cpp" line="67"/>
+        <location filename="../gui/aboutdialog.cpp" line="65"/>
         <source>Forum:</source>
         <translation>Forum: </translation>
     </message>
     <message>
-        <location filename="../gui/aboutdialog.cpp" line="68"/>
+        <location filename="../gui/aboutdialog.cpp" line="66"/>
         <source>Bug Tracker:</source>
         <translation>Bugtracker: </translation>
     </message>
     <message>
-<<<<<<< HEAD
-        <location filename="../gui/aboutdialog.cpp" line="69"/>
-        <source>Enhanced Edition:</source>
-        <translation type="unfinished"></translation>
-    </message>
-    <message>
-        <location filename="../gui/aboutdialog.cpp" line="70"/>
-        <source>Maintainer:</source>
-        <translation type="unfinished"></translation>
-    </message>
-    <message>
-        <location filename="../gui/aboutdialog.cpp" line="107"/>
-=======
         <location filename="../gui/aboutdialog.cpp" line="106"/>
->>>>>>> 58768863
         <source>The free IP to Country Lite database by DB-IP is used for resolving the countries of peers. The database is licensed under the Creative Commons Attribution 4.0 International License</source>
         <translation>Die kostenlose IP to Country Lite-Datenbank von DB-IP wird zum Auflösen der Länderinformationen der Peers verwendet. Die Datenbank ist lizenziert unter der Creative Commons Attribution 4.0 International License</translation>
     </message>
@@ -424,709 +410,396 @@
 <context>
     <name>AdvancedSettings</name>
     <message>
-<<<<<<< HEAD
-        <location filename="../gui/advancedsettings.cpp" line="319"/>
-        <location filename="../gui/advancedsettings.cpp" line="452"/>
-=======
         <location filename="../gui/advancedsettings.cpp" line="316"/>
         <location filename="../gui/advancedsettings.cpp" line="454"/>
->>>>>>> 58768863
         <source> MiB</source>
         <translation>MiB</translation>
     </message>
     <message>
-<<<<<<< HEAD
-        <location filename="../gui/advancedsettings.cpp" line="535"/>
-=======
         <location filename="../gui/advancedsettings.cpp" line="537"/>
->>>>>>> 58768863
         <source>Outgoing ports (Min) [0: Disabled]</source>
         <translation>Ausgehende Ports (Min) [0: Deaktiviert]</translation>
     </message>
     <message>
-<<<<<<< HEAD
-        <location filename="../gui/advancedsettings.cpp" line="540"/>
-=======
         <location filename="../gui/advancedsettings.cpp" line="542"/>
->>>>>>> 58768863
         <source>Outgoing ports (Max) [0: Disabled]</source>
         <translation>Ausgehende Ports (Max) [0: Deaktiviert]</translation>
     </message>
     <message>
-<<<<<<< HEAD
-        <location filename="../gui/advancedsettings.cpp" line="571"/>
-=======
         <location filename="../gui/advancedsettings.cpp" line="573"/>
->>>>>>> 58768863
         <source>Recheck torrents on completion</source>
         <translation>Torrents nach Abschluss der Übertragung erneut prüfen</translation>
     </message>
     <message>
-<<<<<<< HEAD
-        <location filename="../gui/advancedsettings.cpp" line="577"/>
-=======
         <location filename="../gui/advancedsettings.cpp" line="579"/>
->>>>>>> 58768863
         <source>Transfer list refresh interval</source>
         <translation>Intervall zum Auffrischen der Transfer-Liste</translation>
     </message>
     <message>
-<<<<<<< HEAD
-        <location filename="../gui/advancedsettings.cpp" line="576"/>
-=======
         <location filename="../gui/advancedsettings.cpp" line="578"/>
->>>>>>> 58768863
         <source> ms</source>
         <comment> milliseconds</comment>
         <translation>ms</translation>
     </message>
     <message>
-        <location filename="../gui/advancedsettings.cpp" line="151"/>
+        <location filename="../gui/advancedsettings.cpp" line="149"/>
         <source>Setting</source>
         <translation>Einstellung</translation>
     </message>
     <message>
-        <location filename="../gui/advancedsettings.cpp" line="151"/>
+        <location filename="../gui/advancedsettings.cpp" line="149"/>
         <source>Value</source>
         <comment>Value set for this setting</comment>
         <translation>Wert</translation>
     </message>
     <message>
-<<<<<<< HEAD
-        <location filename="../gui/advancedsettings.cpp" line="315"/>
-        <location filename="../gui/advancedsettings.cpp" line="328"/>
-=======
         <location filename="../gui/advancedsettings.cpp" line="312"/>
         <location filename="../gui/advancedsettings.cpp" line="325"/>
->>>>>>> 58768863
         <source> (disabled)</source>
         <translation>(deaktiviert)</translation>
     </message>
     <message>
-<<<<<<< HEAD
-        <location filename="../gui/advancedsettings.cpp" line="317"/>
-=======
         <location filename="../gui/advancedsettings.cpp" line="314"/>
->>>>>>> 58768863
         <source> (auto)</source>
         <translation> (automatisch)</translation>
     </message>
     <message>
-<<<<<<< HEAD
-        <location filename="../gui/advancedsettings.cpp" line="326"/>
-=======
         <location filename="../gui/advancedsettings.cpp" line="323"/>
->>>>>>> 58768863
         <source> min</source>
         <comment> minutes</comment>
         <translation> Min.</translation>
     </message>
     <message>
-<<<<<<< HEAD
-        <location filename="../gui/advancedsettings.cpp" line="339"/>
-=======
         <location filename="../gui/advancedsettings.cpp" line="336"/>
->>>>>>> 58768863
         <source>All addresses</source>
         <translation>Alle Adressen</translation>
     </message>
     <message>
-<<<<<<< HEAD
-        <location filename="../gui/advancedsettings.cpp" line="381"/>
-=======
         <location filename="../gui/advancedsettings.cpp" line="382"/>
->>>>>>> 58768863
         <source>qBittorrent Section</source>
         <translation>qBittorrent-Abschnitt</translation>
     </message>
     <message>
-<<<<<<< HEAD
-        <location filename="../gui/advancedsettings.cpp" line="378"/>
-        <location filename="../gui/advancedsettings.cpp" line="386"/>
-=======
         <location filename="../gui/advancedsettings.cpp" line="379"/>
         <location filename="../gui/advancedsettings.cpp" line="387"/>
->>>>>>> 58768863
         <source>Open documentation</source>
         <translation>Dokumentation öffnen</translation>
     </message>
     <message>
-<<<<<<< HEAD
-        <location filename="../gui/advancedsettings.cpp" line="340"/>
-=======
         <location filename="../gui/advancedsettings.cpp" line="337"/>
->>>>>>> 58768863
         <source>All IPv4 addresses</source>
         <translation>Alle IPv4-Adressen</translation>
     </message>
     <message>
-<<<<<<< HEAD
-        <location filename="../gui/advancedsettings.cpp" line="341"/>
-=======
         <location filename="../gui/advancedsettings.cpp" line="338"/>
->>>>>>> 58768863
         <source>All IPv6 addresses</source>
         <translation>Alle IPv6-Adressen</translation>
     </message>
     <message>
-<<<<<<< HEAD
-        <location filename="../gui/advancedsettings.cpp" line="389"/>
-=======
         <location filename="../gui/advancedsettings.cpp" line="390"/>
->>>>>>> 58768863
         <source>libtorrent Section</source>
         <translation>libtorrent-Abschnitt</translation>
     </message>
     <message>
-<<<<<<< HEAD
-        <location filename="../gui/advancedsettings.cpp" line="393"/>
-=======
         <location filename="../gui/advancedsettings.cpp" line="394"/>
->>>>>>> 58768863
         <source>Normal</source>
         <translation>Normal</translation>
     </message>
     <message>
-<<<<<<< HEAD
-        <location filename="../gui/advancedsettings.cpp" line="393"/>
-=======
         <location filename="../gui/advancedsettings.cpp" line="394"/>
->>>>>>> 58768863
         <source>Below normal</source>
         <translation>Niedriger als normal</translation>
     </message>
     <message>
-<<<<<<< HEAD
-        <location filename="../gui/advancedsettings.cpp" line="393"/>
-=======
         <location filename="../gui/advancedsettings.cpp" line="394"/>
->>>>>>> 58768863
         <source>Medium</source>
         <translation>Medium</translation>
     </message>
     <message>
-<<<<<<< HEAD
-        <location filename="../gui/advancedsettings.cpp" line="393"/>
-=======
         <location filename="../gui/advancedsettings.cpp" line="394"/>
->>>>>>> 58768863
         <source>Low</source>
         <translation>Niedrig</translation>
     </message>
     <message>
-<<<<<<< HEAD
-        <location filename="../gui/advancedsettings.cpp" line="393"/>
-=======
         <location filename="../gui/advancedsettings.cpp" line="394"/>
->>>>>>> 58768863
         <source>Very low</source>
         <translation>Sehr niedrig</translation>
     </message>
     <message>
-<<<<<<< HEAD
-        <location filename="../gui/advancedsettings.cpp" line="414"/>
-=======
         <location filename="../gui/advancedsettings.cpp" line="416"/>
->>>>>>> 58768863
         <source>Process memory priority (Windows &gt;= 8 only)</source>
         <translation>Prozess-Speicherpriorität (nur für Windows 8 und aufwärts)</translation>
     </message>
     <message>
-<<<<<<< HEAD
-        <location filename="../gui/advancedsettings.cpp" line="423"/>
-=======
         <location filename="../gui/advancedsettings.cpp" line="425"/>
->>>>>>> 58768863
         <source>Asynchronous I/O threads</source>
         <translation>Asynchrone E/A-Threads</translation>
     </message>
     <message>
-<<<<<<< HEAD
-        <location filename="../gui/advancedsettings.cpp" line="431"/>
-=======
         <location filename="../gui/advancedsettings.cpp" line="433"/>
->>>>>>> 58768863
         <source>Hashing threads</source>
         <translation>Zerlege Threads</translation>
     </message>
     <message>
-<<<<<<< HEAD
-        <location filename="../gui/advancedsettings.cpp" line="439"/>
-=======
         <location filename="../gui/advancedsettings.cpp" line="441"/>
->>>>>>> 58768863
         <source>File pool size</source>
         <translation>Größe des Datei-Pools</translation>
     </message>
     <message>
-<<<<<<< HEAD
-        <location filename="../gui/advancedsettings.cpp" line="453"/>
-=======
         <location filename="../gui/advancedsettings.cpp" line="455"/>
->>>>>>> 58768863
         <source>Outstanding memory when checking torrents</source>
         <translation>Übriger Speicher beim Prüfen von Torrents</translation>
     </message>
     <message>
-<<<<<<< HEAD
-        <location filename="../gui/advancedsettings.cpp" line="469"/>
-=======
         <location filename="../gui/advancedsettings.cpp" line="471"/>
->>>>>>> 58768863
         <source>Disk cache</source>
         <translation>Festplatten-Cache:</translation>
     </message>
     <message>
-<<<<<<< HEAD
-        <location filename="../gui/advancedsettings.cpp" line="475"/>
-        <location filename="../gui/advancedsettings.cpp" line="546"/>
-        <location filename="../gui/advancedsettings.cpp" line="626"/>
-        <location filename="../gui/advancedsettings.cpp" line="696"/>
-=======
         <location filename="../gui/advancedsettings.cpp" line="477"/>
         <location filename="../gui/advancedsettings.cpp" line="548"/>
         <location filename="../gui/advancedsettings.cpp" line="624"/>
         <location filename="../gui/advancedsettings.cpp" line="694"/>
->>>>>>> 58768863
         <source> s</source>
         <comment> seconds</comment>
         <translation>s</translation>
     </message>
     <message>
-<<<<<<< HEAD
-        <location filename="../gui/advancedsettings.cpp" line="476"/>
-=======
         <location filename="../gui/advancedsettings.cpp" line="478"/>
->>>>>>> 58768863
         <source>Disk cache expiry interval</source>
         <translation>Ablauf-Intervall für Festplatten-Cache</translation>
     </message>
     <message>
-<<<<<<< HEAD
-        <location filename="../gui/advancedsettings.cpp" line="481"/>
-=======
         <location filename="../gui/advancedsettings.cpp" line="483"/>
->>>>>>> 58768863
         <source>Enable OS cache</source>
         <translation>Systemcache aktivieren</translation>
     </message>
     <message>
-<<<<<<< HEAD
-        <location filename="../gui/advancedsettings.cpp" line="486"/>
-=======
         <location filename="../gui/advancedsettings.cpp" line="488"/>
->>>>>>> 58768863
         <source>Coalesce reads &amp; writes</source>
         <translation>Verbundene Schreib- u. Lesezugriffe</translation>
     </message>
     <message>
-<<<<<<< HEAD
-        <location filename="../gui/advancedsettings.cpp" line="492"/>
-=======
         <location filename="../gui/advancedsettings.cpp" line="494"/>
->>>>>>> 58768863
         <source>Use piece extent affinity</source>
         <translation>Die Zugehörigkeit der Stückausdehnung verwenden</translation>
     </message>
     <message>
-<<<<<<< HEAD
-        <location filename="../gui/advancedsettings.cpp" line="496"/>
-=======
         <location filename="../gui/advancedsettings.cpp" line="498"/>
->>>>>>> 58768863
         <source>Send upload piece suggestions</source>
         <translation>Sende Empfehlungen für Upload-Teil</translation>
     </message>
     <message>
-<<<<<<< HEAD
-        <location filename="../gui/advancedsettings.cpp" line="501"/>
-        <location filename="../gui/advancedsettings.cpp" line="507"/>
-=======
         <location filename="../gui/advancedsettings.cpp" line="503"/>
         <location filename="../gui/advancedsettings.cpp" line="509"/>
->>>>>>> 58768863
         <source> KiB</source>
         <translation>KiB</translation>
     </message>
     <message>
-<<<<<<< HEAD
-        <location filename="../gui/advancedsettings.cpp" line="503"/>
-=======
         <location filename="../gui/advancedsettings.cpp" line="505"/>
->>>>>>> 58768863
         <source>Send buffer watermark</source>
         <translation>Schwellenwert für Sendepuffer</translation>
     </message>
     <message>
-<<<<<<< HEAD
-        <location filename="../gui/advancedsettings.cpp" line="509"/>
-=======
         <location filename="../gui/advancedsettings.cpp" line="511"/>
->>>>>>> 58768863
         <source>Send buffer low watermark</source>
         <translation>Schwellenwert für niedrigen Sendepuffer</translation>
     </message>
     <message>
-<<<<<<< HEAD
-        <location filename="../gui/advancedsettings.cpp" line="515"/>
-=======
         <location filename="../gui/advancedsettings.cpp" line="517"/>
->>>>>>> 58768863
         <source>Send buffer watermark factor</source>
         <translation>Faktor für Schwellenwert bei Sendepuffer</translation>
     </message>
     <message>
-<<<<<<< HEAD
-        <location filename="../gui/advancedsettings.cpp" line="521"/>
-=======
         <location filename="../gui/advancedsettings.cpp" line="523"/>
->>>>>>> 58768863
         <source>Socket backlog size</source>
         <translation>Socket-Backlog-Größe</translation>
     </message>
     <message>
-<<<<<<< HEAD
-        <location filename="../gui/advancedsettings.cpp" line="547"/>
-=======
         <location filename="../gui/advancedsettings.cpp" line="549"/>
->>>>>>> 58768863
         <source>UPnP lease duration [0: Permanent lease]</source>
         <translation>UPnP-Mietdauer [0: Permanent]</translation>
     </message>
     <message>
-<<<<<<< HEAD
-        <location filename="../gui/advancedsettings.cpp" line="551"/>
-=======
         <location filename="../gui/advancedsettings.cpp" line="553"/>
->>>>>>> 58768863
         <source>Prefer TCP</source>
         <translation>TCP bevorzugen</translation>
     </message>
     <message>
-<<<<<<< HEAD
-        <location filename="../gui/advancedsettings.cpp" line="551"/>
-=======
         <location filename="../gui/advancedsettings.cpp" line="553"/>
->>>>>>> 58768863
         <source>Peer proportional (throttles TCP)</source>
         <translation>Gleichmässig f. Peers (drosselt TCP)</translation>
     </message>
     <message>
-<<<<<<< HEAD
-        <location filename="../gui/advancedsettings.cpp" line="558"/>
-=======
         <location filename="../gui/advancedsettings.cpp" line="560"/>
->>>>>>> 58768863
         <source>Allow multiple connections from the same IP address</source>
         <translation>Erlaube Mehrfachverbindungen von der gleichen IP-Adresse</translation>
     </message>
     <message>
-<<<<<<< HEAD
-        <location filename="../gui/advancedsettings.cpp" line="562"/>
-=======
         <location filename="../gui/advancedsettings.cpp" line="564"/>
->>>>>>> 58768863
         <source>Validate HTTPS tracker certificates</source>
         <translation>HTTPS-Tracker-Zertifikate überprüfen</translation>
     </message>
     <message>
-<<<<<<< HEAD
-        <location filename="../gui/advancedsettings.cpp" line="568"/>
-=======
         <location filename="../gui/advancedsettings.cpp" line="570"/>
->>>>>>> 58768863
         <source>Disallow connection to peers on privileged ports</source>
         <translation>Verbindung zu Peers an bevorzugten Ports nicht zulassen</translation>
     </message>
     <message>
-<<<<<<< HEAD
-        <location filename="../gui/advancedsettings.cpp" line="583"/>
-=======
         <location filename="../gui/advancedsettings.cpp" line="585"/>
->>>>>>> 58768863
         <source>Resolve peer host names</source>
         <translation>Hostnamen der Peers auflösen</translation>
     </message>
     <message>
-<<<<<<< HEAD
-        <location filename="../gui/advancedsettings.cpp" line="613"/>
-        <source>Auto Ban Unknown Peer from China</source>
-        <translation type="unfinished"></translation>
-    </message>
-    <message>
-        <location filename="../gui/advancedsettings.cpp" line="616"/>
-        <source>Auto Ban Bittorrent Media Player Peer</source>
-        <translation type="unfinished"></translation>
-    </message>
-    <message>
-        <location filename="../gui/advancedsettings.cpp" line="686"/>
-=======
         <location filename="../gui/advancedsettings.cpp" line="684"/>
->>>>>>> 58768863
         <source>Peer turnover disconnect percentage</source>
         <translation>Prozentsatz der Unterbrechung des Peer-Umsatz</translation>
     </message>
     <message>
-<<<<<<< HEAD
-        <location filename="../gui/advancedsettings.cpp" line="692"/>
-=======
         <location filename="../gui/advancedsettings.cpp" line="690"/>
->>>>>>> 58768863
         <source>Peer turnover threshold percentage</source>
         <translation>Prozentsatz der Peer-Umsatzschwelle</translation>
     </message>
     <message>
-<<<<<<< HEAD
-        <location filename="../gui/advancedsettings.cpp" line="698"/>
-=======
         <location filename="../gui/advancedsettings.cpp" line="696"/>
->>>>>>> 58768863
         <source>Peer turnover disconnect interval</source>
         <translation>Peer-Umsatz-Trennungsintervall</translation>
     </message>
     <message>
-<<<<<<< HEAD
-        <location filename="../gui/advancedsettings.cpp" line="627"/>
-=======
         <location filename="../gui/advancedsettings.cpp" line="625"/>
->>>>>>> 58768863
         <source>Stop tracker timeout</source>
         <translation>Tracker-Auszeit anhalten</translation>
     </message>
     <message>
-<<<<<<< HEAD
-        <location filename="../gui/advancedsettings.cpp" line="633"/>
-=======
         <location filename="../gui/advancedsettings.cpp" line="631"/>
->>>>>>> 58768863
         <source>Display notifications</source>
         <translation>Benachrichtigungen anzeigen</translation>
     </message>
     <message>
-<<<<<<< HEAD
-        <location filename="../gui/advancedsettings.cpp" line="636"/>
-=======
         <location filename="../gui/advancedsettings.cpp" line="634"/>
->>>>>>> 58768863
         <source>Display notifications for added torrents</source>
         <translation>Benachrichtigungen für hinzugefügte Torrents anzeigen</translation>
     </message>
     <message>
-<<<<<<< HEAD
-        <location filename="../gui/advancedsettings.cpp" line="639"/>
-=======
         <location filename="../gui/advancedsettings.cpp" line="637"/>
->>>>>>> 58768863
         <source>Download tracker&apos;s favicon</source>
         <translation>Das Tracker-Favicon herunterladen</translation>
     </message>
     <message>
-<<<<<<< HEAD
-        <location filename="../gui/advancedsettings.cpp" line="643"/>
-=======
         <location filename="../gui/advancedsettings.cpp" line="641"/>
->>>>>>> 58768863
         <source>Save path history length</source>
         <translation>Länge der Speicherpfad-Historie</translation>
     </message>
     <message>
-<<<<<<< HEAD
-        <location filename="../gui/advancedsettings.cpp" line="646"/>
-=======
         <location filename="../gui/advancedsettings.cpp" line="644"/>
->>>>>>> 58768863
         <source>Enable speed graphs</source>
         <translation>Geschwindigkeits-Grafik einschalten</translation>
     </message>
     <message>
-<<<<<<< HEAD
-        <location filename="../gui/advancedsettings.cpp" line="656"/>
-=======
         <location filename="../gui/advancedsettings.cpp" line="654"/>
->>>>>>> 58768863
         <source>Fixed slots</source>
         <translation>Feste Slots</translation>
     </message>
     <message>
-<<<<<<< HEAD
-        <location filename="../gui/advancedsettings.cpp" line="656"/>
-=======
         <location filename="../gui/advancedsettings.cpp" line="654"/>
->>>>>>> 58768863
         <source>Upload rate based</source>
         <translation>Basierend auf Uploadrate</translation>
     </message>
     <message>
-<<<<<<< HEAD
-        <location filename="../gui/advancedsettings.cpp" line="658"/>
-=======
         <location filename="../gui/advancedsettings.cpp" line="656"/>
->>>>>>> 58768863
         <source>Upload slots behavior</source>
         <translation>Verhalten f. Upload-Slots</translation>
     </message>
     <message>
-<<<<<<< HEAD
-        <location filename="../gui/advancedsettings.cpp" line="661"/>
-=======
         <location filename="../gui/advancedsettings.cpp" line="659"/>
->>>>>>> 58768863
         <source>Round-robin</source>
         <translation>Ringverteilung</translation>
     </message>
     <message>
-<<<<<<< HEAD
-        <location filename="../gui/advancedsettings.cpp" line="661"/>
-=======
         <location filename="../gui/advancedsettings.cpp" line="659"/>
->>>>>>> 58768863
         <source>Fastest upload</source>
         <translation>Schnellster Upload</translation>
     </message>
     <message>
-<<<<<<< HEAD
-        <location filename="../gui/advancedsettings.cpp" line="661"/>
-=======
         <location filename="../gui/advancedsettings.cpp" line="659"/>
->>>>>>> 58768863
         <source>Anti-leech</source>
         <translation>Gegen Sauger</translation>
     </message>
     <message>
-<<<<<<< HEAD
-        <location filename="../gui/advancedsettings.cpp" line="663"/>
-=======
         <location filename="../gui/advancedsettings.cpp" line="661"/>
->>>>>>> 58768863
         <source>Upload choking algorithm</source>
         <translation>Regel f. Upload-Drosselung</translation>
     </message>
     <message>
-<<<<<<< HEAD
-        <location filename="../gui/advancedsettings.cpp" line="668"/>
-=======
         <location filename="../gui/advancedsettings.cpp" line="666"/>
->>>>>>> 58768863
         <source>Confirm torrent recheck</source>
         <translation>Überprüfung des Torrents bestätigen</translation>
     </message>
     <message>
-<<<<<<< HEAD
-        <location filename="../gui/advancedsettings.cpp" line="672"/>
-=======
         <location filename="../gui/advancedsettings.cpp" line="670"/>
->>>>>>> 58768863
         <source>Confirm removal of all tags</source>
         <translation>Wirklich alle Tags entfernen?</translation>
     </message>
     <message>
-<<<<<<< HEAD
-        <location filename="../gui/advancedsettings.cpp" line="676"/>
-=======
         <location filename="../gui/advancedsettings.cpp" line="674"/>
->>>>>>> 58768863
         <source>Always announce to all trackers in a tier</source>
         <translation>Immer bei allen Trackern einer Ebene anmelden</translation>
     </message>
     <message>
-<<<<<<< HEAD
-        <location filename="../gui/advancedsettings.cpp" line="680"/>
-=======
         <location filename="../gui/advancedsettings.cpp" line="678"/>
->>>>>>> 58768863
         <source>Always announce to all tiers</source>
         <translation>Immer bei allen Ebenen anmelden</translation>
     </message>
     <message>
-<<<<<<< HEAD
-        <location filename="../gui/advancedsettings.cpp" line="585"/>
-=======
         <location filename="../gui/advancedsettings.cpp" line="587"/>
->>>>>>> 58768863
         <source>Any interface</source>
         <comment>i.e. Any network interface</comment>
         <translation>Beliebiges Interface</translation>
     </message>
     <message>
-<<<<<<< HEAD
-        <location filename="../gui/advancedsettings.cpp" line="530"/>
-=======
         <location filename="../gui/advancedsettings.cpp" line="532"/>
->>>>>>> 58768863
         <source>Save resume data interval</source>
         <comment>How often the fastresume file is saved.</comment>
         <translation>Speicherintervall für Fortsetzungsdaten</translation>
     </message>
     <message>
-<<<<<<< HEAD
-        <location filename="../gui/advancedsettings.cpp" line="553"/>
-=======
         <location filename="../gui/advancedsettings.cpp" line="555"/>
->>>>>>> 58768863
         <source>%1-TCP mixed mode algorithm</source>
         <comment>uTP-TCP mixed mode algorithm</comment>
         <translation>%1-TCP Algorithmus f. gemischten Modus</translation>
     </message>
     <message>
-<<<<<<< HEAD
-        <location filename="../gui/advancedsettings.cpp" line="580"/>
-=======
         <location filename="../gui/advancedsettings.cpp" line="582"/>
->>>>>>> 58768863
         <source>Resolve peer countries</source>
         <translation>Herkunftsländer der Peers auflösen</translation>
     </message>
     <message>
-<<<<<<< HEAD
-        <location filename="../gui/advancedsettings.cpp" line="604"/>
-=======
         <location filename="../gui/advancedsettings.cpp" line="609"/>
->>>>>>> 58768863
         <source>Network interface</source>
         <translation>Netzwerk Interface</translation>
     </message>
     <message>
-<<<<<<< HEAD
-        <location filename="../gui/advancedsettings.cpp" line="607"/>
-=======
         <location filename="../gui/advancedsettings.cpp" line="612"/>
->>>>>>> 58768863
         <source>Optional IP address to bind to</source>
         <translation>Optionale IP-Adresse binden an</translation>
     </message>
     <message>
-<<<<<<< HEAD
-        <location filename="../gui/advancedsettings.cpp" line="610"/>
-=======
         <location filename="../gui/advancedsettings.cpp" line="615"/>
->>>>>>> 58768863
         <source>IP Address to report to trackers (requires restart)</source>
         <translation>Diese IP Adresse bei Trackern angeben (Neustart benötigt)</translation>
     </message>
     <message>
-<<<<<<< HEAD
-        <location filename="../gui/advancedsettings.cpp" line="621"/>
-=======
         <location filename="../gui/advancedsettings.cpp" line="619"/>
->>>>>>> 58768863
         <source>Max concurrent HTTP announces</source>
         <translation>Max. gleichzeitige HTTP-Ansagen</translation>
     </message>
     <message>
-<<<<<<< HEAD
-        <location filename="../gui/advancedsettings.cpp" line="649"/>
-=======
         <location filename="../gui/advancedsettings.cpp" line="647"/>
->>>>>>> 58768863
         <source>Enable embedded tracker</source>
         <translation>Eingebetteten Tracker aktivieren</translation>
     </message>
     <message>
-<<<<<<< HEAD
-        <location filename="../gui/advancedsettings.cpp" line="654"/>
-=======
         <location filename="../gui/advancedsettings.cpp" line="652"/>
->>>>>>> 58768863
         <source>Embedded tracker port</source>
         <translation>Port des eingebetteten Trackers</translation>
     </message>
@@ -1155,138 +828,78 @@
         <translation>Verwende Konfigurations-Verzeichnis: %1</translation>
     </message>
     <message>
-<<<<<<< HEAD
-        <location filename="../app/application.cpp" line="337"/>
-=======
         <location filename="../app/application.cpp" line="344"/>
->>>>>>> 58768863
         <source>Torrent: %1, running external program, command: %2</source>
         <translation>Torrent: %1, externes Programm wird ausgeführt, Befehl: %2</translation>
     </message>
     <message>
-<<<<<<< HEAD
-        <location filename="../app/application.cpp" line="465"/>
-=======
         <location filename="../app/application.cpp" line="410"/>
->>>>>>> 58768863
         <source>Torrent name: %1</source>
         <translation>Name des Torrent: %1</translation>
     </message>
     <message>
-<<<<<<< HEAD
-        <location filename="../app/application.cpp" line="466"/>
-=======
         <location filename="../app/application.cpp" line="411"/>
->>>>>>> 58768863
         <source>Torrent size: %1</source>
         <translation>Größe des Torrent: %1</translation>
     </message>
     <message>
-<<<<<<< HEAD
-        <location filename="../app/application.cpp" line="467"/>
-=======
         <location filename="../app/application.cpp" line="412"/>
->>>>>>> 58768863
         <source>Save path: %1</source>
         <translation>Speicherpfad: %1</translation>
     </message>
     <message>
-<<<<<<< HEAD
-        <location filename="../app/application.cpp" line="468"/>
-=======
         <location filename="../app/application.cpp" line="413"/>
->>>>>>> 58768863
         <source>The torrent was downloaded in %1.</source>
         <comment>The torrent was downloaded in 1 hour and 20 seconds</comment>
         <translation>Der Torrent wurde in %1 heruntergeladen.</translation>
     </message>
     <message>
-<<<<<<< HEAD
-        <location filename="../app/application.cpp" line="470"/>
-=======
         <location filename="../app/application.cpp" line="415"/>
->>>>>>> 58768863
         <source>Thank you for using qBittorrent.</source>
         <translation>Danke für die Benutzung von qBittorrent.</translation>
     </message>
     <message>
-<<<<<<< HEAD
-        <location filename="../app/application.cpp" line="477"/>
-=======
         <location filename="../app/application.cpp" line="422"/>
->>>>>>> 58768863
         <source>[qBittorrent] &apos;%1&apos; has finished downloading</source>
         <translation>[qBittorrent] &apos;%1&apos; wurde vollständig heruntergeladen</translation>
     </message>
     <message>
-<<<<<<< HEAD
-        <location filename="../app/application.cpp" line="491"/>
-=======
         <location filename="../app/application.cpp" line="437"/>
->>>>>>> 58768863
         <source>Torrent: %1, sending mail notification</source>
         <translation>Torrent: %1, Mailnachricht wird versendet</translation>
     </message>
     <message>
-<<<<<<< HEAD
-        <location filename="../app/application.cpp" line="649"/>
-=======
         <location filename="../app/application.cpp" line="609"/>
->>>>>>> 58768863
         <source>Application failed to start.</source>
         <translation>Anwendung konnte nicht gestartet werden.</translation>
     </message>
     <message>
-<<<<<<< HEAD
-        <location filename="../app/application.cpp" line="662"/>
-=======
         <location filename="../app/application.cpp" line="622"/>
->>>>>>> 58768863
         <source>Information</source>
         <translation>Informationen</translation>
     </message>
     <message>
-<<<<<<< HEAD
-        <location filename="../app/application.cpp" line="663"/>
-=======
         <location filename="../app/application.cpp" line="623"/>
->>>>>>> 58768863
         <source>To control qBittorrent, access the Web UI at %1</source>
         <translation>Um qBittorrent zu steuern benutze das Webinterface unter %1</translation>
     </message>
     <message>
-<<<<<<< HEAD
-        <location filename="../app/application.cpp" line="668"/>
-=======
         <location filename="../app/application.cpp" line="629"/>
->>>>>>> 58768863
         <source>The Web UI administrator username is: %1</source>
         <translation>Der Administrator-Name für das Webinterface lautet: %1</translation>
     </message>
     <message>
-<<<<<<< HEAD
-        <location filename="../app/application.cpp" line="669"/>
-=======
         <location filename="../app/application.cpp" line="630"/>
->>>>>>> 58768863
         <source>The Web UI administrator password is still the default one: %1</source>
         <translation>Das Passwort des Webinterface-Administrators ist immer noch die Standardeinstellung: %1</translation>
     </message>
     <message>
-<<<<<<< HEAD
-        <location filename="../app/application.cpp" line="670"/>
-=======
         <location filename="../app/application.cpp" line="631"/>
->>>>>>> 58768863
         <source>This is a security risk, please consider changing your password from program preferences.</source>
         <translation>Dies ist eine Sicherheitslücke - bitte das Passwort über die Programmeinstellungen ändern.</translation>
     </message>
     <message>
-<<<<<<< HEAD
-        <location filename="../app/application.cpp" line="796"/>
-=======
         <location filename="../app/application.cpp" line="763"/>
->>>>>>> 58768863
         <source>Saving torrent progress...</source>
         <translation>Torrent-Fortschritt wird gespeichert </translation>
     </message>
@@ -1765,589 +1378,291 @@
 <context>
     <name>BitTorrent::Session</name>
     <message>
-<<<<<<< HEAD
-        <location filename="../base/bittorrent/session.cpp" line="581"/>
-=======
         <location filename="../base/bittorrent/session.cpp" line="569"/>
->>>>>>> 58768863
         <source>Restart is required to toggle PeX support</source>
         <translation>Neustart erforderlich, um PeX-Unterstützung umzuschalten</translation>
     </message>
     <message>
-<<<<<<< HEAD
-        <location filename="../base/bittorrent/session.cpp" line="2808"/>
-=======
         <location filename="../base/bittorrent/session.cpp" line="2474"/>
->>>>>>> 58768863
         <source>System network status changed to %1</source>
         <comment>e.g: System network status changed to ONLINE</comment>
         <translation>Systemnetzwerkstatus auf %1 geändert</translation>
     </message>
     <message>
-<<<<<<< HEAD
-        <location filename="../base/bittorrent/session.cpp" line="2808"/>
-=======
         <location filename="../base/bittorrent/session.cpp" line="2474"/>
->>>>>>> 58768863
         <source>ONLINE</source>
         <translation>ONLINE</translation>
     </message>
     <message>
-<<<<<<< HEAD
-        <location filename="../base/bittorrent/session.cpp" line="2808"/>
-=======
         <location filename="../base/bittorrent/session.cpp" line="2474"/>
->>>>>>> 58768863
         <source>OFFLINE</source>
         <translation>OFFLINE</translation>
     </message>
     <message>
-<<<<<<< HEAD
-        <location filename="../base/bittorrent/session.cpp" line="2821"/>
-=======
         <location filename="../base/bittorrent/session.cpp" line="2488"/>
->>>>>>> 58768863
         <source>Network configuration of %1 has changed, refreshing session binding</source>
         <comment>e.g: Network configuration of tun0 has changed, refreshing session binding</comment>
         <translation>Die Netzwerk-Konfiguration von %1 hat sich geändert  die Sitzungsbindung wird erneuert</translation>
     </message>
     <message>
-<<<<<<< HEAD
-        <location filename="../base/bittorrent/session.cpp" line="1154"/>
-        <location filename="../base/bittorrent/session.cpp" line="3176"/>
-=======
         <location filename="../base/bittorrent/session.cpp" line="1114"/>
         <location filename="../base/bittorrent/session.cpp" line="2857"/>
->>>>>>> 58768863
         <source>Encryption support [%1]</source>
         <translation>Verschlüsselungsunterstützung [%1]</translation>
     </message>
     <message>
-<<<<<<< HEAD
-        <location filename="../base/bittorrent/session.cpp" line="1155"/>
-        <location filename="../base/bittorrent/session.cpp" line="3177"/>
-=======
         <location filename="../base/bittorrent/session.cpp" line="1115"/>
         <location filename="../base/bittorrent/session.cpp" line="2858"/>
->>>>>>> 58768863
         <source>FORCED</source>
         <translation>ERZWUNGEN</translation>
     </message>
     <message>
-<<<<<<< HEAD
-        <location filename="../base/bittorrent/session.cpp" line="3287"/>
-=======
         <location filename="../base/bittorrent/session.cpp" line="2975"/>
->>>>>>> 58768863
         <source>%1 is not a valid IP address and was rejected while applying the list of banned addresses.</source>
         <translation>%1 ist keine gültige IP-Adresse und konnte nicht zu den gebannten Adressen hinzugefügt werden.</translation>
     </message>
     <message>
-<<<<<<< HEAD
-        <location filename="../base/bittorrent/session.cpp" line="1153"/>
-        <location filename="../base/bittorrent/session.cpp" line="3693"/>
-=======
         <location filename="../base/bittorrent/session.cpp" line="1113"/>
         <location filename="../base/bittorrent/session.cpp" line="3394"/>
->>>>>>> 58768863
         <source>Anonymous mode [%1]</source>
         <translation>Anonymer Modus [%1]</translation>
     </message>
     <message>
-<<<<<<< HEAD
-        <location filename="../base/bittorrent/session.cpp" line="1712"/>
-=======
         <location filename="../base/bittorrent/session.cpp" line="1691"/>
->>>>>>> 58768863
         <source>&apos;%1&apos; reached the maximum ratio you set. Removed torrent and its files.</source>
         <translation>&apos;%1&apos; hat das festgelegte maximale Verhältnis erreicht. Torrent und seine Dateien entfernt.</translation>
     </message>
     <message>
-<<<<<<< HEAD
-        <location filename="../base/bittorrent/session.cpp" line="1721"/>
-=======
         <location filename="../base/bittorrent/session.cpp" line="1702"/>
->>>>>>> 58768863
         <source>&apos;%1&apos; reached the maximum ratio you set. Enabled super seeding for it.</source>
         <translation>&apos;%1&apos; hat das festgelegte maximale Verhältnis erreicht. Super-Seeding wird dafür aktiviert.</translation>
     </message>
     <message>
-<<<<<<< HEAD
-        <location filename="../base/bittorrent/session.cpp" line="1743"/>
-=======
         <location filename="../base/bittorrent/session.cpp" line="1730"/>
->>>>>>> 58768863
         <source>&apos;%1&apos; reached the maximum seeding time you set. Removed torrent and its files.</source>
         <translation>&apos;%1&apos; hat die maximale Seed-Zeit erreicht. Torrent und seine Dateien entfernt.</translation>
     </message>
     <message>
-<<<<<<< HEAD
-        <location filename="../base/bittorrent/session.cpp" line="1752"/>
-=======
         <location filename="../base/bittorrent/session.cpp" line="1741"/>
->>>>>>> 58768863
         <source>&apos;%1&apos; reached the maximum seeding time you set. Enabled super seeding for it.</source>
         <translation>&apos;%1&apos; hat die max. eingestellte Seeding-Zeit erreicht. Super-Seeding wird dafür aktiviert.</translation>
     </message>
     <message>
-<<<<<<< HEAD
-        <location filename="../base/bittorrent/session.cpp" line="1963"/>
-        <source>I/O Error: Could not open IP filter file in read mode.</source>
-        <translation type="unfinished">E/A-Fehler: Konnte IP-Filterdatei nicht im Lesemodus öffnen.</translation>
-    </message>
-    <message>
-        <location filename="../base/bittorrent/session.cpp" line="2044"/>
-        <source>IP filter line %1 is malformed.</source>
-        <translation type="unfinished">IP-Filter in Zeile %1 hat falsches Format.</translation>
-    </message>
-    <message>
-        <location filename="../base/bittorrent/session.cpp" line="2053"/>
-        <source>IP filter line %1 is malformed. Start IP of the range is malformed.</source>
-        <translation type="unfinished">IP-Filter in Zeile %1 hat falsches Format. Die Anfangs-IP des Bereichs hat falsches Format.</translation>
-    </message>
-    <message>
-        <location filename="../base/bittorrent/session.cpp" line="2062"/>
-        <source>IP filter line %1 is malformed. End IP of the range is malformed.</source>
-        <translation type="unfinished">IP-Filter in Zeile %1 hat falsches Format. Die End-IP des Bereichs hat falsches Format.</translation>
-    </message>
-    <message>
-        <location filename="../base/bittorrent/session.cpp" line="2070"/>
-        <source>IP filter line %1 is malformed. One IP is IPv4 and the other is IPv6!</source>
-        <translation type="unfinished">IP-Filter in Zeile %1 hat falsches Format. Eine IP ist IPv4, die andere IPv6!</translation>
-    </message>
-    <message>
-        <location filename="../base/bittorrent/session.cpp" line="2084"/>
-        <source>IP filter exception thrown for line %1. Exception is: %2</source>
-        <translation type="unfinished">IP-Filter Ausnahmefehler in Zeile %1. Ausnahme ist: %2</translation>
-    </message>
-    <message>
-        <location filename="../base/bittorrent/session.cpp" line="2094"/>
-        <source>%1 extra IP filter parsing errors occurred.</source>
-        <comment>513 extra IP filter parsing errors occurred.</comment>
-        <translation type="unfinished">%1 zusätzliche IP-Filter Analysefehler aufgetreten.</translation>
-    </message>
-    <message>
-        <location filename="../base/bittorrent/session.cpp" line="2111"/>
-        <source>Successfully parsed the offline downloader IP filter: %1 rules were applied.</source>
-        <comment>%1 is a number</comment>
-        <translation type="unfinished"></translation>
-    </message>
-    <message>
-        <location filename="../base/bittorrent/session.cpp" line="2141"/>
-        <source>Auto banning bad Peer &apos;%1&apos;...&apos;%2&apos;...&apos;%3&apos;...&apos;%4&apos;</source>
-        <translation type="unfinished"></translation>
-    </message>
-    <message>
-        <location filename="../base/bittorrent/session.cpp" line="2153"/>
-        <source>Auto banning Unknown Peer &apos;%1&apos;...&apos;%2&apos;...&apos;%3&apos;...&apos;%4&apos;</source>
-        <translation type="unfinished"></translation>
-    </message>
-    <message>
-        <location filename="../base/bittorrent/session.cpp" line="2164"/>
-        <source>Auto banning Offline Downloader &apos;%1:%2&apos;...&apos;%3&apos;...&apos;%4&apos;...&apos;%5&apos;</source>
-        <translation type="unfinished"></translation>
-    </message>
-    <message>
-        <location filename="../base/bittorrent/session.cpp" line="2178"/>
-        <source>Auto banning BitTorrent Media Player Peer &apos;%1&apos;...&apos;%2&apos;...&apos;%3&apos;...&apos;%4&apos;</source>
-        <translation type="unfinished"></translation>
-    </message>
-    <message>
-        <location filename="../base/bittorrent/session.cpp" line="2727"/>
-=======
         <location filename="../base/bittorrent/session.cpp" line="2390"/>
->>>>>>> 58768863
         <source>Error: Aborted saving resume data for %1 outstanding torrents.</source>
         <translation>Fehler: Das Speichern der Fortsetzungs-Daten für %1 ausstehende Torrents wurde abgebrochen.</translation>
     </message>
     <message>
-<<<<<<< HEAD
-        <location filename="../base/bittorrent/session.cpp" line="2837"/>
-=======
         <location filename="../base/bittorrent/session.cpp" line="2505"/>
->>>>>>> 58768863
         <source>Configured network interface address %1 isn&apos;t valid.</source>
         <comment>Configured network interface address 124.5.158.1 isn&apos;t valid.</comment>
         <translation>Die eingestellte Netzwerkadresse %1 ist ungültig.</translation>
     </message>
     <message>
-<<<<<<< HEAD
-        <location filename="../base/bittorrent/session.cpp" line="2875"/>
-        <location filename="../base/bittorrent/session.cpp" line="2907"/>
-=======
         <location filename="../base/bittorrent/session.cpp" line="2546"/>
         <location filename="../base/bittorrent/session.cpp" line="2581"/>
->>>>>>> 58768863
         <source>Can&apos;t find the configured address &apos;%1&apos; to listen on</source>
         <comment>Can&apos;t find the configured address &apos;192.168.1.3&apos; to listen on</comment>
         <translation>Die eingestelle Adresse &apos;%1&apos; zum Lauschen konnte nicht gefunden werden.</translation>
     </message>
     <message>
-<<<<<<< HEAD
-        <location filename="../base/bittorrent/session.cpp" line="4200"/>
-        <location filename="../base/bittorrent/session.cpp" line="4861"/>
-=======
         <location filename="../base/bittorrent/session.cpp" line="3896"/>
         <location filename="../base/bittorrent/session.cpp" line="4619"/>
->>>>>>> 58768863
         <source>Couldn&apos;t save torrent metadata file &apos;%1&apos;. Reason: %2</source>
         <translation>Die Torrent-Metadaten Datei &apos;%1&apos; konnte nicht verschioben werden. Grund: %2</translation>
     </message>
     <message>
-<<<<<<< HEAD
-        <location filename="../base/bittorrent/session.cpp" line="4247"/>
-=======
         <location filename="../base/bittorrent/session.cpp" line="3946"/>
->>>>>>> 58768863
         <source>Unable to decode &apos;%1&apos; torrent file.</source>
         <translation>&apos;%1&apos; Torrentdatei konnte nicht dekodiert werden.</translation>
     </message>
     <message>
-<<<<<<< HEAD
-        <location filename="../base/bittorrent/session.cpp" line="4304"/>
-=======
         <location filename="../base/bittorrent/session.cpp" line="4005"/>
->>>>>>> 58768863
         <source>Cancelled moving &quot;%1&quot; from &quot;%2&quot; to &quot;%3&quot;.</source>
         <translation>Verschiebung von &quot;%1&quot; von &quot;%2&quot; nach &quot;%3&quot; abgebrochen.</translation>
     </message>
     <message>
-<<<<<<< HEAD
-        <location filename="../base/bittorrent/session.cpp" line="4312"/>
-=======
         <location filename="../base/bittorrent/session.cpp" line="4015"/>
->>>>>>> 58768863
         <source>Couldn&apos;t enqueue move of &quot;%1&quot; to &quot;%2&quot;. Torrent is currently moving to the same destination location.</source>
         <translation>Verschiebung von &quot;%1&quot; nach &quot;%2&quot; konnte nicht eingereiht werden. Der Torrent wird gerade in das gleiche Ziel verschoben.</translation>
     </message>
     <message>
-<<<<<<< HEAD
-        <location filename="../base/bittorrent/session.cpp" line="4319"/>
-=======
         <location filename="../base/bittorrent/session.cpp" line="4024"/>
->>>>>>> 58768863
         <source>Couldn&apos;t enqueue move of &quot;%1&quot; from &quot;%2&quot; to &quot;%3&quot;. Both paths point to the same location.</source>
         <translation>Die Verschiebung von &quot;%1&quot; von &quot;%2&quot; nach &quot;%3&quot; konnte nicht eingereiht werden. Beide Pfade zeigen auf das gleiche Ziel.</translation>
     </message>
     <message>
-<<<<<<< HEAD
-        <location filename="../base/bittorrent/session.cpp" line="4327"/>
-=======
         <location filename="../base/bittorrent/session.cpp" line="4032"/>
->>>>>>> 58768863
         <source>Enqueued to move &quot;%1&quot; from &quot;%2&quot; to &quot;%3&quot;.</source>
         <translation>Einreihung um &quot;%1&quot; von &quot;%2&quot; nach &quot;%3&quot; zu verschieben.</translation>
     </message>
     <message>
-<<<<<<< HEAD
-        <location filename="../base/bittorrent/session.cpp" line="4340"/>
-=======
         <location filename="../base/bittorrent/session.cpp" line="4045"/>
->>>>>>> 58768863
         <source>Moving &quot;%1&quot; to &quot;%2&quot;...</source>
         <translation>Verschiebe &quot;%1&quot; nach &quot;%2&quot;...</translation>
     </message>
     <message>
-<<<<<<< HEAD
-        <location filename="../base/bittorrent/session.cpp" line="4405"/>
-=======
         <location filename="../base/bittorrent/session.cpp" line="4115"/>
->>>>>>> 58768863
         <source>Cannot write to torrent resume folder: &quot;%1&quot;</source>
         <translation>Kann nicht ins Fortsetzungs-Verzeichnis schreiben: &quot;%1&quot;</translation>
     </message>
     <message>
-<<<<<<< HEAD
-        <location filename="../base/bittorrent/session.cpp" line="4410"/>
-=======
         <location filename="../base/bittorrent/session.cpp" line="4122"/>
->>>>>>> 58768863
         <source>Cannot create torrent resume folder: &quot;%1&quot;</source>
         <translation>Kann Fortsetzungs-Verzeichnis nicht erstellen: &quot;%1&quot;</translation>
     </message>
     <message>
-<<<<<<< HEAD
-        <location filename="../base/bittorrent/session.cpp" line="4472"/>
-=======
         <location filename="../base/bittorrent/session.cpp" line="4188"/>
->>>>>>> 58768863
         <source>Recursive download of file &apos;%1&apos; embedded in torrent &apos;%2&apos;</source>
         <comment>Recursive download of &apos;test.torrent&apos; embedded in torrent &apos;test2&apos;</comment>
         <translation>Rekursiver Download von Datei &apos;%1&apos;, eingebettet in Torrent &apos;%2&apos;</translation>
     </message>
     <message>
-<<<<<<< HEAD
-        <location filename="../base/bittorrent/session.cpp" line="5027"/>
-=======
         <location filename="../base/bittorrent/session.cpp" line="4792"/>
->>>>>>> 58768863
         <source>IP filter</source>
         <comment>this peer was blocked. Reason: IP filter.</comment>
         <translation>IP-Filter</translation>
     </message>
     <message>
-<<<<<<< HEAD
-        <location filename="../base/bittorrent/session.cpp" line="5030"/>
-=======
         <location filename="../base/bittorrent/session.cpp" line="4795"/>
->>>>>>> 58768863
         <source>port filter</source>
         <comment>this peer was blocked. Reason: port filter.</comment>
         <translation>Port-Filter</translation>
     </message>
     <message>
-<<<<<<< HEAD
-        <location filename="../base/bittorrent/session.cpp" line="5033"/>
-=======
         <location filename="../base/bittorrent/session.cpp" line="4798"/>
->>>>>>> 58768863
         <source>%1 mixed mode restrictions</source>
         <comment>this peer was blocked. Reason: I2P mixed mode restrictions.</comment>
         <translation>%1 Beschränkungen für gemischten Modus</translation>
     </message>
     <message>
-<<<<<<< HEAD
-        <location filename="../base/bittorrent/session.cpp" line="5036"/>
-=======
         <location filename="../base/bittorrent/session.cpp" line="4801"/>
->>>>>>> 58768863
         <source>use of privileged port</source>
         <comment>this peer was blocked. Reason: use of privileged port.</comment>
         <translation>Verwendung von bevorzugtem Port</translation>
     </message>
     <message>
-<<<<<<< HEAD
-        <location filename="../base/bittorrent/session.cpp" line="5039"/>
-=======
         <location filename="../base/bittorrent/session.cpp" line="4804"/>
->>>>>>> 58768863
         <source>%1 is disabled</source>
         <comment>this peer was blocked. Reason: uTP is disabled.</comment>
         <translation>%1 ist deaktiviert</translation>
     </message>
     <message>
-<<<<<<< HEAD
-        <location filename="../base/bittorrent/session.cpp" line="5042"/>
-=======
         <location filename="../base/bittorrent/session.cpp" line="4807"/>
->>>>>>> 58768863
         <source>%1 is disabled</source>
         <comment>this peer was blocked. Reason: TCP is disabled.</comment>
         <translation>%1 ist deaktiviert</translation>
     </message>
     <message>
-<<<<<<< HEAD
-        <location filename="../base/bittorrent/session.cpp" line="4892"/>
-=======
         <location filename="../base/bittorrent/session.cpp" line="4647"/>
->>>>>>> 58768863
         <source>Torrent errored. Torrent: &quot;%1&quot;. Error: %2.</source>
         <translation>Fehler beim Torrent: &quot;%1&quot;. Fehler: %2.</translation>
     </message>
     <message>
-<<<<<<< HEAD
-        <location filename="../base/bittorrent/session.cpp" line="4906"/>
-=======
         <location filename="../base/bittorrent/session.cpp" line="4662"/>
->>>>>>> 58768863
         <source>Couldn&apos;t load torrent. Reason: %1</source>
         <translation>Der Torrent konnte nicht geladen werden. Grund: %1</translation>
     </message>
     <message>
-<<<<<<< HEAD
-        <location filename="../base/bittorrent/session.cpp" line="4921"/>
-        <location filename="../base/bittorrent/session.cpp" line="4958"/>
-=======
         <location filename="../base/bittorrent/session.cpp" line="4680"/>
         <location filename="../base/bittorrent/session.cpp" line="4719"/>
->>>>>>> 58768863
         <source>&apos;%1&apos; was removed from the transfer list.</source>
         <comment>&apos;xxx.avi&apos; was removed...</comment>
         <translation>&apos;%1&apos; wurde von der Übertragungsliste entfernt.</translation>
     </message>
     <message>
-<<<<<<< HEAD
-        <location filename="../base/bittorrent/session.cpp" line="4936"/>
-=======
         <location filename="../base/bittorrent/session.cpp" line="4695"/>
->>>>>>> 58768863
         <source>&apos;%1&apos; was removed from the transfer list and hard disk.</source>
         <comment>&apos;xxx.avi&apos; was removed...</comment>
         <translation>&apos;%1&apos; wurde von der Übertragungsliste und von der Festplatte entfernt.</translation>
     </message>
     <message>
-<<<<<<< HEAD
-        <location filename="../base/bittorrent/session.cpp" line="4953"/>
-=======
         <location filename="../base/bittorrent/session.cpp" line="4713"/>
->>>>>>> 58768863
         <source>&apos;%1&apos; was removed from the transfer list but the files couldn&apos;t be deleted. Error: %2</source>
         <comment>&apos;xxx.avi&apos; was removed...</comment>
         <translation>&apos;%1&apos; wurde von der Übertragungsliste aber die Dateien konten nicht gelöscht werden. Fehler: %2</translation>
     </message>
     <message>
-<<<<<<< HEAD
-        <location filename="../base/bittorrent/session.cpp" line="4992"/>
-=======
         <location filename="../base/bittorrent/session.cpp" line="4755"/>
->>>>>>> 58768863
         <source>File error alert. Torrent: &quot;%1&quot;. File: &quot;%2&quot;. Reason: %3</source>
         <translation>Dateifehlerwarnung. Torrent: &quot;%1&quot;, Datei: &quot;%2&quot;, Grund: %3</translation>
     </message>
     <message>
-<<<<<<< HEAD
-        <source>because %1 is disabled.</source>
-        <comment>this peer was blocked because uTP is disabled.</comment>
-        <translation type="vanished">weil %1 deaktiviert ist.</translation>
-    </message>
-    <message>
-        <source>because %1 is disabled.</source>
-        <comment>this peer was blocked because TCP is disabled.</comment>
-        <translation type="vanished">weil %1 deaktiviert ist.</translation>
-    </message>
-    <message>
-        <location filename="../base/bittorrent/session.cpp" line="5065"/>
-=======
         <location filename="../base/bittorrent/session.cpp" line="4831"/>
->>>>>>> 58768863
         <source>URL seed name lookup failed. Torrent: &quot;%1&quot;. URL: &quot;%2&quot;. Error: &quot;%3&quot;</source>
         <translation>Name von URL-Seed konnte nicht kontrolliert werden. Torrent: &quot;%1&quot;. URL: &quot;%2&quot;. Error: &quot;%3&quot;</translation>
     </message>
     <message>
-<<<<<<< HEAD
-        <location filename="../base/bittorrent/session.cpp" line="5070"/>
-=======
         <location filename="../base/bittorrent/session.cpp" line="4837"/>
->>>>>>> 58768863
         <source>Received error message from a URL seed. Torrent: &quot;%1&quot;. URL: &quot;%2&quot;. Message: &quot;%3&quot;</source>
         <translation>Fehlermeldung von einem URL-Seed erhalten. Torrent: &quot;%1&quot;. URL: &quot;%2&quot;. Nachricht: &quot;%3&quot;</translation>
     </message>
     <message>
-<<<<<<< HEAD
-        <location filename="../base/bittorrent/session.cpp" line="5079"/>
-=======
         <location filename="../base/bittorrent/session.cpp" line="4846"/>
->>>>>>> 58768863
         <source>Successfully listening on IP: %1, port: %2/%3</source>
         <comment>e.g: Successfully listening on IP: 192.168.0.1, port: TCP/6881</comment>
         <translation>Lausche erfolgreich auf IP: %1, Port: %2/%3</translation>
     </message>
     <message>
-<<<<<<< HEAD
-        <location filename="../base/bittorrent/session.cpp" line="5091"/>
-=======
         <location filename="../base/bittorrent/session.cpp" line="4858"/>
->>>>>>> 58768863
         <source>Failed to listen on IP: %1, port: %2/%3. Reason: %4</source>
         <comment>e.g: Failed to listen on IP: 192.168.0.1, port: TCP/6881. Reason: already in use</comment>
         <translation>Konnte auf IP: %1, Port %2/%3 nicht lauschen. Grund: %4</translation>
     </message>
     <message>
-<<<<<<< HEAD
-        <location filename="../base/bittorrent/session.cpp" line="5099"/>
-=======
         <location filename="../base/bittorrent/session.cpp" line="4866"/>
->>>>>>> 58768863
         <source>Detected external IP: %1</source>
         <comment>e.g. Detected external IP: 1.1.1.1</comment>
         <translation>Erkenne externe IP: %1</translation>
     </message>
     <message>
-<<<<<<< HEAD
-        <location filename="../base/bittorrent/session.cpp" line="5178"/>
-=======
         <location filename="../base/bittorrent/session.cpp" line="4945"/>
->>>>>>> 58768863
         <source>Error: Internal alert queue full and alerts were dropped, you might see degraded performance. Dropped alert types: %1. Message: %2</source>
         <translation>Fehler: Interne Warnungswarteschlange voll und Warnungen wurden gelöscht. Möglicherweise ist die Leistung beeinträchtigt. Abgebrochene Alarmtypen: %1. Nachricht: %2</translation>
     </message>
     <message>
-<<<<<<< HEAD
-        <location filename="../base/bittorrent/session.cpp" line="5195"/>
-=======
         <location filename="../base/bittorrent/session.cpp" line="4962"/>
->>>>>>> 58768863
         <source>&quot;%1&quot; is successfully moved to &quot;%2&quot;.</source>
         <translation>&quot;%1&quot; wurde erfolgreich verschoben nach &quot;%2&quot;.</translation>
     </message>
     <message>
-<<<<<<< HEAD
-        <location filename="../base/bittorrent/session.cpp" line="5215"/>
-=======
         <location filename="../base/bittorrent/session.cpp" line="4982"/>
->>>>>>> 58768863
         <source>Failed to move &quot;%1&quot; from &quot;%2&quot; to &quot;%3&quot;. Reason: %4.</source>
         <translation>Konnte &quot;%1&quot; nicht von &quot;%2&quot; nach &quot;%3&quot; verschieben. Grund: %4.</translation>
     </message>
     <message>
-<<<<<<< HEAD
-        <location filename="../base/bittorrent/session.cpp" line="5252"/>
-=======
         <location filename="../base/bittorrent/session.cpp" line="5021"/>
->>>>>>> 58768863
         <source>SOCKS5 proxy error. Message: %1</source>
         <translation>SOCKS5 Proxy Fehler. Nachricht: %1</translation>
     </message>
     <message>
-<<<<<<< HEAD
-        <location filename="../base/bittorrent/session.cpp" line="2385"/>
-=======
         <location filename="../base/bittorrent/session.cpp" line="2035"/>
->>>>>>> 58768863
         <source>Downloading &apos;%1&apos;, please wait...</source>
         <comment>e.g: Downloading &apos;xxx.torrent&apos;, please wait...</comment>
         <translation>Herunterladen von &apos;%1&apos; – bitte warten ...</translation>
     </message>
     <message>
-<<<<<<< HEAD
-        <location filename="../base/bittorrent/session.cpp" line="2888"/>
-=======
         <location filename="../base/bittorrent/session.cpp" line="2560"/>
->>>>>>> 58768863
         <source>The network interface defined is invalid: %1</source>
         <translation>Der angegebene Netzwerkadapter ist ungültig: %1</translation>
     </message>
     <message>
-<<<<<<< HEAD
-        <location filename="../base/bittorrent/session.cpp" line="1148"/>
-=======
         <location filename="../base/bittorrent/session.cpp" line="1108"/>
->>>>>>> 58768863
         <source>Peer ID: </source>
         <translation>Peer-ID:</translation>
     </message>
     <message>
-<<<<<<< HEAD
-        <location filename="../base/bittorrent/session.cpp" line="1149"/>
-=======
         <location filename="../base/bittorrent/session.cpp" line="1109"/>
->>>>>>> 58768863
         <source>HTTP User-Agent is &apos;%1&apos;</source>
         <translation>HTTP Benutzer-Agent ist &apos;%1&apos;</translation>
     </message>
     <message>
-<<<<<<< HEAD
-        <location filename="../base/bittorrent/session.cpp" line="553"/>
-        <location filename="../base/bittorrent/session.cpp" line="1150"/>
-=======
         <location filename="../base/bittorrent/session.cpp" line="540"/>
         <location filename="../base/bittorrent/session.cpp" line="1110"/>
->>>>>>> 58768863
         <source>DHT support [%1]</source>
         <translation>DHT-Unterstützung [%1]</translation>
     </message>
     <message>
-<<<<<<< HEAD
-        <location filename="../base/bittorrent/session.cpp" line="553"/>
-        <location filename="../base/bittorrent/session.cpp" line="567"/>
-        <location filename="../base/bittorrent/session.cpp" line="1150"/>
-        <location filename="../base/bittorrent/session.cpp" line="1151"/>
-        <location filename="../base/bittorrent/session.cpp" line="1152"/>
-        <location filename="../base/bittorrent/session.cpp" line="1153"/>
-        <location filename="../base/bittorrent/session.cpp" line="1154"/>
-        <location filename="../base/bittorrent/session.cpp" line="3177"/>
-        <location filename="../base/bittorrent/session.cpp" line="3693"/>
-=======
         <location filename="../base/bittorrent/session.cpp" line="540"/>
         <location filename="../base/bittorrent/session.cpp" line="555"/>
         <location filename="../base/bittorrent/session.cpp" line="1110"/>
@@ -2357,22 +1672,10 @@
         <location filename="../base/bittorrent/session.cpp" line="1114"/>
         <location filename="../base/bittorrent/session.cpp" line="2858"/>
         <location filename="../base/bittorrent/session.cpp" line="3394"/>
->>>>>>> 58768863
         <source>ON</source>
         <translation>EIN</translation>
     </message>
     <message>
-<<<<<<< HEAD
-        <location filename="../base/bittorrent/session.cpp" line="553"/>
-        <location filename="../base/bittorrent/session.cpp" line="567"/>
-        <location filename="../base/bittorrent/session.cpp" line="1150"/>
-        <location filename="../base/bittorrent/session.cpp" line="1151"/>
-        <location filename="../base/bittorrent/session.cpp" line="1152"/>
-        <location filename="../base/bittorrent/session.cpp" line="1153"/>
-        <location filename="../base/bittorrent/session.cpp" line="1155"/>
-        <location filename="../base/bittorrent/session.cpp" line="3177"/>
-        <location filename="../base/bittorrent/session.cpp" line="3693"/>
-=======
         <location filename="../base/bittorrent/session.cpp" line="540"/>
         <location filename="../base/bittorrent/session.cpp" line="555"/>
         <location filename="../base/bittorrent/session.cpp" line="1110"/>
@@ -2382,213 +1685,118 @@
         <location filename="../base/bittorrent/session.cpp" line="1115"/>
         <location filename="../base/bittorrent/session.cpp" line="2858"/>
         <location filename="../base/bittorrent/session.cpp" line="3394"/>
->>>>>>> 58768863
         <source>OFF</source>
         <translation>AUS</translation>
     </message>
     <message>
-<<<<<<< HEAD
-        <location filename="../base/bittorrent/session.cpp" line="567"/>
-        <location filename="../base/bittorrent/session.cpp" line="1151"/>
-=======
         <location filename="../base/bittorrent/session.cpp" line="555"/>
         <location filename="../base/bittorrent/session.cpp" line="1111"/>
->>>>>>> 58768863
         <source>Local Peer Discovery support [%1]</source>
         <translation>Lokale Peers (LPD) finden [%1]</translation>
     </message>
     <message>
-<<<<<<< HEAD
-        <location filename="../base/bittorrent/session.cpp" line="1152"/>
-=======
         <location filename="../base/bittorrent/session.cpp" line="1112"/>
->>>>>>> 58768863
         <source>PeX support [%1]</source>
         <translation>PeX-Unterstützung [%1]</translation>
     </message>
     <message>
-<<<<<<< HEAD
-        <location filename="../base/bittorrent/session.cpp" line="1544"/>
-=======
         <location filename="../base/bittorrent/session.cpp" line="1520"/>
->>>>>>> 58768863
         <source>Could not get GUID of network interface: %1</source>
         <translation>Die GUID der Netzwerkadresse &apos;%1&apos; wurde nicht erhalten</translation>
     </message>
     <message>
-<<<<<<< HEAD
-        <location filename="../base/bittorrent/session.cpp" line="1559"/>
-=======
         <location filename="../base/bittorrent/session.cpp" line="1535"/>
->>>>>>> 58768863
         <source>Trying to listen on: %1</source>
         <comment>e.g: Trying to listen on: 192.168.0.1:6881</comment>
         <translation>Versuche zu lauschen auf: %1</translation>
     </message>
     <message>
-<<<<<<< HEAD
-        <location filename="../base/bittorrent/session.cpp" line="1708"/>
-=======
         <location filename="../base/bittorrent/session.cpp" line="1686"/>
->>>>>>> 58768863
         <source>&apos;%1&apos; reached the maximum ratio you set. Removed.</source>
         <translation>&apos;%1&apos; hat das festgelegte maximale Verhältnis erreicht. Wird entfernt ...</translation>
     </message>
     <message>
-<<<<<<< HEAD
-        <location filename="../base/bittorrent/session.cpp" line="1717"/>
-=======
         <location filename="../base/bittorrent/session.cpp" line="1697"/>
->>>>>>> 58768863
         <source>&apos;%1&apos; reached the maximum ratio you set. Paused.</source>
         <translation>&apos;%1&apos; hat das festgelegte maximale Verhältnis erreicht. Wird angehalten ...</translation>
     </message>
     <message>
-<<<<<<< HEAD
-        <location filename="../base/bittorrent/session.cpp" line="1739"/>
-=======
         <location filename="../base/bittorrent/session.cpp" line="1725"/>
->>>>>>> 58768863
         <source>&apos;%1&apos; reached the maximum seeding time you set. Removed.</source>
         <translation>&apos;%1&apos; hat die festgelegte maximale Seedzeit erreicht. Wird entfernt ...</translation>
     </message>
     <message>
-<<<<<<< HEAD
-        <location filename="../base/bittorrent/session.cpp" line="1748"/>
-=======
         <location filename="../base/bittorrent/session.cpp" line="1736"/>
->>>>>>> 58768863
         <source>&apos;%1&apos; reached the maximum seeding time you set. Paused.</source>
         <translation>&apos;%1&apos; hat die festgelegte maximale Seedzeit erreicht. Wird angehalten ...</translation>
     </message>
     <message>
-<<<<<<< HEAD
-        <location filename="../base/bittorrent/session.cpp" line="4147"/>
-=======
         <location filename="../base/bittorrent/session.cpp" line="3841"/>
->>>>>>> 58768863
         <source>Tracker &apos;%1&apos; was added to torrent &apos;%2&apos;</source>
         <translation>Tracker &apos;%1&apos; wurde dem Torrent &apos;%2&apos; hinzugefügt</translation>
     </message>
     <message>
-<<<<<<< HEAD
-        <location filename="../base/bittorrent/session.cpp" line="4159"/>
-=======
         <location filename="../base/bittorrent/session.cpp" line="3853"/>
->>>>>>> 58768863
         <source>Tracker &apos;%1&apos; was deleted from torrent &apos;%2&apos;</source>
         <translation>Tracker &apos;%1&apos; wurde vom Torrent &apos;%2&apos; entfernt</translation>
     </message>
     <message>
-<<<<<<< HEAD
-        <location filename="../base/bittorrent/session.cpp" line="4176"/>
-=======
         <location filename="../base/bittorrent/session.cpp" line="3870"/>
->>>>>>> 58768863
         <source>URL seed &apos;%1&apos; was added to torrent &apos;%2&apos;</source>
         <translation>URL Seed &apos;%1&apos; wurde dem Torrent &apos;%2&apos; hinzugefügt</translation>
     </message>
     <message>
-<<<<<<< HEAD
-        <location filename="../base/bittorrent/session.cpp" line="4183"/>
-=======
         <location filename="../base/bittorrent/session.cpp" line="3877"/>
->>>>>>> 58768863
         <source>URL seed &apos;%1&apos; was removed from torrent &apos;%2&apos;</source>
         <translation>URL-Seed &apos;%1&apos; wurde vom Torrent &apos;%2&apos; entfernt</translation>
     </message>
     <message>
-<<<<<<< HEAD
-        <source>New path doesn&apos;t match a target path.</source>
-        <translation type="vanished">Der neue Pfad entspricht keinem Zielpfad.</translation>
-    </message>
-    <message>
-        <location filename="../base/bittorrent/session.cpp" line="4642"/>
-        <location filename="../base/bittorrent/session.cpp" line="4651"/>
-=======
         <location filename="../base/bittorrent/session.cpp" line="4388"/>
         <location filename="../base/bittorrent/session.cpp" line="4398"/>
->>>>>>> 58768863
         <source>Unable to resume torrent &apos;%1&apos;.</source>
         <comment>e.g: Unable to resume torrent &apos;hash&apos;.</comment>
         <translation>Torrent %1 konnte nicht fortgesetzt werden.</translation>
     </message>
     <message>
-<<<<<<< HEAD
-        <location filename="../base/bittorrent/session.cpp" line="4620"/>
-=======
         <location filename="../base/bittorrent/session.cpp" line="4364"/>
->>>>>>> 58768863
         <source>Couldn&apos;t load torrents queue from &apos;%1&apos;. Error: %2</source>
         <translation>Konnte Torrent-Warteschlange von &apos;%1&apos; nicht laden. Fehler: %2</translation>
     </message>
     <message>
-<<<<<<< HEAD
-        <location filename="../base/bittorrent/session.cpp" line="4598"/>
-=======
         <location filename="../base/bittorrent/session.cpp" line="4339"/>
->>>>>>> 58768863
         <source>Cannot read file %1: %2</source>
         <translation>Kann Datei &apos;%1&apos; nicht lesen: %2</translation>
     </message>
     <message>
-<<<<<<< HEAD
-        <location filename="../base/bittorrent/session.cpp" line="4687"/>
-=======
         <location filename="../base/bittorrent/session.cpp" line="4435"/>
->>>>>>> 58768863
         <source>Successfully parsed the provided IP filter: %1 rules were applied.</source>
         <comment>%1 is a number</comment>
         <translation>Der IP-Filter wurde erfolgreich analysiert. Es wurden %1 Regeln angewendet.</translation>
     </message>
     <message>
-<<<<<<< HEAD
-        <location filename="../base/bittorrent/session.cpp" line="4697"/>
-=======
         <location filename="../base/bittorrent/session.cpp" line="4445"/>
->>>>>>> 58768863
         <source>Error: Failed to parse the provided IP filter.</source>
         <translation>Fehler: IP-Filter konnte nicht analysiert werden.</translation>
     </message>
     <message>
-<<<<<<< HEAD
-        <location filename="../base/bittorrent/session.cpp" line="4846"/>
-=======
         <location filename="../base/bittorrent/session.cpp" line="4600"/>
->>>>>>> 58768863
         <source>&apos;%1&apos; restored.</source>
         <comment>&apos;torrent name&apos; restored.</comment>
         <translation>&apos;%1&apos; wiederhergestellt.</translation>
     </message>
     <message>
-<<<<<<< HEAD
-        <source>Couldn&apos;t add torrent. Reason: %1</source>
-        <translation type="vanished">Der Torrent konnte nicht hinzugefügt werden. Grund: %1</translation>
-    </message>
-    <message>
-        <location filename="../base/bittorrent/session.cpp" line="4872"/>
-=======
         <location filename="../base/bittorrent/session.cpp" line="4627"/>
->>>>>>> 58768863
         <source>&apos;%1&apos; added to download list.</source>
         <comment>&apos;torrent name&apos; was added to download list.</comment>
         <translation>&apos;%1&apos; zur Liste der Downloads hinzugefügt.</translation>
     </message>
     <message>
-<<<<<<< HEAD
-        <location filename="../base/bittorrent/session.cpp" line="5013"/>
-=======
         <location filename="../base/bittorrent/session.cpp" line="4777"/>
->>>>>>> 58768863
         <source>UPnP/NAT-PMP: Port mapping failure, message: %1</source>
         <translation>UPnP/NAT-PMP: Fehler beim Portmapping, Meldung: %1</translation>
     </message>
     <message>
-<<<<<<< HEAD
-        <location filename="../base/bittorrent/session.cpp" line="5019"/>
-=======
         <location filename="../base/bittorrent/session.cpp" line="4783"/>
->>>>>>> 58768863
         <source>UPnP/NAT-PMP: Port mapping successful, message: %1</source>
         <translation>UPnP/NAT-PMP: Portmapping erfolgreich, Meldung: %1</translation>
     </message>
@@ -3244,7 +2452,7 @@
         <translation>&amp;Werkzeuge</translation>
     </message>
     <message>
-        <location filename="../gui/mainwindow.ui" line="90"/>
+        <location filename="../gui/mainwindow.ui" line="89"/>
         <source>&amp;File</source>
         <translation>&amp;Datei</translation>
     </message>
@@ -3259,316 +2467,296 @@
         <translation>Wenn &amp;Downloads abgeschlossen sind</translation>
     </message>
     <message>
-        <location filename="../gui/mainwindow.ui" line="100"/>
+        <location filename="../gui/mainwindow.ui" line="99"/>
         <source>&amp;View</source>
         <translation>&amp;Ansicht</translation>
     </message>
     <message>
-        <location filename="../gui/mainwindow.ui" line="181"/>
+        <location filename="../gui/mainwindow.ui" line="180"/>
         <source>&amp;Options...</source>
         <translation>&amp;Optionen ...</translation>
     </message>
     <message>
-        <location filename="../gui/mainwindow.ui" line="191"/>
+        <location filename="../gui/mainwindow.ui" line="190"/>
         <source>&amp;Resume</source>
         <translation>Fo&amp;rtsetzen</translation>
     </message>
     <message>
-        <location filename="../gui/mainwindow.ui" line="224"/>
+        <location filename="../gui/mainwindow.ui" line="223"/>
         <source>Torrent &amp;Creator</source>
         <translation>&amp;Torrent-Ersteller</translation>
     </message>
     <message>
-        <location filename="../gui/mainwindow.ui" line="229"/>
+        <location filename="../gui/mainwindow.ui" line="228"/>
         <source>Set Upload Limit...</source>
         <translation>Upload-Limit festlegen </translation>
     </message>
     <message>
-        <location filename="../gui/mainwindow.ui" line="234"/>
+        <location filename="../gui/mainwindow.ui" line="233"/>
         <source>Set Download Limit...</source>
         <translation>Download-Limit festlegen </translation>
     </message>
     <message>
-        <location filename="../gui/mainwindow.ui" line="244"/>
+        <location filename="../gui/mainwindow.ui" line="243"/>
         <source>Set Global Download Limit...</source>
         <translation>Globales Download-Limit festlegen </translation>
     </message>
     <message>
-        <location filename="../gui/mainwindow.ui" line="249"/>
+        <location filename="../gui/mainwindow.ui" line="248"/>
         <source>Set Global Upload Limit...</source>
         <translation>Globales Upload-Limit festlegen </translation>
     </message>
     <message>
-        <location filename="../gui/mainwindow.ui" line="301"/>
-        <location filename="../gui/mainwindow.ui" line="304"/>
+        <location filename="../gui/mainwindow.ui" line="300"/>
+        <location filename="../gui/mainwindow.ui" line="303"/>
         <source>Alternative Speed Limits</source>
         <translation>Alternative Geschwindigkeitsbegrenzungen</translation>
     </message>
     <message>
-        <location filename="../gui/mainwindow.ui" line="312"/>
+        <location filename="../gui/mainwindow.ui" line="311"/>
         <source>&amp;Top Toolbar</source>
         <translation>Obere Werkzeugleis&amp;te</translation>
     </message>
     <message>
-        <location filename="../gui/mainwindow.ui" line="315"/>
+        <location filename="../gui/mainwindow.ui" line="314"/>
         <source>Display Top Toolbar</source>
         <translation>Obere Werkzeugleiste anzeigen</translation>
     </message>
     <message>
-        <location filename="../gui/mainwindow.ui" line="323"/>
+        <location filename="../gui/mainwindow.ui" line="322"/>
         <source>Status &amp;Bar</source>
         <translation>Status &amp;Bar</translation>
     </message>
     <message>
-        <location filename="../gui/mainwindow.ui" line="331"/>
+        <location filename="../gui/mainwindow.ui" line="330"/>
         <source>S&amp;peed in Title Bar</source>
         <translation>&amp;Geschwindigkeit in der Titelleiste</translation>
     </message>
     <message>
-        <location filename="../gui/mainwindow.ui" line="334"/>
+        <location filename="../gui/mainwindow.ui" line="333"/>
         <source>Show Transfer Speed in Title Bar</source>
         <translation>Übertragungsgeschwindigkeit in der Titelleiste anzeigen</translation>
     </message>
     <message>
-        <location filename="../gui/mainwindow.ui" line="342"/>
+        <location filename="../gui/mainwindow.ui" line="341"/>
         <source>&amp;RSS Reader</source>
         <translation>&amp;RSS Reader</translation>
     </message>
     <message>
-        <location filename="../gui/mainwindow.ui" line="350"/>
+        <location filename="../gui/mainwindow.ui" line="349"/>
         <source>Search &amp;Engine</source>
         <translation>Suchmaschin&amp;e</translation>
     </message>
     <message>
-        <location filename="../gui/mainwindow.ui" line="355"/>
+        <location filename="../gui/mainwindow.ui" line="354"/>
         <source>L&amp;ock qBittorrent</source>
         <translation>qBitt&amp;orrent sperren</translation>
     </message>
     <message>
-        <location filename="../gui/mainwindow.ui" line="366"/>
+        <location filename="../gui/mainwindow.ui" line="365"/>
         <source>Do&amp;nate!</source>
         <translation>E&amp;ntwicklung unterstützen!</translation>
     </message>
     <message>
-        <location filename="../gui/mainwindow.ui" line="485"/>
+        <location filename="../gui/mainwindow.ui" line="484"/>
         <source>Close Window</source>
         <translation>Fenster schließen</translation>
     </message>
     <message>
-        <location filename="../gui/mainwindow.ui" line="490"/>
-        <source>Enable Torrent IP Filter</source>
-        <translation type="unfinished"></translation>
-    </message>
-    <message>
-        <location filename="../gui/mainwindow.ui" line="201"/>
+        <location filename="../gui/mainwindow.ui" line="200"/>
         <source>R&amp;esume All</source>
         <translation>Alle forts&amp;etzen</translation>
     </message>
     <message>
-        <location filename="../gui/mainwindow.ui" line="437"/>
+        <location filename="../gui/mainwindow.ui" line="436"/>
         <source>Manage Cookies...</source>
         <translation>Cookies verwalten ...</translation>
     </message>
     <message>
-        <location filename="../gui/mainwindow.ui" line="440"/>
+        <location filename="../gui/mainwindow.ui" line="439"/>
         <source>Manage stored network cookies</source>
         <translation>Gespeicherte Netzwerk-Cookies verwalten ...</translation>
     </message>
     <message>
-        <location filename="../gui/mainwindow.ui" line="456"/>
+        <location filename="../gui/mainwindow.ui" line="455"/>
         <source>Normal Messages</source>
         <translation>Normale Meldungen</translation>
     </message>
     <message>
-        <location filename="../gui/mainwindow.ui" line="464"/>
+        <location filename="../gui/mainwindow.ui" line="463"/>
         <source>Information Messages</source>
         <translation>Informations-Meldungen</translation>
     </message>
     <message>
-        <location filename="../gui/mainwindow.ui" line="472"/>
+        <location filename="../gui/mainwindow.ui" line="471"/>
         <source>Warning Messages</source>
         <translation>Warnmeldungen</translation>
     </message>
     <message>
-        <location filename="../gui/mainwindow.ui" line="480"/>
+        <location filename="../gui/mainwindow.ui" line="479"/>
         <source>Critical Messages</source>
         <translation>Kritische Meldungen</translation>
     </message>
     <message>
-        <location filename="../gui/mainwindow.ui" line="104"/>
+        <location filename="../gui/mainwindow.ui" line="103"/>
         <source>&amp;Log</source>
         <translation>Protoko&amp;ll</translation>
     </message>
     <message>
-        <location filename="../gui/mainwindow.ui" line="254"/>
+        <location filename="../gui/mainwindow.ui" line="253"/>
         <source>Bottom of Queue</source>
         <translation>Ende der Warteschlange</translation>
     </message>
     <message>
-        <location filename="../gui/mainwindow.ui" line="257"/>
+        <location filename="../gui/mainwindow.ui" line="256"/>
         <source>Move to the bottom of the queue</source>
         <translation>An das Ende der Warteschlange verschieben</translation>
     </message>
     <message>
-        <location filename="../gui/mainwindow.ui" line="265"/>
+        <location filename="../gui/mainwindow.ui" line="264"/>
         <source>Top of Queue</source>
         <translation>Beginn der Warteschlange</translation>
     </message>
     <message>
-        <location filename="../gui/mainwindow.ui" line="268"/>
+        <location filename="../gui/mainwindow.ui" line="267"/>
         <source>Move to the top of the queue</source>
         <translation>An den Anfang der Warteschlange verschieben</translation>
     </message>
     <message>
-        <location filename="../gui/mainwindow.ui" line="276"/>
+        <location filename="../gui/mainwindow.ui" line="275"/>
         <source>Move Down Queue</source>
         <translation>Warteschlange nach unten</translation>
     </message>
     <message>
-        <location filename="../gui/mainwindow.ui" line="279"/>
+        <location filename="../gui/mainwindow.ui" line="278"/>
         <source>Move down in the queue</source>
         <translation>In der Warteschlange nach unten</translation>
     </message>
     <message>
-        <location filename="../gui/mainwindow.ui" line="287"/>
+        <location filename="../gui/mainwindow.ui" line="286"/>
         <source>Move Up Queue</source>
         <translation>Warteschlange nach oben</translation>
     </message>
     <message>
-        <location filename="../gui/mainwindow.ui" line="290"/>
+        <location filename="../gui/mainwindow.ui" line="289"/>
         <source>Move up in the queue</source>
         <translation>In der Warteschlange nach oben</translation>
     </message>
     <message>
-        <location filename="../gui/mainwindow.ui" line="377"/>
+        <location filename="../gui/mainwindow.ui" line="376"/>
         <source>&amp;Exit qBittorrent</source>
         <translation>qBittorrent b&amp;eenden</translation>
     </message>
     <message>
-        <location filename="../gui/mainwindow.ui" line="385"/>
+        <location filename="../gui/mainwindow.ui" line="384"/>
         <source>&amp;Suspend System</source>
         <translation>&amp;Standbymodus</translation>
     </message>
     <message>
-        <location filename="../gui/mainwindow.ui" line="393"/>
+        <location filename="../gui/mainwindow.ui" line="392"/>
         <source>&amp;Hibernate System</source>
         <translation>&amp;Ruhezustand</translation>
     </message>
     <message>
-        <location filename="../gui/mainwindow.ui" line="401"/>
+        <location filename="../gui/mainwindow.ui" line="400"/>
         <source>S&amp;hutdown System</source>
         <translation>System &amp;herunterfahren</translation>
     </message>
     <message>
-        <location filename="../gui/mainwindow.ui" line="409"/>
+        <location filename="../gui/mainwindow.ui" line="408"/>
         <source>&amp;Disabled</source>
         <translation>&amp;Deaktiviert</translation>
     </message>
     <message>
-        <location filename="../gui/mainwindow.ui" line="424"/>
+        <location filename="../gui/mainwindow.ui" line="423"/>
         <source>&amp;Statistics</source>
         <translation>&amp;Statistiken </translation>
     </message>
     <message>
-        <location filename="../gui/mainwindow.ui" line="429"/>
+        <location filename="../gui/mainwindow.ui" line="428"/>
         <source>Check for Updates</source>
         <translation>Auf Aktualisierungen prüfen</translation>
     </message>
     <message>
-        <location filename="../gui/mainwindow.ui" line="432"/>
+        <location filename="../gui/mainwindow.ui" line="431"/>
         <source>Check for Program Updates</source>
         <translation>Auf Programmaktualisierungen prüfen</translation>
     </message>
     <message>
-        <location filename="../gui/mainwindow.ui" line="186"/>
+        <location filename="../gui/mainwindow.ui" line="185"/>
         <source>&amp;About</source>
         <translation>&amp;Über</translation>
     </message>
     <message>
-        <location filename="../gui/mainwindow.ui" line="196"/>
+        <location filename="../gui/mainwindow.ui" line="195"/>
         <source>&amp;Pause</source>
         <translation>&amp;Pausieren</translation>
     </message>
     <message>
-        <location filename="../gui/mainwindow.ui" line="211"/>
+        <location filename="../gui/mainwindow.ui" line="210"/>
         <source>&amp;Delete</source>
         <translation>&amp;Löschen</translation>
     </message>
     <message>
-        <location filename="../gui/mainwindow.ui" line="206"/>
+        <location filename="../gui/mainwindow.ui" line="205"/>
         <source>P&amp;ause All</source>
         <translation>A&amp;lle anhalten</translation>
     </message>
     <message>
-        <location filename="../gui/mainwindow.ui" line="168"/>
+        <location filename="../gui/mainwindow.ui" line="167"/>
         <source>&amp;Add Torrent File...</source>
         <translation>Torrent-D&amp;atei hinzufügen...</translation>
     </message>
     <message>
-        <location filename="../gui/mainwindow.ui" line="171"/>
+        <location filename="../gui/mainwindow.ui" line="170"/>
         <source>Open</source>
         <translation>Öffnen</translation>
     </message>
     <message>
-        <location filename="../gui/mainwindow.ui" line="176"/>
+        <location filename="../gui/mainwindow.ui" line="175"/>
         <source>E&amp;xit</source>
         <translation>&amp;Beenden</translation>
     </message>
     <message>
-        <location filename="../gui/mainwindow.ui" line="219"/>
+        <location filename="../gui/mainwindow.ui" line="218"/>
         <source>Open URL</source>
         <translation>URL öffnen</translation>
     </message>
     <message>
-        <location filename="../gui/mainwindow.ui" line="239"/>
+        <location filename="../gui/mainwindow.ui" line="238"/>
         <source>&amp;Documentation</source>
         <translation>&amp;Dokumentation</translation>
     </message>
     <message>
-        <location filename="../gui/mainwindow.ui" line="358"/>
+        <location filename="../gui/mainwindow.ui" line="357"/>
         <source>Lock</source>
         <translation>Sperren</translation>
     </message>
     <message>
-<<<<<<< HEAD
-        <location filename="../gui/mainwindow.ui" line="414"/>
-        <location filename="../gui/mainwindow.ui" line="448"/>
-        <location filename="../gui/mainwindow.cpp" line="1661"/>
-=======
         <location filename="../gui/mainwindow.ui" line="413"/>
         <location filename="../gui/mainwindow.ui" line="447"/>
         <location filename="../gui/mainwindow.cpp" line="1778"/>
->>>>>>> 58768863
         <source>Show</source>
         <translation>Anzeigen</translation>
     </message>
     <message>
-<<<<<<< HEAD
-        <location filename="../gui/mainwindow.cpp" line="1848"/>
-=======
         <location filename="../gui/mainwindow.cpp" line="1972"/>
->>>>>>> 58768863
         <source>Check for program updates</source>
         <translation>Auf Programm-Updates prüfen</translation>
     </message>
     <message>
-        <location filename="../gui/mainwindow.ui" line="216"/>
+        <location filename="../gui/mainwindow.ui" line="215"/>
         <source>Add Torrent &amp;Link...</source>
         <translation>Torrent-&amp;Link hinzufügen...</translation>
     </message>
     <message>
-        <location filename="../gui/mainwindow.ui" line="369"/>
+        <location filename="../gui/mainwindow.ui" line="368"/>
         <source>If you like qBittorrent, please donate!</source>
         <translation>Bitte unterstützen Sie qBittorrent wenn es Ihnen gefällt!</translation>
     </message>
     <message>
-<<<<<<< HEAD
-        <location filename="../gui/mainwindow.cpp" line="1883"/>
-        <location filename="../gui/mainwindow.cpp" line="1885"/>
-=======
         <location filename="../gui/mainwindow.cpp" line="2008"/>
         <location filename="../gui/mainwindow.cpp" line="2010"/>
->>>>>>> 58768863
         <source>Execution Log</source>
         <translation>Ausführungs-Log</translation>
     </message>
@@ -3603,26 +2791,15 @@
         <translation>Übertragungen</translation>
     </message>
     <message>
-<<<<<<< HEAD
-        <location filename="../gui/mainwindow.cpp" line="410"/>
-        <location filename="../gui/mainwindow.cpp" line="1253"/>
-=======
         <location filename="../gui/mainwindow.cpp" line="427"/>
         <location filename="../gui/mainwindow.cpp" line="1333"/>
->>>>>>> 58768863
         <source>qBittorrent is minimized to tray</source>
         <translation>qBittorrent wurde in die Statusleiste minimiert</translation>
     </message>
     <message>
-<<<<<<< HEAD
-        <location filename="../gui/mainwindow.cpp" line="410"/>
-        <location filename="../gui/mainwindow.cpp" line="1165"/>
-        <location filename="../gui/mainwindow.cpp" line="1253"/>
-=======
         <location filename="../gui/mainwindow.cpp" line="427"/>
         <location filename="../gui/mainwindow.cpp" line="1233"/>
         <location filename="../gui/mainwindow.cpp" line="1333"/>
->>>>>>> 58768863
         <source>This behavior can be changed in the settings. You won&apos;t be reminded again.</source>
         <translation>Dieses Verhalten kann in den Einstellungen geändert werden. Es folgt kein weiterer Hinweis.</translation>
     </message>
@@ -3788,129 +2965,60 @@
         <translation>qBittorrent wurde soeben aktualisiert. Änderungen werden erst nach einem Neustart aktiv.</translation>
     </message>
     <message>
-<<<<<<< HEAD
-        <location filename="../gui/mainwindow.cpp" line="1165"/>
-=======
         <location filename="../gui/mainwindow.cpp" line="1233"/>
->>>>>>> 58768863
         <source>qBittorrent is closed to tray</source>
         <translation>qBittorrent wurde in die Statusleiste geschlossen</translation>
     </message>
     <message>
-<<<<<<< HEAD
-        <location filename="../gui/mainwindow.cpp" line="1178"/>
-=======
         <location filename="../gui/mainwindow.cpp" line="1248"/>
->>>>>>> 58768863
         <source>Some files are currently transferring.</source>
         <translation>Momentan werden Dateien übertragen.</translation>
     </message>
     <message>
-<<<<<<< HEAD
-        <location filename="../gui/mainwindow.cpp" line="1178"/>
-=======
         <location filename="../gui/mainwindow.cpp" line="1248"/>
->>>>>>> 58768863
         <source>Are you sure you want to quit qBittorrent?</source>
         <translation>Sind Sie sicher, dass sie qBittorrent beenden möchten?</translation>
     </message>
     <message>
-<<<<<<< HEAD
-        <location filename="../gui/mainwindow.cpp" line="1180"/>
-=======
         <location filename="../gui/mainwindow.cpp" line="1250"/>
->>>>>>> 58768863
         <source>&amp;No</source>
         <translation>&amp;Nein</translation>
     </message>
     <message>
-<<<<<<< HEAD
-        <location filename="../gui/mainwindow.cpp" line="1181"/>
-=======
         <location filename="../gui/mainwindow.cpp" line="1251"/>
->>>>>>> 58768863
         <source>&amp;Yes</source>
         <translation>&amp;Ja</translation>
     </message>
     <message>
-<<<<<<< HEAD
-        <location filename="../gui/mainwindow.cpp" line="1182"/>
-=======
         <location filename="../gui/mainwindow.cpp" line="1252"/>
->>>>>>> 58768863
         <source>&amp;Always Yes</source>
         <translation>&amp;Immer ja</translation>
     </message>
     <message>
-<<<<<<< HEAD
-        <location filename="../gui/mainwindow.cpp" line="1547"/>
-=======
         <location filename="../gui/mainwindow.cpp" line="1655"/>
->>>>>>> 58768863
         <source>%1/s</source>
         <comment>s is a shorthand for seconds</comment>
         <translation>%1/s</translation>
     </message>
     <message>
-<<<<<<< HEAD
-        <location filename="../gui/mainwindow.cpp" line="1563"/>
-        <source>[D: %1, U: %2] qBittorrent Enhanced Edition %3</source>
-        <comment>D = Download; U = Upload; %3 is qBittorrent version</comment>
-        <translation type="unfinished"></translation>
-    </message>
-    <message>
-        <location filename="../gui/mainwindow.cpp" line="1769"/>
-        <location filename="../gui/mainwindow.cpp" line="1775"/>
-=======
         <location filename="../gui/mainwindow.cpp" line="1888"/>
         <location filename="../gui/mainwindow.cpp" line="1894"/>
->>>>>>> 58768863
         <source>Missing Python Runtime</source>
         <translation>Fehlende Python-Laufzeitumgebung</translation>
     </message>
     <message>
-<<<<<<< HEAD
-        <location filename="../gui/mainwindow.cpp" line="1843"/>
-        <source>No updates available.
-You are already using the latest version.
-%1</source>
-        <translation type="unfinished"></translation>
-    </message>
-    <message>
-        <source>Your Python version (%1) is outdated. Minimum requirement: 3.3.0.
-Do you want to install a newer version now?</source>
-        <translation type="vanished">Die Python-Version (%1) ist nicht mehr aktuell da mindestens Version 3.3.0 benötigt wird.
-Soll jetzt eine aktuellere Version installiert werden?</translation>
-    </message>
-    <message>
-        <location filename="../gui/mainwindow.cpp" line="1795"/>
-=======
         <location filename="../gui/mainwindow.cpp" line="1915"/>
->>>>>>> 58768863
         <source>Your Python version (%1) is outdated. Please upgrade to latest version for search engines to work.
 Minimum requirement: 3.3.0.</source>
         <translation>Die installierte Version von Python (%1) ist veraltet. Für die Funktion der Suchmaschine muss mindestens auf die Version 3.3.0 aktualisiert werden.</translation>
     </message>
     <message>
-<<<<<<< HEAD
-        <location filename="../gui/mainwindow.cpp" line="1830"/>
-=======
         <location filename="../gui/mainwindow.cpp" line="1952"/>
->>>>>>> 58768863
         <source>qBittorrent Update Available</source>
         <translation>Aktualisierung von qBittorrent verfügbar</translation>
     </message>
     <message>
-<<<<<<< HEAD
-        <location filename="../gui/mainwindow.cpp" line="1832"/>
-        <source>Do you want to download %1?&lt;br/&gt;&lt;br/&gt;%2</source>
-        <translation type="unfinished"></translation>
-    </message>
-    <message>
-        <location filename="../gui/mainwindow.cpp" line="1842"/>
-=======
         <location filename="../gui/mainwindow.cpp" line="1966"/>
->>>>>>> 58768863
         <source>Already Using the Latest qBittorrent Version</source>
         <translation>qBittorrent ist aktuell!</translation>
     </message>
@@ -3940,125 +3048,74 @@
         <translation>Konnte Datei von URL &apos;%1&apos; nicht laden. Grund: &apos;%2&apos;.</translation>
     </message>
     <message>
-<<<<<<< HEAD
-        <location filename="../gui/mainwindow.cpp" line="1770"/>
-=======
         <location filename="../gui/mainwindow.cpp" line="1889"/>
->>>>>>> 58768863
         <source>Python is required to use the search engine but it does not seem to be installed.
 Do you want to install it now?</source>
         <translation>Python wird benötigt um die Suchmaschine benutzen zu können, scheint aber nicht installiert zu sein.
 Soll Python jetzt installiert werden?</translation>
     </message>
     <message>
-<<<<<<< HEAD
-        <location filename="../gui/mainwindow.cpp" line="1776"/>
-=======
         <location filename="../gui/mainwindow.cpp" line="1895"/>
->>>>>>> 58768863
         <source>Python is required to use the search engine but it does not seem to be installed.</source>
         <translation>Python wird benötigt um die Suchmaschine benutzen zu können, scheint aber nicht installiert zu sein.</translation>
     </message>
     <message>
-<<<<<<< HEAD
-        <location filename="../gui/mainwindow.cpp" line="1787"/>
-        <location filename="../gui/mainwindow.cpp" line="1794"/>
-=======
         <location filename="../gui/mainwindow.cpp" line="1907"/>
         <location filename="../gui/mainwindow.cpp" line="1914"/>
->>>>>>> 58768863
         <source>Old Python Runtime</source>
         <translation>Veraltete Python-Laufzeitumgebung</translation>
     </message>
     <message>
-<<<<<<< HEAD
-        <location filename="../gui/mainwindow.cpp" line="1788"/>
-=======
         <location filename="../gui/mainwindow.cpp" line="1908"/>
->>>>>>> 58768863
         <source>Your Python version (%1) is outdated. Minimum requirement: 3.5.0.
 Do you want to install a newer version now?</source>
         <translation>Die Python-Version (%1) ist nicht mehr aktuell da mindestens Version 3.5.0 benötigt wird.
 Soll jetzt eine aktuellere Version installiert werden?</translation>
     </message>
     <message>
-<<<<<<< HEAD
-        <location filename="../gui/mainwindow.cpp" line="1831"/>
-=======
         <location filename="../gui/mainwindow.cpp" line="1953"/>
->>>>>>> 58768863
         <source>A new version is available.</source>
         <translation>Eine neue Version ist verfügbar.</translation>
     </message>
     <message>
-<<<<<<< HEAD
-=======
         <location filename="../gui/mainwindow.cpp" line="1954"/>
->>>>>>> 58768863
         <source>Do you want to download %1?</source>
-        <translation type="vanished">Soll %1 heruntergeladen werden?</translation>
-    </message>
-    <message>
-<<<<<<< HEAD
-        <location filename="../gui/mainwindow.cpp" line="1833"/>
-=======
+        <translation>Soll %1 heruntergeladen werden?</translation>
+    </message>
+    <message>
         <location filename="../gui/mainwindow.cpp" line="1955"/>
->>>>>>> 58768863
         <source>Open changelog...</source>
         <translation>Öffne Änderungsindex ...</translation>
     </message>
     <message>
-<<<<<<< HEAD
-=======
         <location filename="../gui/mainwindow.cpp" line="1967"/>
->>>>>>> 58768863
         <source>No updates available.
 You are already using the latest version.</source>
-        <translation type="vanished">Keine Aktualisierung verfügbar, die
+        <translation>Keine Aktualisierung verfügbar, die
 neueste Version ist bereits installiert.</translation>
     </message>
     <message>
-<<<<<<< HEAD
-        <location filename="../gui/mainwindow.cpp" line="1847"/>
-=======
         <location filename="../gui/mainwindow.cpp" line="1971"/>
->>>>>>> 58768863
         <source>&amp;Check for Updates</source>
         <translation>Auf Aktualisierungen prüfen</translation>
     </message>
     <message>
-<<<<<<< HEAD
-        <location filename="../gui/mainwindow.cpp" line="2010"/>
-=======
         <location filename="../gui/mainwindow.cpp" line="2138"/>
->>>>>>> 58768863
         <source>Checking for Updates...</source>
         <translation>Prüfe auf Aktualisierungen ...</translation>
     </message>
     <message>
-<<<<<<< HEAD
-        <location filename="../gui/mainwindow.cpp" line="2011"/>
-=======
         <location filename="../gui/mainwindow.cpp" line="2139"/>
->>>>>>> 58768863
         <source>Already checking for program updates in the background</source>
         <translation>Überprüfung auf Programm-Aktualisierungen läuft bereits im Hintergrund</translation>
     </message>
     <message>
-<<<<<<< HEAD
-        <location filename="../gui/mainwindow.cpp" line="2040"/>
-=======
         <location filename="../gui/mainwindow.cpp" line="2169"/>
->>>>>>> 58768863
         <source>Download error</source>
         <translation>Downloadfehler</translation>
     </message>
     <message>
-<<<<<<< HEAD
-        <location filename="../gui/mainwindow.cpp" line="2041"/>
-=======
         <location filename="../gui/mainwindow.cpp" line="2170"/>
->>>>>>> 58768863
         <source>Python setup could not be downloaded, reason: %1.
 Please install it manually.</source>
         <translation>Python konnte nicht heruntergeladen werden; Grund: %1.
@@ -4088,76 +3145,45 @@
         <translation>Das Passwort ist ungültig</translation>
     </message>
     <message>
-<<<<<<< HEAD
-        <location filename="../gui/mainwindow.cpp" line="1556"/>
-=======
         <location filename="../gui/mainwindow.cpp" line="1666"/>
->>>>>>> 58768863
         <source>DL speed: %1</source>
         <comment>e.g: Download speed: 10 KiB/s</comment>
         <translation>DL-Geschw.: %1</translation>
     </message>
     <message>
-<<<<<<< HEAD
-        <location filename="../gui/mainwindow.cpp" line="1557"/>
-=======
         <location filename="../gui/mainwindow.cpp" line="1667"/>
->>>>>>> 58768863
         <source>UP speed: %1</source>
         <comment>e.g: Upload speed: 10 KiB/s</comment>
         <translation>UL-Geschw.: %1</translation>
     </message>
     <message>
-<<<<<<< HEAD
-=======
         <location filename="../gui/mainwindow.cpp" line="1674"/>
->>>>>>> 58768863
         <source>[D: %1, U: %2] qBittorrent %3</source>
         <comment>D = Download; U = Upload; %3 is qBittorrent version</comment>
-        <translation type="vanished">[D: %1, U: %2] qBittorrent %3</translation>
-    </message>
-    <message>
-<<<<<<< HEAD
-        <location filename="../gui/mainwindow.cpp" line="1661"/>
-=======
+        <translation>[D: %1, U: %2] qBittorrent %3</translation>
+    </message>
+    <message>
         <location filename="../gui/mainwindow.cpp" line="1778"/>
->>>>>>> 58768863
         <source>Hide</source>
         <translation>Ausblenden</translation>
     </message>
     <message>
-<<<<<<< HEAD
-        <location filename="../gui/mainwindow.cpp" line="1176"/>
-=======
         <location filename="../gui/mainwindow.cpp" line="1246"/>
->>>>>>> 58768863
         <source>Exiting qBittorrent</source>
         <translation>Beende qBittorrent</translation>
     </message>
     <message>
-<<<<<<< HEAD
-        <location filename="../gui/mainwindow.cpp" line="1379"/>
-=======
         <location filename="../gui/mainwindow.cpp" line="1464"/>
->>>>>>> 58768863
         <source>Open Torrent Files</source>
         <translation>Öffne Torrent-Dateien</translation>
     </message>
     <message>
-<<<<<<< HEAD
-        <location filename="../gui/mainwindow.cpp" line="1380"/>
-=======
         <location filename="../gui/mainwindow.cpp" line="1465"/>
->>>>>>> 58768863
         <source>Torrent Files</source>
         <translation>Torrent-Dateien</translation>
     </message>
     <message>
-<<<<<<< HEAD
-        <location filename="../gui/mainwindow.cpp" line="1431"/>
-=======
         <location filename="../gui/mainwindow.cpp" line="1520"/>
->>>>>>> 58768863
         <source>Options were saved successfully.</source>
         <translation>Einstellungen wurden erfolgreich gespeichert.</translation>
     </message>
@@ -5735,43 +4761,28 @@
         <translation>Diese Tracker a&amp;utomatisch zu neuen Downloads hinzufügen:</translation>
     </message>
     <message>
-        <location filename="../gui/optionsdialog.ui" line="2645"/>
-        <source>Automatically update public trackers list:</source>
-        <translation type="unfinished"></translation>
-    </message>
-    <message>
-        <location filename="../gui/optionsdialog.ui" line="2672"/>
-        <source>https://raw.githubusercontent.com/ngosang/trackerslist/master/trackers_best.txt</source>
-        <translation type="unfinished"></translation>
-    </message>
-    <message>
-        <location filename="../gui/optionsdialog.ui" line="2685"/>
-        <source>Refetch</source>
-        <translation type="unfinished"></translation>
-    </message>
-    <message>
-        <location filename="../gui/optionsdialog.ui" line="2759"/>
+        <location filename="../gui/optionsdialog.ui" line="2693"/>
         <source>RSS Reader</source>
         <translation>RSS-Reader</translation>
     </message>
     <message>
-        <location filename="../gui/optionsdialog.ui" line="2765"/>
+        <location filename="../gui/optionsdialog.ui" line="2699"/>
         <source>Enable fetching RSS feeds</source>
         <translation>Aktiviere RSS-Feeds</translation>
     </message>
     <message>
-        <location filename="../gui/optionsdialog.ui" line="2774"/>
+        <location filename="../gui/optionsdialog.ui" line="2708"/>
         <source>Feeds refresh interval:</source>
         <translation>Aktualisierungsintervall für RSS-Feeds:</translation>
     </message>
     <message>
-        <location filename="../gui/optionsdialog.ui" line="2791"/>
+        <location filename="../gui/optionsdialog.ui" line="2725"/>
         <source>Maximum number of articles per feed:</source>
         <translation>Maximale Anzahl der Artikel pro Feed:</translation>
     </message>
     <message>
         <location filename="../gui/optionsdialog.ui" line="2524"/>
-        <location filename="../gui/optionsdialog.ui" line="2798"/>
+        <location filename="../gui/optionsdialog.ui" line="2732"/>
         <source> min</source>
         <extracomment>minutes</extracomment>
         <translation> Min.</translation>
@@ -5812,47 +4823,47 @@
         <translation>Wenn das Verhältnis erreicht ist</translation>
     </message>
     <message>
-        <location filename="../gui/optionsdialog.ui" line="2832"/>
+        <location filename="../gui/optionsdialog.ui" line="2766"/>
         <source>RSS Torrent Auto Downloader</source>
         <translation>RSS-Torrent Automatik-Downloader</translation>
     </message>
     <message>
-        <location filename="../gui/optionsdialog.ui" line="2838"/>
+        <location filename="../gui/optionsdialog.ui" line="2772"/>
         <source>Enable auto downloading of RSS torrents</source>
         <translation>Aktiviere automatisches Herunterladen von RSS-Torrents</translation>
     </message>
     <message>
-        <location filename="../gui/optionsdialog.ui" line="2845"/>
+        <location filename="../gui/optionsdialog.ui" line="2779"/>
         <source>Edit auto downloading rules...</source>
         <translation>Regeln für automatisches Herunterladen ändern ...</translation>
     </message>
     <message>
-        <location filename="../gui/optionsdialog.ui" line="2855"/>
+        <location filename="../gui/optionsdialog.ui" line="2789"/>
         <source>RSS Smart Episode Filter</source>
         <translation>RSS Smart-Folgenfilter</translation>
     </message>
     <message>
-        <location filename="../gui/optionsdialog.ui" line="2861"/>
+        <location filename="../gui/optionsdialog.ui" line="2795"/>
         <source>Download REPACK/PROPER episodes</source>
         <translation>Lade REPACK/PROPER Episoden herunter</translation>
     </message>
     <message>
-        <location filename="../gui/optionsdialog.ui" line="2868"/>
+        <location filename="../gui/optionsdialog.ui" line="2802"/>
         <source>Filters:</source>
         <translation>Filter:</translation>
     </message>
     <message>
-        <location filename="../gui/optionsdialog.ui" line="2929"/>
+        <location filename="../gui/optionsdialog.ui" line="2863"/>
         <source>Web User Interface (Remote control)</source>
         <translation>Webuser-Interface (Fernbedienung)</translation>
     </message>
     <message>
-        <location filename="../gui/optionsdialog.ui" line="2943"/>
+        <location filename="../gui/optionsdialog.ui" line="2877"/>
         <source>IP address:</source>
         <translation>IP-Adresse:</translation>
     </message>
     <message>
-        <location filename="../gui/optionsdialog.ui" line="2950"/>
+        <location filename="../gui/optionsdialog.ui" line="2884"/>
         <source>IP address that the Web UI will bind to.
 Specify an IPv4 or IPv6 address. You can specify &quot;0.0.0.0&quot; for any IPv4 address,
 &quot;::&quot; for any IPv6 address, or &quot;*&quot; for both IPv4 and IPv6.</source>
@@ -5861,42 +4872,42 @@
 &quot;::&quot; für jede IPv6-Adresse, oder &quot;*&quot; für IPv4 und IPv6 eingegeben werden.</translation>
     </message>
     <message>
-        <location filename="../gui/optionsdialog.ui" line="3108"/>
+        <location filename="../gui/optionsdialog.ui" line="3042"/>
         <source>Ban client after consecutive failures:</source>
         <translation>Programm nach aufeinanderfolgenden Fehlern sperren:</translation>
     </message>
     <message>
-        <location filename="../gui/optionsdialog.ui" line="3128"/>
+        <location filename="../gui/optionsdialog.ui" line="3062"/>
         <source>Never</source>
         <translation>Nie</translation>
     </message>
     <message>
-        <location filename="../gui/optionsdialog.ui" line="3138"/>
+        <location filename="../gui/optionsdialog.ui" line="3072"/>
         <source>ban for:</source>
         <translation>Bannen für:</translation>
     </message>
     <message>
-        <location filename="../gui/optionsdialog.ui" line="3165"/>
+        <location filename="../gui/optionsdialog.ui" line="3099"/>
         <source>Session timeout:</source>
         <translation>Sitzungs-Auszeit:</translation>
     </message>
     <message>
-        <location filename="../gui/optionsdialog.ui" line="3172"/>
+        <location filename="../gui/optionsdialog.ui" line="3106"/>
         <source>Disabled</source>
         <translation>Deaktiviert</translation>
     </message>
     <message>
-        <location filename="../gui/optionsdialog.ui" line="3248"/>
+        <location filename="../gui/optionsdialog.ui" line="3182"/>
         <source>Enable cookie Secure flag (requires HTTPS)</source>
         <translation>Aktiviere Cookie Sicheres Flag (erfordert HTTPS)</translation>
     </message>
     <message>
-        <location filename="../gui/optionsdialog.ui" line="3266"/>
+        <location filename="../gui/optionsdialog.ui" line="3200"/>
         <source>Server domains:</source>
         <translation>Server Domains:</translation>
     </message>
     <message>
-        <location filename="../gui/optionsdialog.ui" line="3273"/>
+        <location filename="../gui/optionsdialog.ui" line="3207"/>
         <source>Whitelist for filtering HTTP Host header values.
 In order to defend against DNS rebinding attack,
 you should put in domain names used by WebUI server.
@@ -5911,27 +4922,27 @@
 Platzhalter &apos;*&apos; kann verwendet werden.</translation>
     </message>
     <message>
-        <location filename="../gui/optionsdialog.ui" line="2991"/>
+        <location filename="../gui/optionsdialog.ui" line="2925"/>
         <source>&amp;Use HTTPS instead of HTTP</source>
         <translation>HTTPS anstatt von HTTP ben&amp;utzen</translation>
     </message>
     <message>
-        <location filename="../gui/optionsdialog.ui" line="3079"/>
+        <location filename="../gui/optionsdialog.ui" line="3013"/>
         <source>Bypass authentication for clients on localhost</source>
         <translation>Authentifizierung für Clients auf dem Localhost umgehen</translation>
     </message>
     <message>
-        <location filename="../gui/optionsdialog.ui" line="3086"/>
+        <location filename="../gui/optionsdialog.ui" line="3020"/>
         <source>Bypass authentication for clients in whitelisted IP subnets</source>
         <translation>Authentifizierung für Clients auf der Liste der erlaubten IP-Subnets umgehen</translation>
     </message>
     <message>
-        <location filename="../gui/optionsdialog.ui" line="3099"/>
+        <location filename="../gui/optionsdialog.ui" line="3033"/>
         <source>IP subnet whitelist...</source>
         <translation>Erlaubte IP-Subnets ...</translation>
     </message>
     <message>
-        <location filename="../gui/optionsdialog.ui" line="3314"/>
+        <location filename="../gui/optionsdialog.ui" line="3248"/>
         <source>Upda&amp;te my dynamic domain name</source>
         <translation>Dynamischen Domainnamen akt&amp;ualisieren</translation>
     </message>
@@ -6328,23 +5339,23 @@
     </message>
     <message>
         <location filename="../gui/optionsdialog.ui" line="1248"/>
-        <location filename="../gui/optionsdialog.ui" line="3042"/>
+        <location filename="../gui/optionsdialog.ui" line="2976"/>
         <source>Authentication</source>
         <translation>Authentifizierung</translation>
     </message>
     <message>
         <location filename="../gui/optionsdialog.ui" line="1260"/>
         <location filename="../gui/optionsdialog.ui" line="1714"/>
-        <location filename="../gui/optionsdialog.ui" line="3050"/>
-        <location filename="../gui/optionsdialog.ui" line="3372"/>
+        <location filename="../gui/optionsdialog.ui" line="2984"/>
+        <location filename="../gui/optionsdialog.ui" line="3306"/>
         <source>Username:</source>
         <translation>Benutzername:</translation>
     </message>
     <message>
         <location filename="../gui/optionsdialog.ui" line="1270"/>
         <location filename="../gui/optionsdialog.ui" line="1724"/>
-        <location filename="../gui/optionsdialog.ui" line="3060"/>
-        <location filename="../gui/optionsdialog.ui" line="3386"/>
+        <location filename="../gui/optionsdialog.ui" line="2994"/>
+        <location filename="../gui/optionsdialog.ui" line="3320"/>
         <source>Password:</source>
         <translation>Passwort:</translation>
     </message>
@@ -6449,7 +5460,7 @@
     </message>
     <message>
         <location filename="../gui/optionsdialog.ui" line="1646"/>
-        <location filename="../gui/optionsdialog.ui" line="2959"/>
+        <location filename="../gui/optionsdialog.ui" line="2893"/>
         <source>Port:</source>
         <translation>Port:</translation>
     </message>
@@ -6683,8 +5694,8 @@
     </message>
     <message>
         <location filename="../gui/optionsdialog.ui" line="2486"/>
-        <location filename="../gui/optionsdialog.ui" line="3148"/>
-        <location filename="../gui/optionsdialog.ui" line="3175"/>
+        <location filename="../gui/optionsdialog.ui" line="3082"/>
+        <location filename="../gui/optionsdialog.ui" line="3109"/>
         <source> sec</source>
         <extracomment>seconds</extracomment>
         <translation>Sek.</translation>
@@ -6700,542 +5711,335 @@
         <translation>dann</translation>
     </message>
     <message>
-        <location filename="../gui/optionsdialog.ui" line="2981"/>
+        <location filename="../gui/optionsdialog.ui" line="2915"/>
         <source>Use UPnP / NAT-PMP to forward the port from my router</source>
         <translation>UPnP / NAT-PMP um den Port des Routers weiterzuleiten</translation>
     </message>
     <message>
-        <location filename="../gui/optionsdialog.ui" line="3010"/>
+        <location filename="../gui/optionsdialog.ui" line="2944"/>
         <source>Certificate:</source>
         <translation>Zertifikat:</translation>
     </message>
     <message>
-        <location filename="../gui/optionsdialog.ui" line="3003"/>
+        <location filename="../gui/optionsdialog.ui" line="2937"/>
         <source>Key:</source>
         <translation>Schlüssel:</translation>
     </message>
     <message>
-        <location filename="../gui/optionsdialog.ui" line="3023"/>
+        <location filename="../gui/optionsdialog.ui" line="2957"/>
         <source>&lt;a href=https://httpd.apache.org/docs/current/ssl/ssl_faq.html#aboutcerts&gt;Information about certificates&lt;/a&gt;</source>
         <translation>&lt;a href=https://httpd.apache.org/docs/current/ssl/ssl_faq.html#aboutcerts&gt;Informationen über Zertifikate&lt;/a&gt;</translation>
     </message>
     <message>
-        <location filename="../gui/optionsdialog.ui" line="3070"/>
+        <location filename="../gui/optionsdialog.ui" line="3004"/>
         <source>Change current password</source>
         <translation>Aktuelles Passwort ändern</translation>
     </message>
     <message>
-        <location filename="../gui/optionsdialog.ui" line="3203"/>
+        <location filename="../gui/optionsdialog.ui" line="3137"/>
         <source>Use alternative Web UI</source>
         <translation>Verwende alternatives Webinterface</translation>
     </message>
     <message>
-        <location filename="../gui/optionsdialog.ui" line="3215"/>
+        <location filename="../gui/optionsdialog.ui" line="3149"/>
         <source>Files location:</source>
         <translation>Speicherort der Dateien:</translation>
     </message>
     <message>
-        <location filename="../gui/optionsdialog.ui" line="3228"/>
+        <location filename="../gui/optionsdialog.ui" line="3162"/>
         <source>Security</source>
         <translation>Sicherheit</translation>
     </message>
     <message>
-        <location filename="../gui/optionsdialog.ui" line="3234"/>
+        <location filename="../gui/optionsdialog.ui" line="3168"/>
         <source>Enable clickjacking protection</source>
         <translation>Clickjacking-Schutz aktivieren</translation>
     </message>
     <message>
-        <location filename="../gui/optionsdialog.ui" line="3241"/>
+        <location filename="../gui/optionsdialog.ui" line="3175"/>
         <source>Enable Cross-Site Request Forgery (CSRF) protection</source>
         <translation>CSRF-Schutz aktivieren (Cross-Site Request Forgery)</translation>
     </message>
     <message>
-        <location filename="../gui/optionsdialog.ui" line="3255"/>
+        <location filename="../gui/optionsdialog.ui" line="3189"/>
         <source>Enable Host header validation</source>
         <translation>Host-Header Überprüfung einschalten</translation>
     </message>
     <message>
-        <location filename="../gui/optionsdialog.ui" line="3292"/>
+        <location filename="../gui/optionsdialog.ui" line="3226"/>
         <source>Add custom HTTP headers</source>
         <translation>Benutzerdefinierte HTTP-Header hinzufügen</translation>
     </message>
     <message>
-        <location filename="../gui/optionsdialog.ui" line="3304"/>
+        <location filename="../gui/optionsdialog.ui" line="3238"/>
         <source>Header: value pairs, one per line</source>
         <translation>Header: Wertepaare, eines pro Zeile</translation>
     </message>
     <message>
-        <location filename="../gui/optionsdialog.ui" line="3326"/>
+        <location filename="../gui/optionsdialog.ui" line="3260"/>
         <source>Service:</source>
         <translation>Dienst:</translation>
     </message>
     <message>
-        <location filename="../gui/optionsdialog.ui" line="3349"/>
+        <location filename="../gui/optionsdialog.ui" line="3283"/>
         <source>Register</source>
         <translation>Registrieren</translation>
     </message>
     <message>
-        <location filename="../gui/optionsdialog.ui" line="3358"/>
+        <location filename="../gui/optionsdialog.ui" line="3292"/>
         <source>Domain name:</source>
         <translation>Domainname:</translation>
     </message>
     <message>
-<<<<<<< HEAD
-        <location filename="../gui/optionsdialog.cpp" line="213"/>
-=======
         <location filename="../gui/optionsdialog.cpp" line="216"/>
->>>>>>> 58768863
         <source>By enabling these options, you can &lt;strong&gt;irrevocably lose&lt;/strong&gt; your .torrent files!</source>
         <translation>Mit dem Aktivieren dieser Optionen können die .torrent-Dateien &lt;strong&gt;unwiederbringlich verloren gehen!&lt;/strong&gt;</translation>
     </message>
     <message>
-<<<<<<< HEAD
-        <source>When these options are enabled, qBittorent will &lt;strong&gt;delete&lt;/strong&gt; .torrent files after they were successfully (the first option) or not (the second option) added to its download queue. This will be applied &lt;strong&gt;not only&lt;/strong&gt; to the files opened via &amp;ldquo;Add torrent&amp;rdquo; menu action but to those opened via &lt;strong&gt;file type association&lt;/strong&gt; as well</source>
-        <translation type="vanished">Wenn diese Optionen aktiviert werden, wird qBittorrent .torrent-Dateien &lt;strong&gt;löschen&lt;/strong&gt; nachdem sie (1. Möglichkeit) erfolgreich oder (2. Möglichkeit) nicht in die Download-Warteschlange hinzugefügt wurden. Dies betrifft &lt;strong&gt;nicht nur&lt;/strong&gt; Dateien die über das &amp;ldquo;Torrent hinzufügen&amp;rdquo;-Menü sondern auch jene die über die &lt;strong&gt;Dateityp-Zuordnung&lt;/strong&gt; geöffnet werden.</translation>
-    </message>
-    <message>
-        <location filename="../gui/optionsdialog.cpp" line="220"/>
-=======
         <location filename="../gui/optionsdialog.cpp" line="223"/>
->>>>>>> 58768863
         <source>If you enable the second option (&amp;ldquo;Also when addition is cancelled&amp;rdquo;) the .torrent file &lt;strong&gt;will be deleted&lt;/strong&gt; even if you press &amp;ldquo;&lt;strong&gt;Cancel&lt;/strong&gt;&amp;rdquo; in the &amp;ldquo;Add torrent&amp;rdquo; dialog</source>
         <translation>Wenn die 2. Möglichkeit aktiviert wird (&amp;ldquo;Auch wenn das Hinzufügen abgebrochen wurde&amp;rdquo;) wird die .torrent-Datei &lt;strong&gt;unwiederbringlich gelöscht&lt;/strong&gt; selbst wenn &amp;ldquo;&lt;strong&gt;Abbrechen&lt;/strong&gt;&amp;rdquo; im &amp;ldquo;Torrent hinzufügen&amp;rdquo;-Menü gedrückt wird.</translation>
     </message>
     <message>
-<<<<<<< HEAD
-        <location filename="../gui/optionsdialog.cpp" line="249"/>
-=======
         <location filename="../gui/optionsdialog.cpp" line="254"/>
->>>>>>> 58768863
         <source>Select qBittorrent UI Theme file</source>
         <translation>Wähle qBittorrent UI-Thema-Datei</translation>
     </message>
     <message>
-<<<<<<< HEAD
-        <location filename="../gui/optionsdialog.cpp" line="250"/>
-=======
         <location filename="../gui/optionsdialog.cpp" line="255"/>
->>>>>>> 58768863
         <source>qBittorrent UI Theme file (*.qbtheme)</source>
         <translation>qBittorrent UI-Thema-Datei (*.qbtheme)</translation>
     </message>
     <message>
-<<<<<<< HEAD
-        <location filename="../gui/optionsdialog.cpp" line="285"/>
-=======
         <location filename="../gui/optionsdialog.cpp" line="291"/>
->>>>>>> 58768863
         <source>Choose Alternative UI files location</source>
         <translation>Wähle Dateispeicherort für alternatives UI</translation>
     </message>
     <message>
-<<<<<<< HEAD
-        <location filename="../gui/optionsdialog.cpp" line="383"/>
-=======
         <location filename="../gui/optionsdialog.cpp" line="389"/>
->>>>>>> 58768863
         <source>Supported parameters (case sensitive):</source>
         <translation>Unterstützte Parameter (Groß-/Kleinschreibung beachten):</translation>
     </message>
     <message>
-<<<<<<< HEAD
-        <location filename="../gui/optionsdialog.cpp" line="384"/>
-=======
         <location filename="../gui/optionsdialog.cpp" line="390"/>
->>>>>>> 58768863
         <source>%N: Torrent name</source>
         <translation>%N: Torrentname</translation>
     </message>
     <message>
-<<<<<<< HEAD
-        <location filename="../gui/optionsdialog.cpp" line="385"/>
-=======
         <location filename="../gui/optionsdialog.cpp" line="391"/>
->>>>>>> 58768863
         <source>%L: Category</source>
         <translation>%L: Kategorie</translation>
     </message>
     <message>
-<<<<<<< HEAD
-        <location filename="../gui/optionsdialog.cpp" line="387"/>
-=======
         <location filename="../gui/optionsdialog.cpp" line="393"/>
->>>>>>> 58768863
         <source>%F: Content path (same as root path for multifile torrent)</source>
         <translation>%F: Inhaltspfad (gleich wie der Hauptpfad für Mehrdateien-Torrent)</translation>
     </message>
     <message>
-<<<<<<< HEAD
-        <location filename="../gui/optionsdialog.cpp" line="388"/>
-=======
         <location filename="../gui/optionsdialog.cpp" line="394"/>
->>>>>>> 58768863
         <source>%R: Root path (first torrent subdirectory path)</source>
         <translation>%R: Hauptpfad (erster Pfad für das Torrent-Unterverzeichnis)</translation>
     </message>
     <message>
-<<<<<<< HEAD
-        <location filename="../gui/optionsdialog.cpp" line="389"/>
-=======
         <location filename="../gui/optionsdialog.cpp" line="395"/>
->>>>>>> 58768863
         <source>%D: Save path</source>
         <translation>%D: Speicherpfad</translation>
     </message>
     <message>
-<<<<<<< HEAD
-        <location filename="../gui/optionsdialog.cpp" line="390"/>
-=======
         <location filename="../gui/optionsdialog.cpp" line="396"/>
->>>>>>> 58768863
         <source>%C: Number of files</source>
         <translation>%C: Anzahl der Dateien</translation>
     </message>
     <message>
-<<<<<<< HEAD
-        <location filename="../gui/optionsdialog.cpp" line="391"/>
-=======
         <location filename="../gui/optionsdialog.cpp" line="397"/>
->>>>>>> 58768863
         <source>%Z: Torrent size (bytes)</source>
         <translation>%Z: Torrentgröße (Byte)</translation>
     </message>
     <message>
-<<<<<<< HEAD
-        <location filename="../gui/optionsdialog.cpp" line="392"/>
-=======
         <location filename="../gui/optionsdialog.cpp" line="398"/>
->>>>>>> 58768863
         <source>%T: Current tracker</source>
         <translation>%T: aktueller Tracker</translation>
     </message>
     <message>
-<<<<<<< HEAD
-        <location filename="../gui/optionsdialog.cpp" line="393"/>
-=======
         <location filename="../gui/optionsdialog.cpp" line="399"/>
->>>>>>> 58768863
         <source>%I: Info hash</source>
         <translation>%I: Info-Hash</translation>
     </message>
     <message>
-<<<<<<< HEAD
-        <location filename="../gui/optionsdialog.cpp" line="394"/>
-=======
         <location filename="../gui/optionsdialog.cpp" line="400"/>
->>>>>>> 58768863
         <source>Tip: Encapsulate parameter with quotation marks to avoid text being cut off at whitespace (e.g., &quot;%N&quot;)</source>
         <translation>Tipp: Setze Parameter zwischen Anführungszeichen damit Text bei Leerzeichen nicht abgeschnitten wird (z.B. &quot;%N&quot;).</translation>
     </message>
     <message>
-<<<<<<< HEAD
-        <location filename="../gui/optionsdialog.cpp" line="464"/>
-=======
         <location filename="../gui/optionsdialog.cpp" line="468"/>
->>>>>>> 58768863
         <source>A torrent will be considered slow if its download and upload rates stay below these values for &quot;Torrent inactivity timer&quot; seconds</source>
         <translation>Ein Torrent wird als langsam eingestuft, wenn die DL- und UL-Rate unterhalb der Zeitgrenze des &quot;Timer für Torrent-Inaktivität&quot; bleiben</translation>
     </message>
     <message>
-<<<<<<< HEAD
-        <location filename="../gui/optionsdialog.cpp" line="473"/>
-=======
         <location filename="../gui/optionsdialog.cpp" line="477"/>
->>>>>>> 58768863
         <source>Certificate</source>
         <translation>Zertifikat</translation>
     </message>
     <message>
-<<<<<<< HEAD
-        <location filename="../gui/optionsdialog.cpp" line="474"/>
-=======
         <location filename="../gui/optionsdialog.cpp" line="478"/>
->>>>>>> 58768863
         <source>Select certificate</source>
         <translation>Zertifikat wählen</translation>
     </message>
     <message>
-<<<<<<< HEAD
-        <location filename="../gui/optionsdialog.cpp" line="476"/>
-=======
         <location filename="../gui/optionsdialog.cpp" line="480"/>
->>>>>>> 58768863
         <source>Private key</source>
         <translation>Privater Schlüssel</translation>
     </message>
     <message>
-<<<<<<< HEAD
-        <location filename="../gui/optionsdialog.cpp" line="477"/>
-=======
         <location filename="../gui/optionsdialog.cpp" line="481"/>
->>>>>>> 58768863
         <source>Select private key</source>
         <translation>Privaten Schlüssel wählen</translation>
     </message>
     <message>
-<<<<<<< HEAD
-        <location filename="../gui/optionsdialog.cpp" line="1618"/>
-=======
         <location filename="../gui/optionsdialog.cpp" line="1672"/>
->>>>>>> 58768863
         <source>Select folder to monitor</source>
         <translation>Ein Verzeichnis zum Beobachten auswählen</translation>
     </message>
     <message>
-<<<<<<< HEAD
-        <location filename="../gui/optionsdialog.cpp" line="1625"/>
-=======
         <location filename="../gui/optionsdialog.cpp" line="1681"/>
->>>>>>> 58768863
         <source>Folder is already being monitored:</source>
         <translation>Verzeichnis wird bereits beobachtet:</translation>
     </message>
     <message>
-<<<<<<< HEAD
-        <location filename="../gui/optionsdialog.cpp" line="1628"/>
-=======
         <location filename="../gui/optionsdialog.cpp" line="1684"/>
->>>>>>> 58768863
         <source>Folder does not exist:</source>
         <translation>Verzeichnis existiert nicht:</translation>
     </message>
     <message>
-<<<<<<< HEAD
-        <location filename="../gui/optionsdialog.cpp" line="1631"/>
-=======
         <location filename="../gui/optionsdialog.cpp" line="1687"/>
->>>>>>> 58768863
         <source>Folder is not readable:</source>
         <translation>Verzeichnis kann nicht gelesen werden:</translation>
     </message>
     <message>
-<<<<<<< HEAD
-        <location filename="../gui/optionsdialog.cpp" line="1642"/>
-=======
         <location filename="../gui/optionsdialog.cpp" line="1698"/>
->>>>>>> 58768863
         <source>Adding entry failed</source>
         <translation>Hinzufügen des Eintrags fehlgeschlagen</translation>
     </message>
     <message>
-<<<<<<< HEAD
-        <location filename="../gui/optionsdialog.cpp" line="1710"/>
-        <location filename="../gui/optionsdialog.cpp" line="1734"/>
-=======
         <location filename="../gui/optionsdialog.cpp" line="1768"/>
         <location filename="../gui/optionsdialog.cpp" line="1794"/>
->>>>>>> 58768863
         <source>Invalid path</source>
         <translation>Ungültiger Pfad</translation>
     </message>
     <message>
-<<<<<<< HEAD
-        <location filename="../gui/optionsdialog.cpp" line="1806"/>
-=======
         <location filename="../gui/optionsdialog.cpp" line="1871"/>
->>>>>>> 58768863
         <source>Location Error</source>
         <translation>Speicherort-Fehler</translation>
     </message>
     <message>
-<<<<<<< HEAD
-        <location filename="../gui/optionsdialog.cpp" line="1806"/>
-=======
         <location filename="../gui/optionsdialog.cpp" line="1871"/>
->>>>>>> 58768863
         <source>The alternative Web UI files location cannot be blank.</source>
         <translation>Der Speicherort des alternativen Webinterface darf nicht leer sein.</translation>
     </message>
     <message>
-<<<<<<< HEAD
-        <location filename="../gui/optionsdialog.cpp" line="539"/>
-        <location filename="../gui/optionsdialog.cpp" line="542"/>
-        <location filename="../gui/optionsdialog.cpp" line="1670"/>
-        <location filename="../gui/optionsdialog.cpp" line="1672"/>
-=======
         <location filename="../gui/optionsdialog.cpp" line="543"/>
         <location filename="../gui/optionsdialog.cpp" line="546"/>
         <location filename="../gui/optionsdialog.cpp" line="1727"/>
         <location filename="../gui/optionsdialog.cpp" line="1729"/>
->>>>>>> 58768863
         <source>Choose export directory</source>
         <translation>Export-Verzeichnis wählen</translation>
     </message>
     <message>
-<<<<<<< HEAD
-        <location filename="../gui/optionsdialog.cpp" line="215"/>
-=======
         <location filename="../gui/optionsdialog.cpp" line="218"/>
->>>>>>> 58768863
         <source>When these options are enabled, qBittorrent will &lt;strong&gt;delete&lt;/strong&gt; .torrent files after they were successfully (the first option) or not (the second option) added to its download queue. This will be applied &lt;strong&gt;not only&lt;/strong&gt; to the files opened via &amp;ldquo;Add torrent&amp;rdquo; menu action but to those opened via &lt;strong&gt;file type association&lt;/strong&gt; as well</source>
         <translation>Wenn diese Optionen aktiviert werden, wird qBittorrent .torrent-Dateien &lt;strong&gt;löschen&lt;/strong&gt; nachdem sie (1. Möglichkeit) erfolgreich oder (2. Möglichkeit) nicht in die Download-Warteschlange hinzugefügt wurden. Dies betrifft &lt;strong&gt;nicht nur&lt;/strong&gt; Dateien die über das &amp;ldquo;Torrent hinzufügen&amp;rdquo;-Menü sondern auch jene die über die &lt;strong&gt;Dateityp-Zuordnung&lt;/strong&gt; geöffnet werden.</translation>
     </message>
     <message>
-<<<<<<< HEAD
-        <location filename="../gui/optionsdialog.cpp" line="386"/>
-=======
         <location filename="../gui/optionsdialog.cpp" line="392"/>
->>>>>>> 58768863
         <source>%G: Tags (separated by comma)</source>
         <translation>%G: Label (getrennt durch Komma)</translation>
     </message>
     <message>
-<<<<<<< HEAD
-        <location filename="../gui/optionsdialog.cpp" line="536"/>
-        <location filename="../gui/optionsdialog.cpp" line="549"/>
-        <location filename="../gui/optionsdialog.cpp" line="552"/>
-=======
         <location filename="../gui/optionsdialog.cpp" line="540"/>
         <location filename="../gui/optionsdialog.cpp" line="553"/>
         <location filename="../gui/optionsdialog.cpp" line="556"/>
->>>>>>> 58768863
         <source>Choose a save directory</source>
         <translation>Verzeichnis zum Speichern wählen</translation>
     </message>
     <message>
-<<<<<<< HEAD
-        <location filename="../gui/optionsdialog.cpp" line="545"/>
-=======
         <location filename="../gui/optionsdialog.cpp" line="549"/>
->>>>>>> 58768863
         <source>Choose an IP filter file</source>
         <translation>IP-Filter-Datei wählen</translation>
     </message>
     <message>
-<<<<<<< HEAD
-        <location filename="../gui/optionsdialog.cpp" line="546"/>
-=======
         <location filename="../gui/optionsdialog.cpp" line="550"/>
->>>>>>> 58768863
         <source>All supported filters</source>
         <translation>Alle unterstützten Filter</translation>
     </message>
     <message>
-<<<<<<< HEAD
-        <location filename="../gui/optionsdialog.cpp" line="1774"/>
-=======
         <location filename="../gui/optionsdialog.cpp" line="1835"/>
->>>>>>> 58768863
         <source>Parsing error</source>
         <translation>Fehler beim Analysieren</translation>
     </message>
     <message>
-<<<<<<< HEAD
-        <location filename="../gui/optionsdialog.cpp" line="1774"/>
-=======
         <location filename="../gui/optionsdialog.cpp" line="1835"/>
->>>>>>> 58768863
         <source>Failed to parse the provided IP filter</source>
         <translation>Fehler beim Analysieren der IP-Filter</translation>
     </message>
     <message>
-<<<<<<< HEAD
-        <location filename="../gui/optionsdialog.cpp" line="1776"/>
-=======
         <location filename="../gui/optionsdialog.cpp" line="1837"/>
->>>>>>> 58768863
         <source>Successfully refreshed</source>
         <translation>Erfolgreich aktualisiert</translation>
     </message>
     <message>
-<<<<<<< HEAD
-        <location filename="../gui/optionsdialog.cpp" line="1776"/>
-=======
         <location filename="../gui/optionsdialog.cpp" line="1837"/>
->>>>>>> 58768863
         <source>Successfully parsed the provided IP filter: %1 rules were applied.</source>
         <comment>%1 is a number</comment>
         <translation>Der IP-Filter wurde erfolgreich analysiert. Es wurden %1 Regeln angewendet.</translation>
     </message>
     <message>
-<<<<<<< HEAD
-        <location filename="../gui/optionsdialog.cpp" line="1740"/>
-=======
         <location filename="../gui/optionsdialog.cpp" line="1801"/>
->>>>>>> 58768863
         <source>Invalid key</source>
         <translation>Ungültiger Schlüssel</translation>
     </message>
     <message>
-<<<<<<< HEAD
-        <location filename="../gui/optionsdialog.cpp" line="1740"/>
-=======
         <location filename="../gui/optionsdialog.cpp" line="1801"/>
->>>>>>> 58768863
         <source>This is not a valid SSL key.</source>
         <translation>Dies ist kein gültiger SSL-Schlüssel.</translation>
     </message>
     <message>
-<<<<<<< HEAD
-        <location filename="../gui/optionsdialog.cpp" line="1716"/>
-=======
         <location filename="../gui/optionsdialog.cpp" line="1775"/>
->>>>>>> 58768863
         <source>Invalid certificate</source>
         <translation>Ungültiges Zertifikat</translation>
     </message>
     <message>
-<<<<<<< HEAD
-        <location filename="../gui/optionsdialog.cpp" line="178"/>
-=======
         <location filename="../gui/optionsdialog.cpp" line="180"/>
->>>>>>> 58768863
         <source>Preferences</source>
         <translation>Einstellungen</translation>
     </message>
     <message>
-<<<<<<< HEAD
-        <location filename="../gui/optionsdialog.cpp" line="1716"/>
-=======
         <location filename="../gui/optionsdialog.cpp" line="1775"/>
->>>>>>> 58768863
         <source>This is not a valid SSL certificate.</source>
         <translation>Dies ist kein gültiges SSL-Zertifikat.</translation>
     </message>
     <message>
-<<<<<<< HEAD
-        <location filename="../gui/optionsdialog.cpp" line="1784"/>
-=======
         <location filename="../gui/optionsdialog.cpp" line="1846"/>
->>>>>>> 58768863
         <source>Time Error</source>
         <translation>Zeitfehler</translation>
     </message>
     <message>
-<<<<<<< HEAD
-        <location filename="../gui/optionsdialog.cpp" line="1784"/>
-=======
         <location filename="../gui/optionsdialog.cpp" line="1846"/>
->>>>>>> 58768863
         <source>The start time and the end time can&apos;t be the same.</source>
         <translation>Die Startzeit und die Endzeit können nicht gleich sein.</translation>
     </message>
     <message>
-<<<<<<< HEAD
-        <location filename="../gui/optionsdialog.cpp" line="1793"/>
-        <location filename="../gui/optionsdialog.cpp" line="1797"/>
-=======
         <location filename="../gui/optionsdialog.cpp" line="1856"/>
         <location filename="../gui/optionsdialog.cpp" line="1861"/>
->>>>>>> 58768863
         <source>Length Error</source>
         <translation>Längenfehler</translation>
     </message>
     <message>
-<<<<<<< HEAD
-        <location filename="../gui/optionsdialog.cpp" line="1793"/>
-=======
         <location filename="../gui/optionsdialog.cpp" line="1856"/>
->>>>>>> 58768863
         <source>The Web UI username must be at least 3 characters long.</source>
         <translation>Der Benutzername für das Webinterface muss mindestens 3 Zeichen lang sein.</translation>
     </message>
     <message>
-<<<<<<< HEAD
-        <location filename="../gui/optionsdialog.cpp" line="1797"/>
-=======
         <location filename="../gui/optionsdialog.cpp" line="1861"/>
->>>>>>> 58768863
         <source>The Web UI password must be at least 6 characters long.</source>
         <translation>Das Passwort für das Webinterface muss mindestens 6 Zeichen lang sein.</translation>
     </message>
@@ -7243,124 +6047,72 @@
 <context>
     <name>PeerInfo</name>
     <message>
-<<<<<<< HEAD
-        <location filename="../base/bittorrent/peerinfo.cpp" line="285"/>
-=======
         <location filename="../base/bittorrent/peerinfo.cpp" line="267"/>
->>>>>>> 58768863
         <source>Interested(local) and Choked(peer)</source>
         <translation>Interessiert (Lokal) und verstopft (Peer)</translation>
     </message>
     <message>
-<<<<<<< HEAD
-        <location filename="../base/bittorrent/peerinfo.cpp" line="291"/>
-=======
         <location filename="../base/bittorrent/peerinfo.cpp" line="274"/>
->>>>>>> 58768863
         <source>interested(local) and unchoked(peer)</source>
         <translation>Interessiert (Lokal) und frei verfügbar (Peer)</translation>
     </message>
     <message>
-        <location filename="../base/bittorrent/peerinfo.cpp" line="300"/>
+        <location filename="../base/bittorrent/peerinfo.cpp" line="285"/>
         <source>interested(peer) and choked(local)</source>
         <translation>Interessiert (Peer) und verstopft (Lokal)</translation>
     </message>
     <message>
-<<<<<<< HEAD
-        <location filename="../base/bittorrent/peerinfo.cpp" line="306"/>
-=======
         <location filename="../base/bittorrent/peerinfo.cpp" line="292"/>
->>>>>>> 58768863
         <source>interested(peer) and unchoked(local)</source>
         <translation>Interessiert (Peer) und frei verfügbar (Lokal)</translation>
     </message>
     <message>
-<<<<<<< HEAD
-        <location filename="../base/bittorrent/peerinfo.cpp" line="313"/>
-=======
         <location filename="../base/bittorrent/peerinfo.cpp" line="300"/>
->>>>>>> 58768863
         <source>optimistic unchoke</source>
         <translation>Optimistische Freigabe</translation>
     </message>
     <message>
-<<<<<<< HEAD
-        <location filename="../base/bittorrent/peerinfo.cpp" line="319"/>
-=======
         <location filename="../base/bittorrent/peerinfo.cpp" line="307"/>
->>>>>>> 58768863
         <source>peer snubbed</source>
         <translation>Peer abgewiesen</translation>
     </message>
     <message>
-<<<<<<< HEAD
-        <location filename="../base/bittorrent/peerinfo.cpp" line="325"/>
-=======
         <location filename="../base/bittorrent/peerinfo.cpp" line="314"/>
->>>>>>> 58768863
         <source>incoming connection</source>
         <translation>eingehende Verbindung</translation>
     </message>
     <message>
-<<<<<<< HEAD
-        <location filename="../base/bittorrent/peerinfo.cpp" line="332"/>
-=======
         <location filename="../base/bittorrent/peerinfo.cpp" line="322"/>
->>>>>>> 58768863
         <source>not interested(local) and unchoked(peer)</source>
         <translation>Nicht interessiert (Lokal) und frei verfügbar (Peer)</translation>
     </message>
     <message>
-<<<<<<< HEAD
-        <location filename="../base/bittorrent/peerinfo.cpp" line="339"/>
-=======
         <location filename="../base/bittorrent/peerinfo.cpp" line="330"/>
->>>>>>> 58768863
         <source>not interested(peer) and unchoked(local)</source>
         <translation>Nicht interessiert (Peer) und frei verfügbar (Lokal) </translation>
     </message>
     <message>
-<<<<<<< HEAD
-        <location filename="../base/bittorrent/peerinfo.cpp" line="345"/>
-=======
         <location filename="../base/bittorrent/peerinfo.cpp" line="337"/>
->>>>>>> 58768863
         <source>peer from PEX</source>
         <translation>Peer von PEX</translation>
     </message>
     <message>
-<<<<<<< HEAD
-        <location filename="../base/bittorrent/peerinfo.cpp" line="351"/>
-=======
         <location filename="../base/bittorrent/peerinfo.cpp" line="344"/>
->>>>>>> 58768863
         <source>peer from DHT</source>
         <translation>Peer von DHT</translation>
     </message>
     <message>
-<<<<<<< HEAD
-        <location filename="../base/bittorrent/peerinfo.cpp" line="357"/>
-=======
         <location filename="../base/bittorrent/peerinfo.cpp" line="351"/>
->>>>>>> 58768863
         <source>encrypted traffic</source>
         <translation>verschlüsselter Datenverkehr</translation>
     </message>
     <message>
-<<<<<<< HEAD
-        <location filename="../base/bittorrent/peerinfo.cpp" line="363"/>
-=======
         <location filename="../base/bittorrent/peerinfo.cpp" line="358"/>
->>>>>>> 58768863
         <source>encrypted handshake</source>
         <translation>verschlüsselter Handshake</translation>
     </message>
     <message>
-<<<<<<< HEAD
-        <location filename="../base/bittorrent/peerinfo.cpp" line="375"/>
-=======
         <location filename="../base/bittorrent/peerinfo.cpp" line="372"/>
->>>>>>> 58768863
         <source>peer from LSD</source>
         <translation>Peer von LSD</translation>
     </message>
@@ -7368,170 +6120,122 @@
 <context>
     <name>PeerListWidget</name>
     <message>
-        <location filename="../gui/properties/peerlistwidget.cpp" line="96"/>
+        <location filename="../gui/properties/peerlistwidget.cpp" line="95"/>
         <source>Country/Region</source>
         <translation>Land/Region</translation>
     </message>
     <message>
-        <location filename="../gui/properties/peerlistwidget.cpp" line="97"/>
+        <location filename="../gui/properties/peerlistwidget.cpp" line="96"/>
         <source>IP</source>
         <translation>IP</translation>
     </message>
     <message>
-        <location filename="../gui/properties/peerlistwidget.cpp" line="98"/>
+        <location filename="../gui/properties/peerlistwidget.cpp" line="97"/>
         <source>Port</source>
         <translation>Port</translation>
     </message>
     <message>
-        <location filename="../gui/properties/peerlistwidget.cpp" line="99"/>
+        <location filename="../gui/properties/peerlistwidget.cpp" line="98"/>
         <source>Flags</source>
         <translation>Flags</translation>
     </message>
     <message>
-        <location filename="../gui/properties/peerlistwidget.cpp" line="100"/>
+        <location filename="../gui/properties/peerlistwidget.cpp" line="99"/>
         <source>Connection</source>
         <translation>Verbindung</translation>
     </message>
     <message>
-        <location filename="../gui/properties/peerlistwidget.cpp" line="101"/>
+        <location filename="../gui/properties/peerlistwidget.cpp" line="100"/>
         <source>Client</source>
         <comment>i.e.: Client application</comment>
         <translation>Programm</translation>
     </message>
     <message>
-        <location filename="../gui/properties/peerlistwidget.cpp" line="102"/>
-        <source>Peer ID</source>
-        <comment>i.e.: Client Peer ID</comment>
-        <translation type="unfinished"></translation>
-    </message>
-    <message>
-        <location filename="../gui/properties/peerlistwidget.cpp" line="103"/>
+        <location filename="../gui/properties/peerlistwidget.cpp" line="101"/>
         <source>Progress</source>
         <comment>i.e: % downloaded</comment>
         <translation>Fortschritt</translation>
     </message>
     <message>
-        <location filename="../gui/properties/peerlistwidget.cpp" line="104"/>
+        <location filename="../gui/properties/peerlistwidget.cpp" line="102"/>
         <source>Down Speed</source>
         <comment>i.e: Download speed</comment>
         <translation>DL-Rate</translation>
     </message>
     <message>
-        <location filename="../gui/properties/peerlistwidget.cpp" line="105"/>
+        <location filename="../gui/properties/peerlistwidget.cpp" line="103"/>
         <source>Up Speed</source>
         <comment>i.e: Upload speed</comment>
         <translation>UL-Rate</translation>
     </message>
     <message>
-        <location filename="../gui/properties/peerlistwidget.cpp" line="106"/>
+        <location filename="../gui/properties/peerlistwidget.cpp" line="104"/>
         <source>Downloaded</source>
         <comment>i.e: total data downloaded</comment>
         <translation>Runtergeladen</translation>
     </message>
     <message>
-        <location filename="../gui/properties/peerlistwidget.cpp" line="107"/>
+        <location filename="../gui/properties/peerlistwidget.cpp" line="105"/>
         <source>Uploaded</source>
         <comment>i.e: total data uploaded</comment>
         <translation>Hochgeladen</translation>
     </message>
     <message>
-        <location filename="../gui/properties/peerlistwidget.cpp" line="108"/>
+        <location filename="../gui/properties/peerlistwidget.cpp" line="106"/>
         <source>Relevance</source>
         <comment>i.e: How relevant this peer is to us. How many pieces it has that we don&apos;t.</comment>
         <translation>Relevanz</translation>
     </message>
     <message>
-        <location filename="../gui/properties/peerlistwidget.cpp" line="109"/>
+        <location filename="../gui/properties/peerlistwidget.cpp" line="107"/>
         <source>Files</source>
         <comment>i.e. files that are being downloaded right now</comment>
         <translation>Dateien</translation>
     </message>
     <message>
-<<<<<<< HEAD
-        <location filename="../gui/properties/peerlistwidget.cpp" line="181"/>
-=======
         <location filename="../gui/properties/peerlistwidget.cpp" line="182"/>
->>>>>>> 58768863
         <source>Column visibility</source>
         <translation>Sichtbarkeit der Spalten</translation>
     </message>
     <message>
-<<<<<<< HEAD
-        <location filename="../gui/properties/peerlistwidget.cpp" line="265"/>
-=======
         <location filename="../gui/properties/peerlistwidget.cpp" line="273"/>
->>>>>>> 58768863
         <source>Add a new peer...</source>
         <translation>Füge einen neuen Peer hinzu ...</translation>
     </message>
     <message>
-<<<<<<< HEAD
-        <location filename="../gui/properties/peerlistwidget.cpp" line="274"/>
-        <location filename="../gui/properties/peerlistwidget.cpp" line="276"/>
-=======
         <location filename="../gui/properties/peerlistwidget.cpp" line="282"/>
         <location filename="../gui/properties/peerlistwidget.cpp" line="284"/>
->>>>>>> 58768863
         <source>Adding peers</source>
         <translation>Peers hinzugefügt</translation>
     </message>
     <message>
-<<<<<<< HEAD
-        <location filename="../gui/properties/peerlistwidget.cpp" line="274"/>
-=======
         <location filename="../gui/properties/peerlistwidget.cpp" line="282"/>
->>>>>>> 58768863
         <source>Some peers cannot be added. Check the Log for details.</source>
         <translation>Einige Peers können nicht hinzugefügt werden. Bitte das Log für weitere Details überprüfen.</translation>
     </message>
     <message>
-<<<<<<< HEAD
-        <location filename="../gui/properties/peerlistwidget.cpp" line="276"/>
-=======
         <location filename="../gui/properties/peerlistwidget.cpp" line="284"/>
->>>>>>> 58768863
         <source>Peers are added to this torrent.</source>
         <translation>Peers wurden diesem Torrent hinzugefügt.</translation>
     </message>
     <message>
-<<<<<<< HEAD
-        <location filename="../gui/properties/peerlistwidget.cpp" line="286"/>
-        <location filename="../gui/properties/peerlistwidget.cpp" line="331"/>
-=======
         <location filename="../gui/properties/peerlistwidget.cpp" line="295"/>
         <location filename="../gui/properties/peerlistwidget.cpp" line="321"/>
->>>>>>> 58768863
         <source>Ban peer permanently</source>
         <translation>Peer dauerhaft bannen</translation>
     </message>
     <message>
-<<<<<<< HEAD
-        <location filename="../gui/properties/peerlistwidget.cpp" line="332"/>
-=======
         <location filename="../gui/properties/peerlistwidget.cpp" line="322"/>
->>>>>>> 58768863
         <source>Are you sure you want to permanently ban the selected peers?</source>
         <translation>Sollen die ausgewählten Peers wirklich dauerhaft gebannt werden?</translation>
     </message>
     <message>
-<<<<<<< HEAD
-        <location filename="../gui/properties/peerlistwidget.cpp" line="337"/>
-        <source>Peer &quot;%1&quot; is manually banned. PeerID: &apos;%2&apos; Client: &apos;%3&apos; Country: &apos;%4&apos;</source>
-        <translation type="unfinished"></translation>
-    </message>
-    <message>
-=======
         <location filename="../gui/properties/peerlistwidget.cpp" line="328"/>
->>>>>>> 58768863
         <source>Peer &quot;%1&quot; is manually banned</source>
-        <translation type="vanished">Peer &quot;%1&quot; wurde manuell gebannt</translation>
-    </message>
-    <message>
-<<<<<<< HEAD
-        <location filename="../gui/properties/peerlistwidget.cpp" line="281"/>
-=======
+        <translation>Peer &quot;%1&quot; wurde manuell gebannt</translation>
+    </message>
+    <message>
         <location filename="../gui/properties/peerlistwidget.cpp" line="290"/>
->>>>>>> 58768863
         <source>Copy IP:port</source>
         <translation>IP:port kopieren</translation>
     </message>
@@ -8524,39 +7228,23 @@
         <translation>Ich stimme zu</translation>
     </message>
     <message>
-<<<<<<< HEAD
-        <location filename="../base/settingsstorage.cpp" line="245"/>
-=======
         <location filename="../base/settingsstorage.cpp" line="246"/>
->>>>>>> 58768863
         <source>Detected unclean program exit. Using fallback file to restore settings: %1</source>
         <translation>Es wurde ein fehlerhaftes Beenden von qBittorrent festgestellt.
 Daher wird eine Sicherungsdatei zur Wiederherstellung der Einstellungen verwendet: %1</translation>
     </message>
     <message>
-<<<<<<< HEAD
-        <location filename="../base/settingsstorage.cpp" line="312"/>
-=======
         <location filename="../base/settingsstorage.cpp" line="316"/>
->>>>>>> 58768863
         <source>An access error occurred while trying to write the configuration file.</source>
         <translation>Es ist ein Zugriffsfehler beim Schreiben der Sicherungsdatei aufgetreten.</translation>
     </message>
     <message>
-<<<<<<< HEAD
-        <location filename="../base/settingsstorage.cpp" line="315"/>
-=======
         <location filename="../base/settingsstorage.cpp" line="319"/>
->>>>>>> 58768863
         <source>A format error occurred while trying to write the configuration file.</source>
         <translation>Es ist ein Formatfehler beim Schreiben der Sicherungsdatei aufgetreten.</translation>
     </message>
     <message>
-<<<<<<< HEAD
-        <location filename="../base/settingsstorage.cpp" line="318"/>
-=======
         <location filename="../base/settingsstorage.cpp" line="322"/>
->>>>>>> 58768863
         <source>An unknown error occurred while trying to write the configuration file.</source>
         <translation>Es ist ein unbekannter Fehler beim Schreiben der Sicherungsdatei aufgetreten.</translation>
     </message>
@@ -10766,14 +9454,6 @@
     </message>
 </context>
 <context>
-    <name>TransferController</name>
-    <message>
-        <location filename="../webui/api/transfercontroller.cpp" line="151"/>
-        <source>Peer &apos;%1&apos; banned via Web API.</source>
-        <translation type="unfinished"></translation>
-    </message>
-</context>
-<context>
     <name>TransferListFiltersWidget</name>
     <message>
         <location filename="../gui/transferlistfilterswidget.cpp" line="684"/>

--- conflicted
+++ resolved
@@ -82,46 +82,32 @@
         <translation>qBittorrent è basato sulle seguenti librerie:</translation>
     </message>
     <message>
-        <location filename="../gui/aboutdialog.cpp" line="64"/>
+        <location filename="../gui/aboutdialog.cpp" line="62"/>
         <source>An advanced BitTorrent client programmed in C++, based on Qt toolkit and libtorrent-rasterbar.</source>
         <translation>qBittorrent è un client BitTorrent avanzato sviluppato in C++, basato sul toolkit Qt e libtorrent-rasterbar.</translation>
     </message>
     <message>
-        <location filename="../gui/aboutdialog.cpp" line="65"/>
+        <location filename="../gui/aboutdialog.cpp" line="63"/>
         <source>Copyright %1 2006-2020 The qBittorrent project</source>
         <translation>Copyright %1 2006-2020 The qBittorrent project</translation>
     </message>
     <message>
-        <location filename="../gui/aboutdialog.cpp" line="66"/>
+        <location filename="../gui/aboutdialog.cpp" line="64"/>
         <source>Home Page:</source>
         <translation>Sito web:</translation>
     </message>
     <message>
-        <location filename="../gui/aboutdialog.cpp" line="67"/>
+        <location filename="../gui/aboutdialog.cpp" line="65"/>
         <source>Forum:</source>
         <translation>Forum:</translation>
     </message>
     <message>
-        <location filename="../gui/aboutdialog.cpp" line="68"/>
+        <location filename="../gui/aboutdialog.cpp" line="66"/>
         <source>Bug Tracker:</source>
         <translation>Bug Tracker:</translation>
     </message>
     <message>
-<<<<<<< HEAD
-        <location filename="../gui/aboutdialog.cpp" line="69"/>
-        <source>Enhanced Edition:</source>
-        <translation type="unfinished"></translation>
-    </message>
-    <message>
-        <location filename="../gui/aboutdialog.cpp" line="70"/>
-        <source>Maintainer:</source>
-        <translation type="unfinished"></translation>
-    </message>
-    <message>
-        <location filename="../gui/aboutdialog.cpp" line="107"/>
-=======
         <location filename="../gui/aboutdialog.cpp" line="106"/>
->>>>>>> 58768863
         <source>The free IP to Country Lite database by DB-IP is used for resolving the countries of peers. The database is licensed under the Creative Commons Attribution 4.0 International License</source>
         <translation>Il database gratuito da IP a Country Lite di DB-IP viene usato per risolvere i paesi dei peer. 
 Il database è concesso in licenza con la licenza internazionale Creative Commons Attribution 4.0.</translation>
@@ -425,709 +411,396 @@
 <context>
     <name>AdvancedSettings</name>
     <message>
-<<<<<<< HEAD
-        <location filename="../gui/advancedsettings.cpp" line="319"/>
-        <location filename="../gui/advancedsettings.cpp" line="452"/>
-=======
         <location filename="../gui/advancedsettings.cpp" line="316"/>
         <location filename="../gui/advancedsettings.cpp" line="454"/>
->>>>>>> 58768863
         <source> MiB</source>
         <translation> MiB</translation>
     </message>
     <message>
-<<<<<<< HEAD
-        <location filename="../gui/advancedsettings.cpp" line="535"/>
-=======
         <location filename="../gui/advancedsettings.cpp" line="537"/>
->>>>>>> 58768863
         <source>Outgoing ports (Min) [0: Disabled]</source>
         <translation>Porte in uscita (min) [0: disattivato]</translation>
     </message>
     <message>
-<<<<<<< HEAD
-        <location filename="../gui/advancedsettings.cpp" line="540"/>
-=======
         <location filename="../gui/advancedsettings.cpp" line="542"/>
->>>>>>> 58768863
         <source>Outgoing ports (Max) [0: Disabled]</source>
         <translation>Porte in uscita (max) [0: disattivato]</translation>
     </message>
     <message>
-<<<<<<< HEAD
-        <location filename="../gui/advancedsettings.cpp" line="571"/>
-=======
         <location filename="../gui/advancedsettings.cpp" line="573"/>
->>>>>>> 58768863
         <source>Recheck torrents on completion</source>
         <translation>Ricontrolla torrent quando completato</translation>
     </message>
     <message>
-<<<<<<< HEAD
-        <location filename="../gui/advancedsettings.cpp" line="577"/>
-=======
         <location filename="../gui/advancedsettings.cpp" line="579"/>
->>>>>>> 58768863
         <source>Transfer list refresh interval</source>
         <translation>Intervallo di aggiornamento elenco trasferimenti</translation>
     </message>
     <message>
-<<<<<<< HEAD
-        <location filename="../gui/advancedsettings.cpp" line="576"/>
-=======
         <location filename="../gui/advancedsettings.cpp" line="578"/>
->>>>>>> 58768863
         <source> ms</source>
         <comment> milliseconds</comment>
         <translation> ms</translation>
     </message>
     <message>
-        <location filename="../gui/advancedsettings.cpp" line="151"/>
+        <location filename="../gui/advancedsettings.cpp" line="149"/>
         <source>Setting</source>
         <translation>Impostazione</translation>
     </message>
     <message>
-        <location filename="../gui/advancedsettings.cpp" line="151"/>
+        <location filename="../gui/advancedsettings.cpp" line="149"/>
         <source>Value</source>
         <comment>Value set for this setting</comment>
         <translation>Valore</translation>
     </message>
     <message>
-<<<<<<< HEAD
-        <location filename="../gui/advancedsettings.cpp" line="315"/>
-        <location filename="../gui/advancedsettings.cpp" line="328"/>
-=======
         <location filename="../gui/advancedsettings.cpp" line="312"/>
         <location filename="../gui/advancedsettings.cpp" line="325"/>
->>>>>>> 58768863
         <source> (disabled)</source>
         <translation> (disattivato)</translation>
     </message>
     <message>
-<<<<<<< HEAD
-        <location filename="../gui/advancedsettings.cpp" line="317"/>
-=======
         <location filename="../gui/advancedsettings.cpp" line="314"/>
->>>>>>> 58768863
         <source> (auto)</source>
         <translation> (auto)</translation>
     </message>
     <message>
-<<<<<<< HEAD
-        <location filename="../gui/advancedsettings.cpp" line="326"/>
-=======
         <location filename="../gui/advancedsettings.cpp" line="323"/>
->>>>>>> 58768863
         <source> min</source>
         <comment> minutes</comment>
         <translation> min</translation>
     </message>
     <message>
-<<<<<<< HEAD
-        <location filename="../gui/advancedsettings.cpp" line="339"/>
-=======
         <location filename="../gui/advancedsettings.cpp" line="336"/>
->>>>>>> 58768863
         <source>All addresses</source>
         <translation>Tutti gli indirizzi</translation>
     </message>
     <message>
-<<<<<<< HEAD
-        <location filename="../gui/advancedsettings.cpp" line="381"/>
-=======
         <location filename="../gui/advancedsettings.cpp" line="382"/>
->>>>>>> 58768863
         <source>qBittorrent Section</source>
         <translation>Sezione qBittorrent</translation>
     </message>
     <message>
-<<<<<<< HEAD
-        <location filename="../gui/advancedsettings.cpp" line="378"/>
-        <location filename="../gui/advancedsettings.cpp" line="386"/>
-=======
         <location filename="../gui/advancedsettings.cpp" line="379"/>
         <location filename="../gui/advancedsettings.cpp" line="387"/>
->>>>>>> 58768863
         <source>Open documentation</source>
         <translation>Apri documentazione</translation>
     </message>
     <message>
-<<<<<<< HEAD
-        <location filename="../gui/advancedsettings.cpp" line="340"/>
-=======
         <location filename="../gui/advancedsettings.cpp" line="337"/>
->>>>>>> 58768863
         <source>All IPv4 addresses</source>
         <translation>Tutti gli indirizzi IPv4</translation>
     </message>
     <message>
-<<<<<<< HEAD
-        <location filename="../gui/advancedsettings.cpp" line="341"/>
-=======
         <location filename="../gui/advancedsettings.cpp" line="338"/>
->>>>>>> 58768863
         <source>All IPv6 addresses</source>
         <translation>Tutti gli indirizzi IPv6</translation>
     </message>
     <message>
-<<<<<<< HEAD
-        <location filename="../gui/advancedsettings.cpp" line="389"/>
-=======
         <location filename="../gui/advancedsettings.cpp" line="390"/>
->>>>>>> 58768863
         <source>libtorrent Section</source>
         <translation>Sezione libtorrent</translation>
     </message>
     <message>
-<<<<<<< HEAD
-        <location filename="../gui/advancedsettings.cpp" line="393"/>
-=======
         <location filename="../gui/advancedsettings.cpp" line="394"/>
->>>>>>> 58768863
         <source>Normal</source>
         <translation>Normale</translation>
     </message>
     <message>
-<<<<<<< HEAD
-        <location filename="../gui/advancedsettings.cpp" line="393"/>
-=======
         <location filename="../gui/advancedsettings.cpp" line="394"/>
->>>>>>> 58768863
         <source>Below normal</source>
         <translation>Inferiore a normale</translation>
     </message>
     <message>
-<<<<<<< HEAD
-        <location filename="../gui/advancedsettings.cpp" line="393"/>
-=======
         <location filename="../gui/advancedsettings.cpp" line="394"/>
->>>>>>> 58768863
         <source>Medium</source>
         <translation>Media</translation>
     </message>
     <message>
-<<<<<<< HEAD
-        <location filename="../gui/advancedsettings.cpp" line="393"/>
-=======
         <location filename="../gui/advancedsettings.cpp" line="394"/>
->>>>>>> 58768863
         <source>Low</source>
         <translation>Bassa</translation>
     </message>
     <message>
-<<<<<<< HEAD
-        <location filename="../gui/advancedsettings.cpp" line="393"/>
-=======
         <location filename="../gui/advancedsettings.cpp" line="394"/>
->>>>>>> 58768863
         <source>Very low</source>
         <translation>Molto bassa</translation>
     </message>
     <message>
-<<<<<<< HEAD
-        <location filename="../gui/advancedsettings.cpp" line="414"/>
-=======
         <location filename="../gui/advancedsettings.cpp" line="416"/>
->>>>>>> 58768863
         <source>Process memory priority (Windows &gt;= 8 only)</source>
         <translation>Priorità memoria elaborazione (Windows &gt;=8)</translation>
     </message>
     <message>
-<<<<<<< HEAD
-        <location filename="../gui/advancedsettings.cpp" line="423"/>
-=======
         <location filename="../gui/advancedsettings.cpp" line="425"/>
->>>>>>> 58768863
         <source>Asynchronous I/O threads</source>
         <translation>Thread I/O asincroni</translation>
     </message>
     <message>
-<<<<<<< HEAD
-        <location filename="../gui/advancedsettings.cpp" line="431"/>
-=======
         <location filename="../gui/advancedsettings.cpp" line="433"/>
->>>>>>> 58768863
         <source>Hashing threads</source>
         <translation>Thread hashing</translation>
     </message>
     <message>
-<<<<<<< HEAD
-        <location filename="../gui/advancedsettings.cpp" line="439"/>
-=======
         <location filename="../gui/advancedsettings.cpp" line="441"/>
->>>>>>> 58768863
         <source>File pool size</source>
         <translation>Dim. pool file</translation>
     </message>
     <message>
-<<<<<<< HEAD
-        <location filename="../gui/advancedsettings.cpp" line="453"/>
-=======
         <location filename="../gui/advancedsettings.cpp" line="455"/>
->>>>>>> 58768863
         <source>Outstanding memory when checking torrents</source>
         <translation>Memoria aggiuntiva durante controllo torrent</translation>
     </message>
     <message>
-<<<<<<< HEAD
-        <location filename="../gui/advancedsettings.cpp" line="469"/>
-=======
         <location filename="../gui/advancedsettings.cpp" line="471"/>
->>>>>>> 58768863
         <source>Disk cache</source>
         <translation>Cache disco</translation>
     </message>
     <message>
-<<<<<<< HEAD
-        <location filename="../gui/advancedsettings.cpp" line="475"/>
-        <location filename="../gui/advancedsettings.cpp" line="546"/>
-        <location filename="../gui/advancedsettings.cpp" line="626"/>
-        <location filename="../gui/advancedsettings.cpp" line="696"/>
-=======
         <location filename="../gui/advancedsettings.cpp" line="477"/>
         <location filename="../gui/advancedsettings.cpp" line="548"/>
         <location filename="../gui/advancedsettings.cpp" line="624"/>
         <location filename="../gui/advancedsettings.cpp" line="694"/>
->>>>>>> 58768863
         <source> s</source>
         <comment> seconds</comment>
         <translation> s</translation>
     </message>
     <message>
-<<<<<<< HEAD
-        <location filename="../gui/advancedsettings.cpp" line="476"/>
-=======
         <location filename="../gui/advancedsettings.cpp" line="478"/>
->>>>>>> 58768863
         <source>Disk cache expiry interval</source>
         <translation>Intervallo scadenza cache disco</translation>
     </message>
     <message>
-<<<<<<< HEAD
-        <location filename="../gui/advancedsettings.cpp" line="481"/>
-=======
         <location filename="../gui/advancedsettings.cpp" line="483"/>
->>>>>>> 58768863
         <source>Enable OS cache</source>
         <translation>Attiva cache del SO</translation>
     </message>
     <message>
-<<<<<<< HEAD
-        <location filename="../gui/advancedsettings.cpp" line="486"/>
-=======
         <location filename="../gui/advancedsettings.cpp" line="488"/>
->>>>>>> 58768863
         <source>Coalesce reads &amp; writes</source>
         <translation>Combina letture e scritture</translation>
     </message>
     <message>
-<<<<<<< HEAD
-        <location filename="../gui/advancedsettings.cpp" line="492"/>
-=======
         <location filename="../gui/advancedsettings.cpp" line="494"/>
->>>>>>> 58768863
         <source>Use piece extent affinity</source>
         <translation>Usa affinità estensione segmento</translation>
     </message>
     <message>
-<<<<<<< HEAD
-        <location filename="../gui/advancedsettings.cpp" line="496"/>
-=======
         <location filename="../gui/advancedsettings.cpp" line="498"/>
->>>>>>> 58768863
         <source>Send upload piece suggestions</source>
         <translation>Invia suggerimenti parti per invio</translation>
     </message>
     <message>
-<<<<<<< HEAD
-        <location filename="../gui/advancedsettings.cpp" line="501"/>
-        <location filename="../gui/advancedsettings.cpp" line="507"/>
-=======
         <location filename="../gui/advancedsettings.cpp" line="503"/>
         <location filename="../gui/advancedsettings.cpp" line="509"/>
->>>>>>> 58768863
         <source> KiB</source>
         <translation> KiB</translation>
     </message>
     <message>
-<<<<<<< HEAD
-        <location filename="../gui/advancedsettings.cpp" line="503"/>
-=======
         <location filename="../gui/advancedsettings.cpp" line="505"/>
->>>>>>> 58768863
         <source>Send buffer watermark</source>
         <translation>Invia livello buffer</translation>
     </message>
     <message>
-<<<<<<< HEAD
-        <location filename="../gui/advancedsettings.cpp" line="509"/>
-=======
         <location filename="../gui/advancedsettings.cpp" line="511"/>
->>>>>>> 58768863
         <source>Send buffer low watermark</source>
         <translation>Invia livello buffer basso</translation>
     </message>
     <message>
-<<<<<<< HEAD
-        <location filename="../gui/advancedsettings.cpp" line="515"/>
-=======
         <location filename="../gui/advancedsettings.cpp" line="517"/>
->>>>>>> 58768863
         <source>Send buffer watermark factor</source>
         <translation>Invia fattore livello buffer</translation>
     </message>
     <message>
-<<<<<<< HEAD
-        <location filename="../gui/advancedsettings.cpp" line="521"/>
-=======
         <location filename="../gui/advancedsettings.cpp" line="523"/>
->>>>>>> 58768863
         <source>Socket backlog size</source>
         <translation>Dim. backlog socket</translation>
     </message>
     <message>
-<<<<<<< HEAD
-        <location filename="../gui/advancedsettings.cpp" line="547"/>
-=======
         <location filename="../gui/advancedsettings.cpp" line="549"/>
->>>>>>> 58768863
         <source>UPnP lease duration [0: Permanent lease]</source>
         <translation>Durata lease UPnP: [0: lease permanente]</translation>
     </message>
     <message>
-<<<<<<< HEAD
-        <location filename="../gui/advancedsettings.cpp" line="551"/>
-=======
         <location filename="../gui/advancedsettings.cpp" line="553"/>
->>>>>>> 58768863
         <source>Prefer TCP</source>
         <translation>Preferisci TCP</translation>
     </message>
     <message>
-<<<<<<< HEAD
-        <location filename="../gui/advancedsettings.cpp" line="551"/>
-=======
         <location filename="../gui/advancedsettings.cpp" line="553"/>
->>>>>>> 58768863
         <source>Peer proportional (throttles TCP)</source>
         <translation>Proporzionale per nodo (soffoca TCP)</translation>
     </message>
     <message>
-<<<<<<< HEAD
-        <location filename="../gui/advancedsettings.cpp" line="558"/>
-=======
         <location filename="../gui/advancedsettings.cpp" line="560"/>
->>>>>>> 58768863
         <source>Allow multiple connections from the same IP address</source>
         <translation>Permetti connessioni multiple dallo stesso indirizzo IP</translation>
     </message>
     <message>
-<<<<<<< HEAD
-        <location filename="../gui/advancedsettings.cpp" line="562"/>
-=======
         <location filename="../gui/advancedsettings.cpp" line="564"/>
->>>>>>> 58768863
         <source>Validate HTTPS tracker certificates</source>
         <translation>Valida certificati tracker HTTPS</translation>
     </message>
     <message>
-<<<<<<< HEAD
-        <location filename="../gui/advancedsettings.cpp" line="568"/>
-=======
         <location filename="../gui/advancedsettings.cpp" line="570"/>
->>>>>>> 58768863
         <source>Disallow connection to peers on privileged ports</source>
         <translation>Non consentire la connessione a peer su porte privilegiate</translation>
     </message>
     <message>
-<<<<<<< HEAD
-        <location filename="../gui/advancedsettings.cpp" line="583"/>
-=======
         <location filename="../gui/advancedsettings.cpp" line="585"/>
->>>>>>> 58768863
         <source>Resolve peer host names</source>
         <translation>Risolvi i nomi host dei nodi</translation>
     </message>
     <message>
-<<<<<<< HEAD
-        <location filename="../gui/advancedsettings.cpp" line="613"/>
-        <source>Auto Ban Unknown Peer from China</source>
-        <translation type="unfinished"></translation>
-    </message>
-    <message>
-        <location filename="../gui/advancedsettings.cpp" line="616"/>
-        <source>Auto Ban Bittorrent Media Player Peer</source>
-        <translation type="unfinished"></translation>
-    </message>
-    <message>
-        <location filename="../gui/advancedsettings.cpp" line="686"/>
-=======
         <location filename="../gui/advancedsettings.cpp" line="684"/>
->>>>>>> 58768863
         <source>Peer turnover disconnect percentage</source>
         <translation>Percentuale di disconnessione turnover peer</translation>
     </message>
     <message>
-<<<<<<< HEAD
-        <location filename="../gui/advancedsettings.cpp" line="692"/>
-=======
         <location filename="../gui/advancedsettings.cpp" line="690"/>
->>>>>>> 58768863
         <source>Peer turnover threshold percentage</source>
         <translation>Percentuale livello turnover peer</translation>
     </message>
     <message>
-<<<<<<< HEAD
-        <location filename="../gui/advancedsettings.cpp" line="698"/>
-=======
         <location filename="../gui/advancedsettings.cpp" line="696"/>
->>>>>>> 58768863
         <source>Peer turnover disconnect interval</source>
         <translation>Intervallo disconnessione turnover peer</translation>
     </message>
     <message>
-<<<<<<< HEAD
-        <location filename="../gui/advancedsettings.cpp" line="627"/>
-=======
         <location filename="../gui/advancedsettings.cpp" line="625"/>
->>>>>>> 58768863
         <source>Stop tracker timeout</source>
         <translation>Stop timeout tracker</translation>
     </message>
     <message>
-<<<<<<< HEAD
-        <location filename="../gui/advancedsettings.cpp" line="633"/>
-=======
         <location filename="../gui/advancedsettings.cpp" line="631"/>
->>>>>>> 58768863
         <source>Display notifications</source>
         <translation>Visualizza notifiche</translation>
     </message>
     <message>
-<<<<<<< HEAD
-        <location filename="../gui/advancedsettings.cpp" line="636"/>
-=======
         <location filename="../gui/advancedsettings.cpp" line="634"/>
->>>>>>> 58768863
         <source>Display notifications for added torrents</source>
         <translation>Visualizza notifiche per i torrent aggiunti</translation>
     </message>
     <message>
-<<<<<<< HEAD
-        <location filename="../gui/advancedsettings.cpp" line="639"/>
-=======
         <location filename="../gui/advancedsettings.cpp" line="637"/>
->>>>>>> 58768863
         <source>Download tracker&apos;s favicon</source>
         <translation>Scarica iconcina server traccia</translation>
     </message>
     <message>
-<<<<<<< HEAD
-        <location filename="../gui/advancedsettings.cpp" line="643"/>
-=======
         <location filename="../gui/advancedsettings.cpp" line="641"/>
->>>>>>> 58768863
         <source>Save path history length</source>
         <translation>Lunghezza storico percorso di salvataggio</translation>
     </message>
     <message>
-<<<<<<< HEAD
-        <location filename="../gui/advancedsettings.cpp" line="646"/>
-=======
         <location filename="../gui/advancedsettings.cpp" line="644"/>
->>>>>>> 58768863
         <source>Enable speed graphs</source>
         <translation>Abilita grafico velocità</translation>
     </message>
     <message>
-<<<<<<< HEAD
-        <location filename="../gui/advancedsettings.cpp" line="656"/>
-=======
         <location filename="../gui/advancedsettings.cpp" line="654"/>
->>>>>>> 58768863
         <source>Fixed slots</source>
         <translation>Posizioni fisse</translation>
     </message>
     <message>
-<<<<<<< HEAD
-        <location filename="../gui/advancedsettings.cpp" line="656"/>
-=======
         <location filename="../gui/advancedsettings.cpp" line="654"/>
->>>>>>> 58768863
         <source>Upload rate based</source>
         <translation>Secondo velocità di invio</translation>
     </message>
     <message>
-<<<<<<< HEAD
-        <location filename="../gui/advancedsettings.cpp" line="658"/>
-=======
         <location filename="../gui/advancedsettings.cpp" line="656"/>
->>>>>>> 58768863
         <source>Upload slots behavior</source>
         <translation>Comportamento slot invio</translation>
     </message>
     <message>
-<<<<<<< HEAD
-        <location filename="../gui/advancedsettings.cpp" line="661"/>
-=======
         <location filename="../gui/advancedsettings.cpp" line="659"/>
->>>>>>> 58768863
         <source>Round-robin</source>
         <translation>A turno</translation>
     </message>
     <message>
-<<<<<<< HEAD
-        <location filename="../gui/advancedsettings.cpp" line="661"/>
-=======
         <location filename="../gui/advancedsettings.cpp" line="659"/>
->>>>>>> 58768863
         <source>Fastest upload</source>
         <translation>Invio più veloce</translation>
     </message>
     <message>
-<<<<<<< HEAD
-        <location filename="../gui/advancedsettings.cpp" line="661"/>
-=======
         <location filename="../gui/advancedsettings.cpp" line="659"/>
->>>>>>> 58768863
         <source>Anti-leech</source>
         <translation>Anti-scaricatore</translation>
     </message>
     <message>
-<<<<<<< HEAD
-        <location filename="../gui/advancedsettings.cpp" line="663"/>
-=======
         <location filename="../gui/advancedsettings.cpp" line="661"/>
->>>>>>> 58768863
         <source>Upload choking algorithm</source>
         <translation>Algoritmo riduzione invio</translation>
     </message>
     <message>
-<<<<<<< HEAD
-        <location filename="../gui/advancedsettings.cpp" line="668"/>
-=======
         <location filename="../gui/advancedsettings.cpp" line="666"/>
->>>>>>> 58768863
         <source>Confirm torrent recheck</source>
         <translation>Conferma ricontrollo torrent</translation>
     </message>
     <message>
-<<<<<<< HEAD
-        <location filename="../gui/advancedsettings.cpp" line="672"/>
-=======
         <location filename="../gui/advancedsettings.cpp" line="670"/>
->>>>>>> 58768863
         <source>Confirm removal of all tags</source>
         <translation>Conferma rimozione di tutte le etichette</translation>
     </message>
     <message>
-<<<<<<< HEAD
-        <location filename="../gui/advancedsettings.cpp" line="676"/>
-=======
         <location filename="../gui/advancedsettings.cpp" line="674"/>
->>>>>>> 58768863
         <source>Always announce to all trackers in a tier</source>
         <translation>Annuncia sempre a tutti i server traccia in un livello</translation>
     </message>
     <message>
-<<<<<<< HEAD
-        <location filename="../gui/advancedsettings.cpp" line="680"/>
-=======
         <location filename="../gui/advancedsettings.cpp" line="678"/>
->>>>>>> 58768863
         <source>Always announce to all tiers</source>
         <translation>Annuncia sempre a tutti i livelli</translation>
     </message>
     <message>
-<<<<<<< HEAD
-        <location filename="../gui/advancedsettings.cpp" line="585"/>
-=======
         <location filename="../gui/advancedsettings.cpp" line="587"/>
->>>>>>> 58768863
         <source>Any interface</source>
         <comment>i.e. Any network interface</comment>
         <translation>Qualsiasi interfaccia</translation>
     </message>
     <message>
-<<<<<<< HEAD
-        <location filename="../gui/advancedsettings.cpp" line="530"/>
-=======
         <location filename="../gui/advancedsettings.cpp" line="532"/>
->>>>>>> 58768863
         <source>Save resume data interval</source>
         <comment>How often the fastresume file is saved.</comment>
         <translation>Intervallo di salvataggio dati recupero</translation>
     </message>
     <message>
-<<<<<<< HEAD
-        <location filename="../gui/advancedsettings.cpp" line="553"/>
-=======
         <location filename="../gui/advancedsettings.cpp" line="555"/>
->>>>>>> 58768863
         <source>%1-TCP mixed mode algorithm</source>
         <comment>uTP-TCP mixed mode algorithm</comment>
         <translation>Algoritmo modalità mista %1-TCP</translation>
     </message>
     <message>
-<<<<<<< HEAD
-        <location filename="../gui/advancedsettings.cpp" line="580"/>
-=======
         <location filename="../gui/advancedsettings.cpp" line="582"/>
->>>>>>> 58768863
         <source>Resolve peer countries</source>
         <translation>Risolvi nazioni peer</translation>
     </message>
     <message>
-<<<<<<< HEAD
-        <location filename="../gui/advancedsettings.cpp" line="604"/>
-=======
         <location filename="../gui/advancedsettings.cpp" line="609"/>
->>>>>>> 58768863
         <source>Network interface</source>
         <translation>Interfaccia di rete</translation>
     </message>
     <message>
-<<<<<<< HEAD
-        <location filename="../gui/advancedsettings.cpp" line="607"/>
-=======
         <location filename="../gui/advancedsettings.cpp" line="612"/>
->>>>>>> 58768863
         <source>Optional IP address to bind to</source>
         <translation>Indirizzo IP opzionale a cui collegarsi</translation>
     </message>
     <message>
-<<<<<<< HEAD
-        <location filename="../gui/advancedsettings.cpp" line="610"/>
-=======
         <location filename="../gui/advancedsettings.cpp" line="615"/>
->>>>>>> 58768863
         <source>IP Address to report to trackers (requires restart)</source>
         <translation>Indirizzo IP da riportare ai server traccia (richiede il riavvio)</translation>
     </message>
     <message>
-<<<<<<< HEAD
-        <location filename="../gui/advancedsettings.cpp" line="621"/>
-=======
         <location filename="../gui/advancedsettings.cpp" line="619"/>
->>>>>>> 58768863
         <source>Max concurrent HTTP announces</source>
         <translation>Annunci HTTP contemporanei max</translation>
     </message>
     <message>
-<<<<<<< HEAD
-        <location filename="../gui/advancedsettings.cpp" line="649"/>
-=======
         <location filename="../gui/advancedsettings.cpp" line="647"/>
->>>>>>> 58768863
         <source>Enable embedded tracker</source>
         <translation>Abilita server traccia integrato</translation>
     </message>
     <message>
-<<<<<<< HEAD
-        <location filename="../gui/advancedsettings.cpp" line="654"/>
-=======
         <location filename="../gui/advancedsettings.cpp" line="652"/>
->>>>>>> 58768863
         <source>Embedded tracker port</source>
         <translation>Porta server traccia integrato</translation>
     </message>
@@ -1158,138 +831,78 @@
         <translation>Usa cartella config: %1</translation>
     </message>
     <message>
-<<<<<<< HEAD
-        <location filename="../app/application.cpp" line="337"/>
-=======
         <location filename="../app/application.cpp" line="344"/>
->>>>>>> 58768863
         <source>Torrent: %1, running external program, command: %2</source>
         <translation>Torrent: %1, esecuzione programma esterno, comando: %2</translation>
     </message>
     <message>
-<<<<<<< HEAD
-        <location filename="../app/application.cpp" line="465"/>
-=======
         <location filename="../app/application.cpp" line="410"/>
->>>>>>> 58768863
         <source>Torrent name: %1</source>
         <translation>Nome torrent: %1</translation>
     </message>
     <message>
-<<<<<<< HEAD
-        <location filename="../app/application.cpp" line="466"/>
-=======
         <location filename="../app/application.cpp" line="411"/>
->>>>>>> 58768863
         <source>Torrent size: %1</source>
         <translation>Dimensione torrent: %1</translation>
     </message>
     <message>
-<<<<<<< HEAD
-        <location filename="../app/application.cpp" line="467"/>
-=======
         <location filename="../app/application.cpp" line="412"/>
->>>>>>> 58768863
         <source>Save path: %1</source>
         <translation>Percorso di salvataggio: %1</translation>
     </message>
     <message>
-<<<<<<< HEAD
-        <location filename="../app/application.cpp" line="468"/>
-=======
         <location filename="../app/application.cpp" line="413"/>
->>>>>>> 58768863
         <source>The torrent was downloaded in %1.</source>
         <comment>The torrent was downloaded in 1 hour and 20 seconds</comment>
         <translation>Il torrent è stato scaricato in %1.</translation>
     </message>
     <message>
-<<<<<<< HEAD
-        <location filename="../app/application.cpp" line="470"/>
-=======
         <location filename="../app/application.cpp" line="415"/>
->>>>>>> 58768863
         <source>Thank you for using qBittorrent.</source>
         <translation>Grazie di usare qBittorrent.</translation>
     </message>
     <message>
-<<<<<<< HEAD
-        <location filename="../app/application.cpp" line="477"/>
-=======
         <location filename="../app/application.cpp" line="422"/>
->>>>>>> 58768863
         <source>[qBittorrent] &apos;%1&apos; has finished downloading</source>
         <translation>[qBittorrent] &apos;%1&apos; è stato scaricato</translation>
     </message>
     <message>
-<<<<<<< HEAD
-        <location filename="../app/application.cpp" line="491"/>
-=======
         <location filename="../app/application.cpp" line="437"/>
->>>>>>> 58768863
         <source>Torrent: %1, sending mail notification</source>
         <translation>Torrent: %1, invio mail di notifica</translation>
     </message>
     <message>
-<<<<<<< HEAD
-        <location filename="../app/application.cpp" line="649"/>
-=======
         <location filename="../app/application.cpp" line="609"/>
->>>>>>> 58768863
         <source>Application failed to start.</source>
         <translation>Avvio applicazione fallito.</translation>
     </message>
     <message>
-<<<<<<< HEAD
-        <location filename="../app/application.cpp" line="662"/>
-=======
         <location filename="../app/application.cpp" line="622"/>
->>>>>>> 58768863
         <source>Information</source>
         <translation>Informazioni</translation>
     </message>
     <message>
-<<<<<<< HEAD
-        <location filename="../app/application.cpp" line="663"/>
-=======
         <location filename="../app/application.cpp" line="623"/>
->>>>>>> 58768863
         <source>To control qBittorrent, access the Web UI at %1</source>
         <translation>Per controllare qBittorrent, accedi all&apos;interfaccia web su %1</translation>
     </message>
     <message>
-<<<<<<< HEAD
-        <location filename="../app/application.cpp" line="668"/>
-=======
         <location filename="../app/application.cpp" line="629"/>
->>>>>>> 58768863
         <source>The Web UI administrator username is: %1</source>
         <translation>Utente amministratore Web UI: %1</translation>
     </message>
     <message>
-<<<<<<< HEAD
-        <location filename="../app/application.cpp" line="669"/>
-=======
         <location filename="../app/application.cpp" line="630"/>
->>>>>>> 58768863
         <source>The Web UI administrator password is still the default one: %1</source>
         <translation>La password dell&apos;interfaccia web è ancora quella predefinita: %1</translation>
     </message>
     <message>
-<<<<<<< HEAD
-        <location filename="../app/application.cpp" line="670"/>
-=======
         <location filename="../app/application.cpp" line="631"/>
->>>>>>> 58768863
         <source>This is a security risk, please consider changing your password from program preferences.</source>
         <translation>Questo è un rischio per la sicurezza, per favore prendi in considerazione di cambiare la tua password dalle preferenze.</translation>
     </message>
     <message>
-<<<<<<< HEAD
-        <location filename="../app/application.cpp" line="796"/>
-=======
         <location filename="../app/application.cpp" line="763"/>
->>>>>>> 58768863
         <source>Saving torrent progress...</source>
         <translation>Salvataggio avazamento torrent in corso...</translation>
     </message>
@@ -1768,603 +1381,305 @@
 <context>
     <name>BitTorrent::Session</name>
     <message>
-<<<<<<< HEAD
-        <location filename="../base/bittorrent/session.cpp" line="581"/>
-=======
         <location filename="../base/bittorrent/session.cpp" line="569"/>
->>>>>>> 58768863
         <source>Restart is required to toggle PeX support</source>
         <translation>È richiesto un riavvio per modificare il supporto PeX</translation>
     </message>
     <message>
-<<<<<<< HEAD
-        <location filename="../base/bittorrent/session.cpp" line="2808"/>
-=======
         <location filename="../base/bittorrent/session.cpp" line="2474"/>
->>>>>>> 58768863
         <source>System network status changed to %1</source>
         <comment>e.g: System network status changed to ONLINE</comment>
         <translation>Lo stato di rete di sistema è cambiato in %1</translation>
     </message>
     <message>
-<<<<<<< HEAD
-        <location filename="../base/bittorrent/session.cpp" line="2808"/>
-=======
         <location filename="../base/bittorrent/session.cpp" line="2474"/>
->>>>>>> 58768863
         <source>ONLINE</source>
         <translation>IN LINEA</translation>
     </message>
     <message>
-<<<<<<< HEAD
-        <location filename="../base/bittorrent/session.cpp" line="2808"/>
-=======
         <location filename="../base/bittorrent/session.cpp" line="2474"/>
->>>>>>> 58768863
         <source>OFFLINE</source>
         <translation>NON IN LINEA</translation>
     </message>
     <message>
-<<<<<<< HEAD
-        <location filename="../base/bittorrent/session.cpp" line="2821"/>
-=======
         <location filename="../base/bittorrent/session.cpp" line="2488"/>
->>>>>>> 58768863
         <source>Network configuration of %1 has changed, refreshing session binding</source>
         <comment>e.g: Network configuration of tun0 has changed, refreshing session binding</comment>
         <translation>La configurazione di rete di %1 è cambiata, aggiornamento associazione di sessione</translation>
     </message>
     <message>
-<<<<<<< HEAD
-        <location filename="../base/bittorrent/session.cpp" line="1154"/>
-        <location filename="../base/bittorrent/session.cpp" line="3176"/>
-=======
         <location filename="../base/bittorrent/session.cpp" line="1114"/>
         <location filename="../base/bittorrent/session.cpp" line="2857"/>
->>>>>>> 58768863
         <source>Encryption support [%1]</source>
         <translation>Supporto cifratura [%1]</translation>
     </message>
     <message>
-<<<<<<< HEAD
-        <location filename="../base/bittorrent/session.cpp" line="1155"/>
-        <location filename="../base/bittorrent/session.cpp" line="3177"/>
-=======
         <location filename="../base/bittorrent/session.cpp" line="1115"/>
         <location filename="../base/bittorrent/session.cpp" line="2858"/>
->>>>>>> 58768863
         <source>FORCED</source>
         <translation>FORZATO</translation>
     </message>
     <message>
-<<<<<<< HEAD
-        <location filename="../base/bittorrent/session.cpp" line="3287"/>
-=======
         <location filename="../base/bittorrent/session.cpp" line="2975"/>
->>>>>>> 58768863
         <source>%1 is not a valid IP address and was rejected while applying the list of banned addresses.</source>
         <translation>%1 non è un indirizzo IP valido ed è stato rifiutato applicando la lista degli indirizzi al bando.</translation>
     </message>
     <message>
-<<<<<<< HEAD
-        <location filename="../base/bittorrent/session.cpp" line="1153"/>
-        <location filename="../base/bittorrent/session.cpp" line="3693"/>
-=======
         <location filename="../base/bittorrent/session.cpp" line="1113"/>
         <location filename="../base/bittorrent/session.cpp" line="3394"/>
->>>>>>> 58768863
         <source>Anonymous mode [%1]</source>
         <translation>Modalità anonima [%1]</translation>
     </message>
     <message>
-<<<<<<< HEAD
-        <location filename="../base/bittorrent/session.cpp" line="1712"/>
-=======
         <location filename="../base/bittorrent/session.cpp" line="1691"/>
->>>>>>> 58768863
         <source>&apos;%1&apos; reached the maximum ratio you set. Removed torrent and its files.</source>
         <translation>&apos;%1&apos; ha raggiunto il rapporto massimo impostato. 
 Rimosso torrent e relativi file.</translation>
     </message>
     <message>
-<<<<<<< HEAD
-        <location filename="../base/bittorrent/session.cpp" line="1721"/>
-=======
         <location filename="../base/bittorrent/session.cpp" line="1702"/>
->>>>>>> 58768863
         <source>&apos;%1&apos; reached the maximum ratio you set. Enabled super seeding for it.</source>
         <translation>&apos;%1&apos; ha raggiunto il rapporto massimo impostato. 
 Abilitato il super seeding per questo.</translation>
     </message>
     <message>
-<<<<<<< HEAD
-        <location filename="../base/bittorrent/session.cpp" line="1743"/>
-=======
         <location filename="../base/bittorrent/session.cpp" line="1730"/>
->>>>>>> 58768863
         <source>&apos;%1&apos; reached the maximum seeding time you set. Removed torrent and its files.</source>
         <translation>&apos;%1&apos; ha raggiunto il tempo di seeding massimo impostato. 
 Rimosso torrent e relativi file.</translation>
     </message>
     <message>
-<<<<<<< HEAD
-        <location filename="../base/bittorrent/session.cpp" line="1752"/>
-=======
         <location filename="../base/bittorrent/session.cpp" line="1741"/>
->>>>>>> 58768863
         <source>&apos;%1&apos; reached the maximum seeding time you set. Enabled super seeding for it.</source>
         <translation>&apos;%1&apos; ha raggiunto il tempo di seeding massimo impostato. 
 Abilitato il super seeding per questo.</translation>
     </message>
     <message>
-<<<<<<< HEAD
-        <location filename="../base/bittorrent/session.cpp" line="1963"/>
-        <source>I/O Error: Could not open IP filter file in read mode.</source>
-        <translation type="unfinished">Errore I/O: impossibile aprire il file filtro IP in modalità lettura.</translation>
-    </message>
-    <message>
-        <location filename="../base/bittorrent/session.cpp" line="2044"/>
-        <source>IP filter line %1 is malformed.</source>
-        <translation type="unfinished">La riga %1 del file filtro IP è mal definita.</translation>
-    </message>
-    <message>
-        <location filename="../base/bittorrent/session.cpp" line="2053"/>
-        <source>IP filter line %1 is malformed. Start IP of the range is malformed.</source>
-        <translation type="unfinished">La riga %1 del file filtro IP è mal definita. L&apos;IP iniziale dell&apos;intervallo è mal definito.</translation>
-    </message>
-    <message>
-        <location filename="../base/bittorrent/session.cpp" line="2062"/>
-        <source>IP filter line %1 is malformed. End IP of the range is malformed.</source>
-        <translation type="unfinished">La riga %1 del file filtro IP è mal definita. L&apos;IP finale dell&apos;intervallo è mal definito.</translation>
-    </message>
-    <message>
-        <location filename="../base/bittorrent/session.cpp" line="2070"/>
-        <source>IP filter line %1 is malformed. One IP is IPv4 and the other is IPv6!</source>
-        <translation type="unfinished">La riga %1 del file filtro IP è mal definita. Un IP è IPv4 e l&apos;altro è IPv6!</translation>
-    </message>
-    <message>
-        <location filename="../base/bittorrent/session.cpp" line="2084"/>
-        <source>IP filter exception thrown for line %1. Exception is: %2</source>
-        <translation type="unfinished">Eccezione filtro IP sollevata per la riga %1. L&apos;eccezione è: %2</translation>
-    </message>
-    <message>
-        <location filename="../base/bittorrent/session.cpp" line="2094"/>
-        <source>%1 extra IP filter parsing errors occurred.</source>
-        <comment>513 extra IP filter parsing errors occurred.</comment>
-        <translation type="unfinished">Si sono verificati %1 errori di elaborazione IP extra.</translation>
-    </message>
-    <message>
-        <location filename="../base/bittorrent/session.cpp" line="2111"/>
-        <source>Successfully parsed the offline downloader IP filter: %1 rules were applied.</source>
-        <comment>%1 is a number</comment>
-        <translation type="unfinished"></translation>
-    </message>
-    <message>
-        <location filename="../base/bittorrent/session.cpp" line="2141"/>
-        <source>Auto banning bad Peer &apos;%1&apos;...&apos;%2&apos;...&apos;%3&apos;...&apos;%4&apos;</source>
-        <translation type="unfinished"></translation>
-    </message>
-    <message>
-        <location filename="../base/bittorrent/session.cpp" line="2153"/>
-        <source>Auto banning Unknown Peer &apos;%1&apos;...&apos;%2&apos;...&apos;%3&apos;...&apos;%4&apos;</source>
-        <translation type="unfinished"></translation>
-    </message>
-    <message>
-        <location filename="../base/bittorrent/session.cpp" line="2164"/>
-        <source>Auto banning Offline Downloader &apos;%1:%2&apos;...&apos;%3&apos;...&apos;%4&apos;...&apos;%5&apos;</source>
-        <translation type="unfinished"></translation>
-    </message>
-    <message>
-        <location filename="../base/bittorrent/session.cpp" line="2178"/>
-        <source>Auto banning BitTorrent Media Player Peer &apos;%1&apos;...&apos;%2&apos;...&apos;%3&apos;...&apos;%4&apos;</source>
-        <translation type="unfinished"></translation>
-    </message>
-    <message>
-        <location filename="../base/bittorrent/session.cpp" line="2727"/>
-=======
         <location filename="../base/bittorrent/session.cpp" line="2390"/>
->>>>>>> 58768863
         <source>Error: Aborted saving resume data for %1 outstanding torrents.</source>
         <translation>Errore: interrotto il salvataggio dei dati di ripristino per %1 torrent in sospeso.</translation>
     </message>
     <message>
-<<<<<<< HEAD
-        <location filename="../base/bittorrent/session.cpp" line="2837"/>
-=======
         <location filename="../base/bittorrent/session.cpp" line="2505"/>
->>>>>>> 58768863
         <source>Configured network interface address %1 isn&apos;t valid.</source>
         <comment>Configured network interface address 124.5.158.1 isn&apos;t valid.</comment>
         <translation>L&apos;indirizzo della scheda di rete configurato %1 non è valido.</translation>
     </message>
     <message>
-<<<<<<< HEAD
-        <location filename="../base/bittorrent/session.cpp" line="2875"/>
-        <location filename="../base/bittorrent/session.cpp" line="2907"/>
-=======
         <location filename="../base/bittorrent/session.cpp" line="2546"/>
         <location filename="../base/bittorrent/session.cpp" line="2581"/>
->>>>>>> 58768863
         <source>Can&apos;t find the configured address &apos;%1&apos; to listen on</source>
         <comment>Can&apos;t find the configured address &apos;192.168.1.3&apos; to listen on</comment>
         <translation>Impossibile trovare l&apos;indirizzo configurato &apos;%1 &apos;in ascolto</translation>
     </message>
     <message>
-<<<<<<< HEAD
-        <location filename="../base/bittorrent/session.cpp" line="4200"/>
-        <location filename="../base/bittorrent/session.cpp" line="4861"/>
-=======
         <location filename="../base/bittorrent/session.cpp" line="3896"/>
         <location filename="../base/bittorrent/session.cpp" line="4619"/>
->>>>>>> 58768863
         <source>Couldn&apos;t save torrent metadata file &apos;%1&apos;. Reason: %2</source>
         <translation>Impossibile salvare file metadati torrent &apos;%1&apos; - motivo %2</translation>
     </message>
     <message>
-<<<<<<< HEAD
-        <location filename="../base/bittorrent/session.cpp" line="4247"/>
-=======
         <location filename="../base/bittorrent/session.cpp" line="3946"/>
->>>>>>> 58768863
         <source>Unable to decode &apos;%1&apos; torrent file.</source>
         <translation>Impossibile decifrare il file torrent %1.</translation>
     </message>
     <message>
-<<<<<<< HEAD
-        <location filename="../base/bittorrent/session.cpp" line="4304"/>
-=======
         <location filename="../base/bittorrent/session.cpp" line="4005"/>
->>>>>>> 58768863
         <source>Cancelled moving &quot;%1&quot; from &quot;%2&quot; to &quot;%3&quot;.</source>
         <translation>Spostamento &quot;%1&quot; da &quot;%2&quot; a &quot;%3&quot; annullato.</translation>
     </message>
     <message>
-<<<<<<< HEAD
-        <location filename="../base/bittorrent/session.cpp" line="4312"/>
-=======
         <location filename="../base/bittorrent/session.cpp" line="4015"/>
->>>>>>> 58768863
         <source>Couldn&apos;t enqueue move of &quot;%1&quot; to &quot;%2&quot;. Torrent is currently moving to the same destination location.</source>
         <translation>Impossibile accodare spostamento di &quot;%1&quot; in &quot;%2&quot;. 
 Il torrent si sta attualmente spostando nello stesso percorso destinazione.</translation>
     </message>
     <message>
-<<<<<<< HEAD
-        <location filename="../base/bittorrent/session.cpp" line="4319"/>
-=======
         <location filename="../base/bittorrent/session.cpp" line="4024"/>
->>>>>>> 58768863
         <source>Couldn&apos;t enqueue move of &quot;%1&quot; from &quot;%2&quot; to &quot;%3&quot;. Both paths point to the same location.</source>
         <translation>Impossibile accodare lo spostamento di &quot;%1&quot; da &quot;%2&quot; a &quot;%3&quot;. 
 Entrambi i percorsi puntano alla stessa posizione.</translation>
     </message>
     <message>
-<<<<<<< HEAD
-        <location filename="../base/bittorrent/session.cpp" line="4327"/>
-=======
         <location filename="../base/bittorrent/session.cpp" line="4032"/>
->>>>>>> 58768863
         <source>Enqueued to move &quot;%1&quot; from &quot;%2&quot; to &quot;%3&quot;.</source>
         <translation>Accodato per lo spostamento &quot;%1&quot; da &quot;%2&quot; a &quot;%3&quot;.</translation>
     </message>
     <message>
-<<<<<<< HEAD
-        <location filename="../base/bittorrent/session.cpp" line="4340"/>
-=======
         <location filename="../base/bittorrent/session.cpp" line="4045"/>
->>>>>>> 58768863
         <source>Moving &quot;%1&quot; to &quot;%2&quot;...</source>
         <translation>Spostamento di &quot;%1&quot; in &quot;%2&quot;...</translation>
     </message>
     <message>
-<<<<<<< HEAD
-        <location filename="../base/bittorrent/session.cpp" line="4405"/>
-=======
         <location filename="../base/bittorrent/session.cpp" line="4115"/>
->>>>>>> 58768863
         <source>Cannot write to torrent resume folder: &quot;%1&quot;</source>
         <translation>Impossibile scrivere nella cartella recupero torrent: &quot;%1&quot;</translation>
     </message>
     <message>
-<<<<<<< HEAD
-        <location filename="../base/bittorrent/session.cpp" line="4410"/>
-=======
         <location filename="../base/bittorrent/session.cpp" line="4122"/>
->>>>>>> 58768863
         <source>Cannot create torrent resume folder: &quot;%1&quot;</source>
         <translation>Impossibile creare cartella recupero torrent: &quot;%1&quot;</translation>
     </message>
     <message>
-<<<<<<< HEAD
-        <location filename="../base/bittorrent/session.cpp" line="4472"/>
-=======
         <location filename="../base/bittorrent/session.cpp" line="4188"/>
->>>>>>> 58768863
         <source>Recursive download of file &apos;%1&apos; embedded in torrent &apos;%2&apos;</source>
         <comment>Recursive download of &apos;test.torrent&apos; embedded in torrent &apos;test2&apos;</comment>
         <translation>Download ricorsivo del file &apos;%1&apos; incluso nel torrent &apos;%2&apos;</translation>
     </message>
     <message>
-<<<<<<< HEAD
-        <location filename="../base/bittorrent/session.cpp" line="5027"/>
-=======
         <location filename="../base/bittorrent/session.cpp" line="4792"/>
->>>>>>> 58768863
         <source>IP filter</source>
         <comment>this peer was blocked. Reason: IP filter.</comment>
         <translation>Filtro IP</translation>
     </message>
     <message>
-<<<<<<< HEAD
-        <location filename="../base/bittorrent/session.cpp" line="5030"/>
-=======
         <location filename="../base/bittorrent/session.cpp" line="4795"/>
->>>>>>> 58768863
         <source>port filter</source>
         <comment>this peer was blocked. Reason: port filter.</comment>
         <translation>filtro porta</translation>
     </message>
     <message>
-<<<<<<< HEAD
-        <location filename="../base/bittorrent/session.cpp" line="5033"/>
-=======
         <location filename="../base/bittorrent/session.cpp" line="4798"/>
->>>>>>> 58768863
         <source>%1 mixed mode restrictions</source>
         <comment>this peer was blocked. Reason: I2P mixed mode restrictions.</comment>
         <translation>Restrizioni modo misto %1</translation>
     </message>
     <message>
-<<<<<<< HEAD
-        <location filename="../base/bittorrent/session.cpp" line="5036"/>
-=======
         <location filename="../base/bittorrent/session.cpp" line="4801"/>
->>>>>>> 58768863
         <source>use of privileged port</source>
         <comment>this peer was blocked. Reason: use of privileged port.</comment>
         <translation>uso di porta privilegiata</translation>
     </message>
     <message>
-<<<<<<< HEAD
-        <location filename="../base/bittorrent/session.cpp" line="5039"/>
-=======
         <location filename="../base/bittorrent/session.cpp" line="4804"/>
->>>>>>> 58768863
         <source>%1 is disabled</source>
         <comment>this peer was blocked. Reason: uTP is disabled.</comment>
         <translation>%1 è disabilitato</translation>
     </message>
     <message>
-<<<<<<< HEAD
-        <location filename="../base/bittorrent/session.cpp" line="5042"/>
-=======
         <location filename="../base/bittorrent/session.cpp" line="4807"/>
->>>>>>> 58768863
         <source>%1 is disabled</source>
         <comment>this peer was blocked. Reason: TCP is disabled.</comment>
         <translation>%1 è disabilitato</translation>
     </message>
     <message>
-<<<<<<< HEAD
-        <location filename="../base/bittorrent/session.cpp" line="4892"/>
-=======
         <location filename="../base/bittorrent/session.cpp" line="4647"/>
->>>>>>> 58768863
         <source>Torrent errored. Torrent: &quot;%1&quot;. Error: %2.</source>
         <translation>Torrent errato. 
 Torrent: &quot;%1&quot; - errore: %2.</translation>
     </message>
     <message>
-<<<<<<< HEAD
-        <location filename="../base/bittorrent/session.cpp" line="4906"/>
-=======
         <location filename="../base/bittorrent/session.cpp" line="4662"/>
->>>>>>> 58768863
         <source>Couldn&apos;t load torrent. Reason: %1</source>
         <translation>Impossibile caricare il torrent. 
 Motivo: %1</translation>
     </message>
     <message>
-<<<<<<< HEAD
-        <location filename="../base/bittorrent/session.cpp" line="4921"/>
-        <location filename="../base/bittorrent/session.cpp" line="4958"/>
-=======
         <location filename="../base/bittorrent/session.cpp" line="4680"/>
         <location filename="../base/bittorrent/session.cpp" line="4719"/>
->>>>>>> 58768863
         <source>&apos;%1&apos; was removed from the transfer list.</source>
         <comment>&apos;xxx.avi&apos; was removed...</comment>
         <translation>&apos;%1&apos; è stato rimosso dall&apos;elenco trasferimenti.</translation>
     </message>
     <message>
-<<<<<<< HEAD
-        <location filename="../base/bittorrent/session.cpp" line="4936"/>
-=======
         <location filename="../base/bittorrent/session.cpp" line="4695"/>
->>>>>>> 58768863
         <source>&apos;%1&apos; was removed from the transfer list and hard disk.</source>
         <comment>&apos;xxx.avi&apos; was removed...</comment>
         <translation>&apos;%1&apos; è stato rimosso dall&apos;elenco trasferimenti e dal disco fisso.</translation>
     </message>
     <message>
-<<<<<<< HEAD
-        <location filename="../base/bittorrent/session.cpp" line="4953"/>
-=======
         <location filename="../base/bittorrent/session.cpp" line="4713"/>
->>>>>>> 58768863
         <source>&apos;%1&apos; was removed from the transfer list but the files couldn&apos;t be deleted. Error: %2</source>
         <comment>&apos;xxx.avi&apos; was removed...</comment>
         <translation>&apos;%1&apos; è stato rimosso dell&apos;elenco trasferimenti ma non è stato possibbile eliminare i file. Errore: %2</translation>
     </message>
     <message>
-<<<<<<< HEAD
-        <location filename="../base/bittorrent/session.cpp" line="4992"/>
-=======
         <location filename="../base/bittorrent/session.cpp" line="4755"/>
->>>>>>> 58768863
         <source>File error alert. Torrent: &quot;%1&quot;. File: &quot;%2&quot;. Reason: %3</source>
         <translation>Avviso errore file. 
 Torrent: &quot;%1&quot;. File: &quot;%2&quot;. Motivo:%3</translation>
     </message>
     <message>
-<<<<<<< HEAD
-        <source>because %1 is disabled.</source>
-        <comment>this peer was blocked because uTP is disabled.</comment>
-        <translation type="vanished">perché %1 è disattivato.</translation>
-    </message>
-    <message>
-        <source>because %1 is disabled.</source>
-        <comment>this peer was blocked because TCP is disabled.</comment>
-        <translation type="vanished">perché %1 è disattivato.</translation>
-    </message>
-    <message>
-        <location filename="../base/bittorrent/session.cpp" line="5065"/>
-=======
         <location filename="../base/bittorrent/session.cpp" line="4831"/>
->>>>>>> 58768863
         <source>URL seed name lookup failed. Torrent: &quot;%1&quot;. URL: &quot;%2&quot;. Error: &quot;%3&quot;</source>
         <translation>Ricerca URL nome seed non riuscita. 
 Torrent: &quot;%1&quot;. URL: &quot;%2&quot;. Errore: &quot;%3&quot;</translation>
     </message>
     <message>
-<<<<<<< HEAD
-        <location filename="../base/bittorrent/session.cpp" line="5070"/>
-=======
         <location filename="../base/bittorrent/session.cpp" line="4837"/>
->>>>>>> 58768863
         <source>Received error message from a URL seed. Torrent: &quot;%1&quot;. URL: &quot;%2&quot;. Message: &quot;%3&quot;</source>
         <translation>Messaggio di errore ricevuto da un seed URL. 
 Torrent: &quot;%1&quot;. URL: &quot;%2&quot;. Messaggio: &quot;%3&quot;</translation>
     </message>
     <message>
-<<<<<<< HEAD
-        <location filename="../base/bittorrent/session.cpp" line="5079"/>
-=======
         <location filename="../base/bittorrent/session.cpp" line="4846"/>
->>>>>>> 58768863
         <source>Successfully listening on IP: %1, port: %2/%3</source>
         <comment>e.g: Successfully listening on IP: 192.168.0.1, port: TCP/6881</comment>
         <translation>Ascolto riuscito per IP: %1, porta: %2/%3</translation>
     </message>
     <message>
-<<<<<<< HEAD
-        <location filename="../base/bittorrent/session.cpp" line="5091"/>
-=======
         <location filename="../base/bittorrent/session.cpp" line="4858"/>
->>>>>>> 58768863
         <source>Failed to listen on IP: %1, port: %2/%3. Reason: %4</source>
         <comment>e.g: Failed to listen on IP: 192.168.0.1, port: TCP/6881. Reason: already in use</comment>
         <translation>Ascolto non riuscito per IP: %1, porta:%2/%3. Motivo:%4</translation>
     </message>
     <message>
-<<<<<<< HEAD
-        <location filename="../base/bittorrent/session.cpp" line="5099"/>
-=======
         <location filename="../base/bittorrent/session.cpp" line="4866"/>
->>>>>>> 58768863
         <source>Detected external IP: %1</source>
         <comment>e.g. Detected external IP: 1.1.1.1</comment>
         <translation>Rilevato IP esterno: %1</translation>
     </message>
     <message>
-<<<<<<< HEAD
-        <location filename="../base/bittorrent/session.cpp" line="5178"/>
-=======
         <location filename="../base/bittorrent/session.cpp" line="4945"/>
->>>>>>> 58768863
         <source>Error: Internal alert queue full and alerts were dropped, you might see degraded performance. Dropped alert types: %1. Message: %2</source>
         <translation>Errore: la coda degli avvisi interni è piena e gli avvisi sono stati eliminati, è possibile che le prestazioni vengano ridotte. 
 Tipi di avviso eliminati: %1. Messaggio: %2</translation>
     </message>
     <message>
-<<<<<<< HEAD
-        <location filename="../base/bittorrent/session.cpp" line="5195"/>
-=======
         <location filename="../base/bittorrent/session.cpp" line="4962"/>
->>>>>>> 58768863
         <source>&quot;%1&quot; is successfully moved to &quot;%2&quot;.</source>
         <translation>Spostamento di &quot;%1&quot; in &quot;%2&quot; completato.</translation>
     </message>
     <message>
-<<<<<<< HEAD
-        <location filename="../base/bittorrent/session.cpp" line="5215"/>
-=======
         <location filename="../base/bittorrent/session.cpp" line="4982"/>
->>>>>>> 58768863
         <source>Failed to move &quot;%1&quot; from &quot;%2&quot; to &quot;%3&quot;. Reason: %4.</source>
         <translation>Spostamento di  &quot;%1&quot; da &quot;%2&quot; in &quot;%3&quot; fallito. 
 Motivo: %4.</translation>
     </message>
     <message>
-<<<<<<< HEAD
-        <location filename="../base/bittorrent/session.cpp" line="5252"/>
-=======
         <location filename="../base/bittorrent/session.cpp" line="5021"/>
->>>>>>> 58768863
         <source>SOCKS5 proxy error. Message: %1</source>
         <translation>Errore proxy SOCK5. 
 Messaggio: %1</translation>
     </message>
     <message>
-<<<<<<< HEAD
-        <location filename="../base/bittorrent/session.cpp" line="2385"/>
-=======
         <location filename="../base/bittorrent/session.cpp" line="2035"/>
->>>>>>> 58768863
         <source>Downloading &apos;%1&apos;, please wait...</source>
         <comment>e.g: Downloading &apos;xxx.torrent&apos;, please wait...</comment>
         <translation>Download di &apos;%1&apos; in corso...</translation>
     </message>
     <message>
-<<<<<<< HEAD
-        <location filename="../base/bittorrent/session.cpp" line="2888"/>
-=======
         <location filename="../base/bittorrent/session.cpp" line="2560"/>
->>>>>>> 58768863
         <source>The network interface defined is invalid: %1</source>
         <translation>L&apos;interfaccia di rete definita non è valida: %1</translation>
     </message>
     <message>
-<<<<<<< HEAD
-        <location filename="../base/bittorrent/session.cpp" line="1148"/>
-=======
         <location filename="../base/bittorrent/session.cpp" line="1108"/>
->>>>>>> 58768863
         <source>Peer ID: </source>
         <translation>ID nodo: </translation>
     </message>
     <message>
-<<<<<<< HEAD
-        <location filename="../base/bittorrent/session.cpp" line="1149"/>
-=======
         <location filename="../base/bittorrent/session.cpp" line="1109"/>
->>>>>>> 58768863
         <source>HTTP User-Agent is &apos;%1&apos;</source>
         <translation>Lo User-Agent HTTP è &apos;%1&apos;</translation>
     </message>
     <message>
-<<<<<<< HEAD
-        <location filename="../base/bittorrent/session.cpp" line="553"/>
-        <location filename="../base/bittorrent/session.cpp" line="1150"/>
-=======
         <location filename="../base/bittorrent/session.cpp" line="540"/>
         <location filename="../base/bittorrent/session.cpp" line="1110"/>
->>>>>>> 58768863
         <source>DHT support [%1]</source>
         <translation>Supporto DHT [%1]</translation>
     </message>
     <message>
-<<<<<<< HEAD
-        <location filename="../base/bittorrent/session.cpp" line="553"/>
-        <location filename="../base/bittorrent/session.cpp" line="567"/>
-        <location filename="../base/bittorrent/session.cpp" line="1150"/>
-        <location filename="../base/bittorrent/session.cpp" line="1151"/>
-        <location filename="../base/bittorrent/session.cpp" line="1152"/>
-        <location filename="../base/bittorrent/session.cpp" line="1153"/>
-        <location filename="../base/bittorrent/session.cpp" line="1154"/>
-        <location filename="../base/bittorrent/session.cpp" line="3177"/>
-        <location filename="../base/bittorrent/session.cpp" line="3693"/>
-=======
         <location filename="../base/bittorrent/session.cpp" line="540"/>
         <location filename="../base/bittorrent/session.cpp" line="555"/>
         <location filename="../base/bittorrent/session.cpp" line="1110"/>
@@ -2374,22 +1689,10 @@
         <location filename="../base/bittorrent/session.cpp" line="1114"/>
         <location filename="../base/bittorrent/session.cpp" line="2858"/>
         <location filename="../base/bittorrent/session.cpp" line="3394"/>
->>>>>>> 58768863
         <source>ON</source>
         <translation>ON</translation>
     </message>
     <message>
-<<<<<<< HEAD
-        <location filename="../base/bittorrent/session.cpp" line="553"/>
-        <location filename="../base/bittorrent/session.cpp" line="567"/>
-        <location filename="../base/bittorrent/session.cpp" line="1150"/>
-        <location filename="../base/bittorrent/session.cpp" line="1151"/>
-        <location filename="../base/bittorrent/session.cpp" line="1152"/>
-        <location filename="../base/bittorrent/session.cpp" line="1153"/>
-        <location filename="../base/bittorrent/session.cpp" line="1155"/>
-        <location filename="../base/bittorrent/session.cpp" line="3177"/>
-        <location filename="../base/bittorrent/session.cpp" line="3693"/>
-=======
         <location filename="../base/bittorrent/session.cpp" line="540"/>
         <location filename="../base/bittorrent/session.cpp" line="555"/>
         <location filename="../base/bittorrent/session.cpp" line="1110"/>
@@ -2399,213 +1702,118 @@
         <location filename="../base/bittorrent/session.cpp" line="1115"/>
         <location filename="../base/bittorrent/session.cpp" line="2858"/>
         <location filename="../base/bittorrent/session.cpp" line="3394"/>
->>>>>>> 58768863
         <source>OFF</source>
         <translation>OFF</translation>
     </message>
     <message>
-<<<<<<< HEAD
-        <location filename="../base/bittorrent/session.cpp" line="567"/>
-        <location filename="../base/bittorrent/session.cpp" line="1151"/>
-=======
         <location filename="../base/bittorrent/session.cpp" line="555"/>
         <location filename="../base/bittorrent/session.cpp" line="1111"/>
->>>>>>> 58768863
         <source>Local Peer Discovery support [%1]</source>
         <translation>Supporto Ricerca Locale Nodi [%1]</translation>
     </message>
     <message>
-<<<<<<< HEAD
-        <location filename="../base/bittorrent/session.cpp" line="1152"/>
-=======
         <location filename="../base/bittorrent/session.cpp" line="1112"/>
->>>>>>> 58768863
         <source>PeX support [%1]</source>
         <translation>Supporto PeX [%1]</translation>
     </message>
     <message>
-<<<<<<< HEAD
-        <location filename="../base/bittorrent/session.cpp" line="1544"/>
-=======
         <location filename="../base/bittorrent/session.cpp" line="1520"/>
->>>>>>> 58768863
         <source>Could not get GUID of network interface: %1</source>
         <translation>Impossibile ottenere il GUID della scheda di rete: %1</translation>
     </message>
     <message>
-<<<<<<< HEAD
-        <location filename="../base/bittorrent/session.cpp" line="1559"/>
-=======
         <location filename="../base/bittorrent/session.cpp" line="1535"/>
->>>>>>> 58768863
         <source>Trying to listen on: %1</source>
         <comment>e.g: Trying to listen on: 192.168.0.1:6881</comment>
         <translation>In ascolto su: %1</translation>
     </message>
     <message>
-<<<<<<< HEAD
-        <location filename="../base/bittorrent/session.cpp" line="1708"/>
-=======
         <location filename="../base/bittorrent/session.cpp" line="1686"/>
->>>>>>> 58768863
         <source>&apos;%1&apos; reached the maximum ratio you set. Removed.</source>
         <translation>&apos;%1&apos; ha raggiunto il rapporto massimo impostato. Rimosso.</translation>
     </message>
     <message>
-<<<<<<< HEAD
-        <location filename="../base/bittorrent/session.cpp" line="1717"/>
-=======
         <location filename="../base/bittorrent/session.cpp" line="1697"/>
->>>>>>> 58768863
         <source>&apos;%1&apos; reached the maximum ratio you set. Paused.</source>
         <translation>&apos;%1&apos; ha raggiunto il rapporto massimo impostato. Messo in pausa.</translation>
     </message>
     <message>
-<<<<<<< HEAD
-        <location filename="../base/bittorrent/session.cpp" line="1739"/>
-=======
         <location filename="../base/bittorrent/session.cpp" line="1725"/>
->>>>>>> 58768863
         <source>&apos;%1&apos; reached the maximum seeding time you set. Removed.</source>
         <translation>&apos;%1&apos; ha raggiunto il tempo di condivisione massimo impostato. Rimosso.</translation>
     </message>
     <message>
-<<<<<<< HEAD
-        <location filename="../base/bittorrent/session.cpp" line="1748"/>
-=======
         <location filename="../base/bittorrent/session.cpp" line="1736"/>
->>>>>>> 58768863
         <source>&apos;%1&apos; reached the maximum seeding time you set. Paused.</source>
         <translation>&apos;%1&apos; ha raggiunto il tempo di condivisione massimo impostato. Messo in pausa.</translation>
     </message>
     <message>
-<<<<<<< HEAD
-        <location filename="../base/bittorrent/session.cpp" line="4147"/>
-=======
         <location filename="../base/bittorrent/session.cpp" line="3841"/>
->>>>>>> 58768863
         <source>Tracker &apos;%1&apos; was added to torrent &apos;%2&apos;</source>
         <translation>Il server traccia &apos;%1&apos; è stato aggiunto al torrent &apos;%2&apos;</translation>
     </message>
     <message>
-<<<<<<< HEAD
-        <location filename="../base/bittorrent/session.cpp" line="4159"/>
-=======
         <location filename="../base/bittorrent/session.cpp" line="3853"/>
->>>>>>> 58768863
         <source>Tracker &apos;%1&apos; was deleted from torrent &apos;%2&apos;</source>
         <translation>Il server traccia &apos;%1&apos; è stato rimosso dal torrent &apos;%2&apos;</translation>
     </message>
     <message>
-<<<<<<< HEAD
-        <location filename="../base/bittorrent/session.cpp" line="4176"/>
-=======
         <location filename="../base/bittorrent/session.cpp" line="3870"/>
->>>>>>> 58768863
         <source>URL seed &apos;%1&apos; was added to torrent &apos;%2&apos;</source>
         <translation>L&apos;URL distributore &apos;%1&apos; è stato aggiunto al torrent &apos;%2&apos;</translation>
     </message>
     <message>
-<<<<<<< HEAD
-        <location filename="../base/bittorrent/session.cpp" line="4183"/>
-=======
         <location filename="../base/bittorrent/session.cpp" line="3877"/>
->>>>>>> 58768863
         <source>URL seed &apos;%1&apos; was removed from torrent &apos;%2&apos;</source>
         <translation>L&apos;URL distributore &apos;%1&apos; è stato rimosso dal torrent &apos;%2&apos;</translation>
     </message>
     <message>
-<<<<<<< HEAD
-        <source>New path doesn&apos;t match a target path.</source>
-        <translation type="vanished">Il nuovo percorso non corrisponde al percorso destinazione.</translation>
-    </message>
-    <message>
-        <location filename="../base/bittorrent/session.cpp" line="4642"/>
-        <location filename="../base/bittorrent/session.cpp" line="4651"/>
-=======
         <location filename="../base/bittorrent/session.cpp" line="4388"/>
         <location filename="../base/bittorrent/session.cpp" line="4398"/>
->>>>>>> 58768863
         <source>Unable to resume torrent &apos;%1&apos;.</source>
         <comment>e.g: Unable to resume torrent &apos;hash&apos;.</comment>
         <translation>Impossibile riprendere il download del torrent: &apos;%1&apos;.</translation>
     </message>
     <message>
-<<<<<<< HEAD
-        <location filename="../base/bittorrent/session.cpp" line="4620"/>
-=======
         <location filename="../base/bittorrent/session.cpp" line="4364"/>
->>>>>>> 58768863
         <source>Couldn&apos;t load torrents queue from &apos;%1&apos;. Error: %2</source>
         <translation>Impossibile caricare coda torrent da &apos;%1&apos;. Errore: %2</translation>
     </message>
     <message>
-<<<<<<< HEAD
-        <location filename="../base/bittorrent/session.cpp" line="4598"/>
-=======
         <location filename="../base/bittorrent/session.cpp" line="4339"/>
->>>>>>> 58768863
         <source>Cannot read file %1: %2</source>
         <translation>Impossibile leggere il file %1: %2</translation>
     </message>
     <message>
-<<<<<<< HEAD
-        <location filename="../base/bittorrent/session.cpp" line="4687"/>
-=======
         <location filename="../base/bittorrent/session.cpp" line="4435"/>
->>>>>>> 58768863
         <source>Successfully parsed the provided IP filter: %1 rules were applied.</source>
         <comment>%1 is a number</comment>
         <translation>Analisi filtro IP completata: sono state applicate %1 regole.</translation>
     </message>
     <message>
-<<<<<<< HEAD
-        <location filename="../base/bittorrent/session.cpp" line="4697"/>
-=======
         <location filename="../base/bittorrent/session.cpp" line="4445"/>
->>>>>>> 58768863
         <source>Error: Failed to parse the provided IP filter.</source>
         <translation>Errore: Impossibile analizzare il filtro IP.</translation>
     </message>
     <message>
-<<<<<<< HEAD
-        <location filename="../base/bittorrent/session.cpp" line="4846"/>
-=======
         <location filename="../base/bittorrent/session.cpp" line="4600"/>
->>>>>>> 58768863
         <source>&apos;%1&apos; restored.</source>
         <comment>&apos;torrent name&apos; restored.</comment>
         <translation>&apos;%1&apos; riparato.</translation>
     </message>
     <message>
-<<<<<<< HEAD
-        <source>Couldn&apos;t add torrent. Reason: %1</source>
-        <translation type="vanished">Impossibile aggiungere il torrent. Motivo: %1</translation>
-    </message>
-    <message>
-        <location filename="../base/bittorrent/session.cpp" line="4872"/>
-=======
         <location filename="../base/bittorrent/session.cpp" line="4627"/>
->>>>>>> 58768863
         <source>&apos;%1&apos; added to download list.</source>
         <comment>&apos;torrent name&apos; was added to download list.</comment>
         <translation>&apos;%1&apos; aggiunto all&apos;elenco dei trasferimenti.</translation>
     </message>
     <message>
-<<<<<<< HEAD
-        <location filename="../base/bittorrent/session.cpp" line="5013"/>
-=======
         <location filename="../base/bittorrent/session.cpp" line="4777"/>
->>>>>>> 58768863
         <source>UPnP/NAT-PMP: Port mapping failure, message: %1</source>
         <translation>UPnP/NAT-PMP: Mappatura porta non riuscita, messaggio: %1</translation>
     </message>
     <message>
-<<<<<<< HEAD
-        <location filename="../base/bittorrent/session.cpp" line="5019"/>
-=======
         <location filename="../base/bittorrent/session.cpp" line="4783"/>
->>>>>>> 58768863
         <source>UPnP/NAT-PMP: Port mapping successful, message: %1</source>
         <translation>UPnP/NAT-PMP: Mappatura porta riuscita, messaggio: %1</translation>
     </message>
@@ -3270,7 +2478,7 @@
         <translation>&amp;Strumenti</translation>
     </message>
     <message>
-        <location filename="../gui/mainwindow.ui" line="90"/>
+        <location filename="../gui/mainwindow.ui" line="89"/>
         <source>&amp;File</source>
         <translation>&amp;File</translation>
     </message>
@@ -3285,316 +2493,296 @@
         <translation>&amp;Al termine del download</translation>
     </message>
     <message>
-        <location filename="../gui/mainwindow.ui" line="100"/>
+        <location filename="../gui/mainwindow.ui" line="99"/>
         <source>&amp;View</source>
         <translation>&amp;Visualizza</translation>
     </message>
     <message>
-        <location filename="../gui/mainwindow.ui" line="181"/>
+        <location filename="../gui/mainwindow.ui" line="180"/>
         <source>&amp;Options...</source>
         <translation>&amp;Impostazioni...</translation>
     </message>
     <message>
-        <location filename="../gui/mainwindow.ui" line="191"/>
+        <location filename="../gui/mainwindow.ui" line="190"/>
         <source>&amp;Resume</source>
         <translation>&amp;Riprendi</translation>
     </message>
     <message>
-        <location filename="../gui/mainwindow.ui" line="224"/>
+        <location filename="../gui/mainwindow.ui" line="223"/>
         <source>Torrent &amp;Creator</source>
         <translation>&amp;Crea torrent</translation>
     </message>
     <message>
-        <location filename="../gui/mainwindow.ui" line="229"/>
+        <location filename="../gui/mainwindow.ui" line="228"/>
         <source>Set Upload Limit...</source>
         <translation>Imposta limite invio...</translation>
     </message>
     <message>
-        <location filename="../gui/mainwindow.ui" line="234"/>
+        <location filename="../gui/mainwindow.ui" line="233"/>
         <source>Set Download Limit...</source>
         <translation>Imposta limite download...</translation>
     </message>
     <message>
-        <location filename="../gui/mainwindow.ui" line="244"/>
+        <location filename="../gui/mainwindow.ui" line="243"/>
         <source>Set Global Download Limit...</source>
         <translation>Imposta limite globale download...</translation>
     </message>
     <message>
-        <location filename="../gui/mainwindow.ui" line="249"/>
+        <location filename="../gui/mainwindow.ui" line="248"/>
         <source>Set Global Upload Limit...</source>
         <translation>Imposta limite globale upload...</translation>
     </message>
     <message>
-        <location filename="../gui/mainwindow.ui" line="301"/>
-        <location filename="../gui/mainwindow.ui" line="304"/>
+        <location filename="../gui/mainwindow.ui" line="300"/>
+        <location filename="../gui/mainwindow.ui" line="303"/>
         <source>Alternative Speed Limits</source>
         <translation>Limiti di velocità alternativi</translation>
     </message>
     <message>
-        <location filename="../gui/mainwindow.ui" line="312"/>
+        <location filename="../gui/mainwindow.ui" line="311"/>
         <source>&amp;Top Toolbar</source>
         <translation>&amp;Barra strumenti superiore</translation>
     </message>
     <message>
-        <location filename="../gui/mainwindow.ui" line="315"/>
+        <location filename="../gui/mainwindow.ui" line="314"/>
         <source>Display Top Toolbar</source>
         <translation>Visualizza barra strumenti superiore</translation>
     </message>
     <message>
-        <location filename="../gui/mainwindow.ui" line="323"/>
+        <location filename="../gui/mainwindow.ui" line="322"/>
         <source>Status &amp;Bar</source>
         <translation>&amp;Barra di stato</translation>
     </message>
     <message>
-        <location filename="../gui/mainwindow.ui" line="331"/>
+        <location filename="../gui/mainwindow.ui" line="330"/>
         <source>S&amp;peed in Title Bar</source>
         <translation>&amp;Velocità nella barra del titolo</translation>
     </message>
     <message>
-        <location filename="../gui/mainwindow.ui" line="334"/>
+        <location filename="../gui/mainwindow.ui" line="333"/>
         <source>Show Transfer Speed in Title Bar</source>
         <translation>Visualizza velocità trasferimento nella barra del titolo</translation>
     </message>
     <message>
-        <location filename="../gui/mainwindow.ui" line="342"/>
+        <location filename="../gui/mainwindow.ui" line="341"/>
         <source>&amp;RSS Reader</source>
         <translation>&amp;Lettore RSS</translation>
     </message>
     <message>
-        <location filename="../gui/mainwindow.ui" line="350"/>
+        <location filename="../gui/mainwindow.ui" line="349"/>
         <source>Search &amp;Engine</source>
         <translation>&amp;Motore di ricerca</translation>
     </message>
     <message>
-        <location filename="../gui/mainwindow.ui" line="355"/>
+        <location filename="../gui/mainwindow.ui" line="354"/>
         <source>L&amp;ock qBittorrent</source>
         <translation>Blocca &amp;qBittorrent</translation>
     </message>
     <message>
-        <location filename="../gui/mainwindow.ui" line="366"/>
+        <location filename="../gui/mainwindow.ui" line="365"/>
         <source>Do&amp;nate!</source>
         <translation>Fai una do&amp;nazione!</translation>
     </message>
     <message>
-        <location filename="../gui/mainwindow.ui" line="485"/>
+        <location filename="../gui/mainwindow.ui" line="484"/>
         <source>Close Window</source>
         <translation>Chiudi finestra</translation>
     </message>
     <message>
-        <location filename="../gui/mainwindow.ui" line="490"/>
-        <source>Enable Torrent IP Filter</source>
-        <translation type="unfinished"></translation>
-    </message>
-    <message>
-        <location filename="../gui/mainwindow.ui" line="201"/>
+        <location filename="../gui/mainwindow.ui" line="200"/>
         <source>R&amp;esume All</source>
         <translation>R&amp;iprendi tutti</translation>
     </message>
     <message>
-        <location filename="../gui/mainwindow.ui" line="437"/>
+        <location filename="../gui/mainwindow.ui" line="436"/>
         <source>Manage Cookies...</source>
         <translation>Gestisci Cookie...</translation>
     </message>
     <message>
-        <location filename="../gui/mainwindow.ui" line="440"/>
+        <location filename="../gui/mainwindow.ui" line="439"/>
         <source>Manage stored network cookies</source>
         <translation>Gestisci cookie di rete memorizzati</translation>
     </message>
     <message>
-        <location filename="../gui/mainwindow.ui" line="456"/>
+        <location filename="../gui/mainwindow.ui" line="455"/>
         <source>Normal Messages</source>
         <translation>Messaggi normali</translation>
     </message>
     <message>
-        <location filename="../gui/mainwindow.ui" line="464"/>
+        <location filename="../gui/mainwindow.ui" line="463"/>
         <source>Information Messages</source>
         <translation>Messaggi informativi</translation>
     </message>
     <message>
-        <location filename="../gui/mainwindow.ui" line="472"/>
+        <location filename="../gui/mainwindow.ui" line="471"/>
         <source>Warning Messages</source>
         <translation>Messaggi notifica</translation>
     </message>
     <message>
-        <location filename="../gui/mainwindow.ui" line="480"/>
+        <location filename="../gui/mainwindow.ui" line="479"/>
         <source>Critical Messages</source>
         <translation>Messaggi critici</translation>
     </message>
     <message>
-        <location filename="../gui/mainwindow.ui" line="104"/>
+        <location filename="../gui/mainwindow.ui" line="103"/>
         <source>&amp;Log</source>
         <translation>&amp;Registro eventi</translation>
     </message>
     <message>
-        <location filename="../gui/mainwindow.ui" line="254"/>
+        <location filename="../gui/mainwindow.ui" line="253"/>
         <source>Bottom of Queue</source>
         <translation>Sposta in fondo alla coda</translation>
     </message>
     <message>
-        <location filename="../gui/mainwindow.ui" line="257"/>
+        <location filename="../gui/mainwindow.ui" line="256"/>
         <source>Move to the bottom of the queue</source>
         <translation>Sposta in fondo alla coda</translation>
     </message>
     <message>
-        <location filename="../gui/mainwindow.ui" line="265"/>
+        <location filename="../gui/mainwindow.ui" line="264"/>
         <source>Top of Queue</source>
         <translation>Sposta in alto nella coda</translation>
     </message>
     <message>
-        <location filename="../gui/mainwindow.ui" line="268"/>
+        <location filename="../gui/mainwindow.ui" line="267"/>
         <source>Move to the top of the queue</source>
         <translation>Sposta in alto nella coda</translation>
     </message>
     <message>
-        <location filename="../gui/mainwindow.ui" line="276"/>
+        <location filename="../gui/mainwindow.ui" line="275"/>
         <source>Move Down Queue</source>
         <translation>Sposta in giù nella coda</translation>
     </message>
     <message>
-        <location filename="../gui/mainwindow.ui" line="279"/>
+        <location filename="../gui/mainwindow.ui" line="278"/>
         <source>Move down in the queue</source>
         <translation>Sposta in giù nella coda</translation>
     </message>
     <message>
-        <location filename="../gui/mainwindow.ui" line="287"/>
+        <location filename="../gui/mainwindow.ui" line="286"/>
         <source>Move Up Queue</source>
         <translation>Sposta in su nella coda</translation>
     </message>
     <message>
-        <location filename="../gui/mainwindow.ui" line="290"/>
+        <location filename="../gui/mainwindow.ui" line="289"/>
         <source>Move up in the queue</source>
         <translation>Sposta in su nella coda</translation>
     </message>
     <message>
-        <location filename="../gui/mainwindow.ui" line="377"/>
+        <location filename="../gui/mainwindow.ui" line="376"/>
         <source>&amp;Exit qBittorrent</source>
         <translation>&amp;Esci da qBittorrent</translation>
     </message>
     <message>
-        <location filename="../gui/mainwindow.ui" line="385"/>
+        <location filename="../gui/mainwindow.ui" line="384"/>
         <source>&amp;Suspend System</source>
         <translation>&amp;Sospendi</translation>
     </message>
     <message>
-        <location filename="../gui/mainwindow.ui" line="393"/>
+        <location filename="../gui/mainwindow.ui" line="392"/>
         <source>&amp;Hibernate System</source>
         <translation>Sospendi su &amp;disco</translation>
     </message>
     <message>
-        <location filename="../gui/mainwindow.ui" line="401"/>
+        <location filename="../gui/mainwindow.ui" line="400"/>
         <source>S&amp;hutdown System</source>
         <translation>Spe&amp;gni</translation>
     </message>
     <message>
-        <location filename="../gui/mainwindow.ui" line="409"/>
+        <location filename="../gui/mainwindow.ui" line="408"/>
         <source>&amp;Disabled</source>
         <translation>&amp;Disattivato</translation>
     </message>
     <message>
-        <location filename="../gui/mainwindow.ui" line="424"/>
+        <location filename="../gui/mainwindow.ui" line="423"/>
         <source>&amp;Statistics</source>
         <translation>&amp;Statistiche</translation>
     </message>
     <message>
-        <location filename="../gui/mainwindow.ui" line="429"/>
+        <location filename="../gui/mainwindow.ui" line="428"/>
         <source>Check for Updates</source>
         <translation>Controlla aggiornamenti programma</translation>
     </message>
     <message>
-        <location filename="../gui/mainwindow.ui" line="432"/>
+        <location filename="../gui/mainwindow.ui" line="431"/>
         <source>Check for Program Updates</source>
         <translation>Controlla aggiornamenti del programma</translation>
     </message>
     <message>
-        <location filename="../gui/mainwindow.ui" line="186"/>
+        <location filename="../gui/mainwindow.ui" line="185"/>
         <source>&amp;About</source>
         <translation>&amp;Informazioni sul programma</translation>
     </message>
     <message>
-        <location filename="../gui/mainwindow.ui" line="196"/>
+        <location filename="../gui/mainwindow.ui" line="195"/>
         <source>&amp;Pause</source>
         <translation>Metti in &amp;pausa</translation>
     </message>
     <message>
-        <location filename="../gui/mainwindow.ui" line="211"/>
+        <location filename="../gui/mainwindow.ui" line="210"/>
         <source>&amp;Delete</source>
         <translation>&amp;Elimina</translation>
     </message>
     <message>
-        <location filename="../gui/mainwindow.ui" line="206"/>
+        <location filename="../gui/mainwindow.ui" line="205"/>
         <source>P&amp;ause All</source>
         <translation>Metti in p&amp;ausa tutti</translation>
     </message>
     <message>
-        <location filename="../gui/mainwindow.ui" line="168"/>
+        <location filename="../gui/mainwindow.ui" line="167"/>
         <source>&amp;Add Torrent File...</source>
         <translation>&amp;Aggiungi file torrent...</translation>
     </message>
     <message>
-        <location filename="../gui/mainwindow.ui" line="171"/>
+        <location filename="../gui/mainwindow.ui" line="170"/>
         <source>Open</source>
         <translation>Apri</translation>
     </message>
     <message>
-        <location filename="../gui/mainwindow.ui" line="176"/>
+        <location filename="../gui/mainwindow.ui" line="175"/>
         <source>E&amp;xit</source>
         <translation>&amp;Esci</translation>
     </message>
     <message>
-        <location filename="../gui/mainwindow.ui" line="219"/>
+        <location filename="../gui/mainwindow.ui" line="218"/>
         <source>Open URL</source>
         <translation>Apri URL</translation>
     </message>
     <message>
-        <location filename="../gui/mainwindow.ui" line="239"/>
+        <location filename="../gui/mainwindow.ui" line="238"/>
         <source>&amp;Documentation</source>
         <translation>Gui&amp;da in linea</translation>
     </message>
     <message>
-        <location filename="../gui/mainwindow.ui" line="358"/>
+        <location filename="../gui/mainwindow.ui" line="357"/>
         <source>Lock</source>
         <translation>Blocca</translation>
     </message>
     <message>
-<<<<<<< HEAD
-        <location filename="../gui/mainwindow.ui" line="414"/>
-        <location filename="../gui/mainwindow.ui" line="448"/>
-        <location filename="../gui/mainwindow.cpp" line="1661"/>
-=======
         <location filename="../gui/mainwindow.ui" line="413"/>
         <location filename="../gui/mainwindow.ui" line="447"/>
         <location filename="../gui/mainwindow.cpp" line="1778"/>
->>>>>>> 58768863
         <source>Show</source>
         <translation>Visualizza</translation>
     </message>
     <message>
-<<<<<<< HEAD
-        <location filename="../gui/mainwindow.cpp" line="1848"/>
-=======
         <location filename="../gui/mainwindow.cpp" line="1972"/>
->>>>>>> 58768863
         <source>Check for program updates</source>
         <translation>Controlla gli aggiornamenti del programma</translation>
     </message>
     <message>
-        <location filename="../gui/mainwindow.ui" line="216"/>
+        <location filename="../gui/mainwindow.ui" line="215"/>
         <source>Add Torrent &amp;Link...</source>
         <translation>Aggiungi colle&amp;gamento torrent...</translation>
     </message>
     <message>
-        <location filename="../gui/mainwindow.ui" line="369"/>
+        <location filename="../gui/mainwindow.ui" line="368"/>
         <source>If you like qBittorrent, please donate!</source>
         <translation>Se ti piace qBittorrent, per favore fai una donazione!</translation>
     </message>
     <message>
-<<<<<<< HEAD
-        <location filename="../gui/mainwindow.cpp" line="1883"/>
-        <location filename="../gui/mainwindow.cpp" line="1885"/>
-=======
         <location filename="../gui/mainwindow.cpp" line="2008"/>
         <location filename="../gui/mainwindow.cpp" line="2010"/>
->>>>>>> 58768863
         <source>Execution Log</source>
         <translation>Registro attività</translation>
     </message>
@@ -3629,26 +2817,15 @@
         <translation>Trasferimenti</translation>
     </message>
     <message>
-<<<<<<< HEAD
-        <location filename="../gui/mainwindow.cpp" line="410"/>
-        <location filename="../gui/mainwindow.cpp" line="1253"/>
-=======
         <location filename="../gui/mainwindow.cpp" line="427"/>
         <location filename="../gui/mainwindow.cpp" line="1333"/>
->>>>>>> 58768863
         <source>qBittorrent is minimized to tray</source>
         <translation>qBittorent è ridotto a icona nell&apos;area di notifica</translation>
     </message>
     <message>
-<<<<<<< HEAD
-        <location filename="../gui/mainwindow.cpp" line="410"/>
-        <location filename="../gui/mainwindow.cpp" line="1165"/>
-        <location filename="../gui/mainwindow.cpp" line="1253"/>
-=======
         <location filename="../gui/mainwindow.cpp" line="427"/>
         <location filename="../gui/mainwindow.cpp" line="1233"/>
         <location filename="../gui/mainwindow.cpp" line="1333"/>
->>>>>>> 58768863
         <source>This behavior can be changed in the settings. You won&apos;t be reminded again.</source>
         <translation>Questo comportamento può essere cambiato nelle impostazioni. Non verrà più ricordato.</translation>
     </message>
@@ -3815,105 +2992,49 @@
         <translation>qBittorrent è stato appena aggiornato e bisogna riavviarlo affinché i cambiamenti siano effettivi.</translation>
     </message>
     <message>
-<<<<<<< HEAD
-        <location filename="../gui/mainwindow.cpp" line="1165"/>
-=======
         <location filename="../gui/mainwindow.cpp" line="1233"/>
->>>>>>> 58768863
         <source>qBittorrent is closed to tray</source>
         <translation>qBittorent è chiuso nell&apos;area di notifica</translation>
     </message>
     <message>
-<<<<<<< HEAD
-        <location filename="../gui/mainwindow.cpp" line="1178"/>
-=======
         <location filename="../gui/mainwindow.cpp" line="1248"/>
->>>>>>> 58768863
         <source>Some files are currently transferring.</source>
         <translation>Alcuni file sono in trasferimento.</translation>
     </message>
     <message>
-<<<<<<< HEAD
-        <location filename="../gui/mainwindow.cpp" line="1178"/>
-=======
         <location filename="../gui/mainwindow.cpp" line="1248"/>
->>>>>>> 58768863
         <source>Are you sure you want to quit qBittorrent?</source>
         <translation>Sei sicuro di voler uscire da qBittorrent?</translation>
     </message>
     <message>
-<<<<<<< HEAD
-        <location filename="../gui/mainwindow.cpp" line="1180"/>
-=======
         <location filename="../gui/mainwindow.cpp" line="1250"/>
->>>>>>> 58768863
         <source>&amp;No</source>
         <translation>&amp;No</translation>
     </message>
     <message>
-<<<<<<< HEAD
-        <location filename="../gui/mainwindow.cpp" line="1181"/>
-=======
         <location filename="../gui/mainwindow.cpp" line="1251"/>
->>>>>>> 58768863
         <source>&amp;Yes</source>
         <translation>&amp;Sì</translation>
     </message>
     <message>
-<<<<<<< HEAD
-        <location filename="../gui/mainwindow.cpp" line="1182"/>
-=======
         <location filename="../gui/mainwindow.cpp" line="1252"/>
->>>>>>> 58768863
         <source>&amp;Always Yes</source>
         <translation>Sem&amp;pre sì</translation>
     </message>
     <message>
-<<<<<<< HEAD
-        <location filename="../gui/mainwindow.cpp" line="1547"/>
-=======
         <location filename="../gui/mainwindow.cpp" line="1655"/>
->>>>>>> 58768863
         <source>%1/s</source>
         <comment>s is a shorthand for seconds</comment>
         <translation>%1/s</translation>
     </message>
     <message>
-<<<<<<< HEAD
-        <location filename="../gui/mainwindow.cpp" line="1563"/>
-        <source>[D: %1, U: %2] qBittorrent Enhanced Edition %3</source>
-        <comment>D = Download; U = Upload; %3 is qBittorrent version</comment>
-        <translation type="unfinished"></translation>
-    </message>
-    <message>
-        <location filename="../gui/mainwindow.cpp" line="1769"/>
-        <location filename="../gui/mainwindow.cpp" line="1775"/>
-=======
         <location filename="../gui/mainwindow.cpp" line="1888"/>
         <location filename="../gui/mainwindow.cpp" line="1894"/>
->>>>>>> 58768863
         <source>Missing Python Runtime</source>
         <translation>Runtime Python non disponibile</translation>
     </message>
     <message>
-<<<<<<< HEAD
-        <location filename="../gui/mainwindow.cpp" line="1843"/>
-        <source>No updates available.
-You are already using the latest version.
-%1</source>
-        <translation type="unfinished"></translation>
-    </message>
-    <message>
-        <source>Your Python version (%1) is outdated. Minimum requirement: 3.3.0.
-Do you want to install a newer version now?</source>
-        <translation type="vanished">La versione Python installata (v. %1) è obsoleta. Requisito minimo: v. 3.3.0.
-Vuoi installare ora una versione più recente?</translation>
-    </message>
-    <message>
-        <location filename="../gui/mainwindow.cpp" line="1795"/>
-=======
         <location filename="../gui/mainwindow.cpp" line="1915"/>
->>>>>>> 58768863
         <source>Your Python version (%1) is outdated. Please upgrade to latest version for search engines to work.
 Minimum requirement: 3.3.0.</source>
         <translation>La versione Python installata (v. %1) è obsoleta. 
@@ -3921,25 +3042,12 @@
 Requisito minimo: v. 3.3.0.</translation>
     </message>
     <message>
-<<<<<<< HEAD
-        <location filename="../gui/mainwindow.cpp" line="1830"/>
-=======
         <location filename="../gui/mainwindow.cpp" line="1952"/>
->>>>>>> 58768863
         <source>qBittorrent Update Available</source>
         <translation>È disponibile un aggiornamento per qBittorrent</translation>
     </message>
     <message>
-<<<<<<< HEAD
-        <location filename="../gui/mainwindow.cpp" line="1832"/>
-        <source>Do you want to download %1?&lt;br/&gt;&lt;br/&gt;%2</source>
-        <translation type="unfinished"></translation>
-    </message>
-    <message>
-        <location filename="../gui/mainwindow.cpp" line="1842"/>
-=======
         <location filename="../gui/mainwindow.cpp" line="1966"/>
->>>>>>> 58768863
         <source>Already Using the Latest qBittorrent Version</source>
         <translation>Stai già usando l&apos;ultima versione di qBittorrent</translation>
     </message>
@@ -3969,125 +3077,74 @@
         <translation>Impossibile scaricare file dall&apos;URL: %1, motivo: %2.</translation>
     </message>
     <message>
-<<<<<<< HEAD
-        <location filename="../gui/mainwindow.cpp" line="1770"/>
-=======
         <location filename="../gui/mainwindow.cpp" line="1889"/>
->>>>>>> 58768863
         <source>Python is required to use the search engine but it does not seem to be installed.
 Do you want to install it now?</source>
         <translation>Python è necessario per poter usare il motore di ricerca, ma non risulta installato.
 Vuoi installarlo ora?</translation>
     </message>
     <message>
-<<<<<<< HEAD
-        <location filename="../gui/mainwindow.cpp" line="1776"/>
-=======
         <location filename="../gui/mainwindow.cpp" line="1895"/>
->>>>>>> 58768863
         <source>Python is required to use the search engine but it does not seem to be installed.</source>
         <translation>Python è necessario per poter usare il motore di ricerca, ma non risulta installato.</translation>
     </message>
     <message>
-<<<<<<< HEAD
-        <location filename="../gui/mainwindow.cpp" line="1787"/>
-        <location filename="../gui/mainwindow.cpp" line="1794"/>
-=======
         <location filename="../gui/mainwindow.cpp" line="1907"/>
         <location filename="../gui/mainwindow.cpp" line="1914"/>
->>>>>>> 58768863
         <source>Old Python Runtime</source>
         <translation>Runtime Python obsoleto</translation>
     </message>
     <message>
-<<<<<<< HEAD
-        <location filename="../gui/mainwindow.cpp" line="1788"/>
-=======
         <location filename="../gui/mainwindow.cpp" line="1908"/>
->>>>>>> 58768863
         <source>Your Python version (%1) is outdated. Minimum requirement: 3.5.0.
 Do you want to install a newer version now?</source>
         <translation>La versione di Python (%1) non è aggiornata. Requisito minimo: v. 3.5.0.
 Vuoi installare una versione più recente di Python adesso?</translation>
     </message>
     <message>
-<<<<<<< HEAD
-        <location filename="../gui/mainwindow.cpp" line="1831"/>
-=======
         <location filename="../gui/mainwindow.cpp" line="1953"/>
->>>>>>> 58768863
         <source>A new version is available.</source>
         <translation>È disponibile una nuova versione.</translation>
     </message>
     <message>
-<<<<<<< HEAD
-=======
         <location filename="../gui/mainwindow.cpp" line="1954"/>
->>>>>>> 58768863
         <source>Do you want to download %1?</source>
-        <translation type="vanished">Vuoi scaricare %1?</translation>
-    </message>
-    <message>
-<<<<<<< HEAD
-        <location filename="../gui/mainwindow.cpp" line="1833"/>
-=======
+        <translation>Vuoi scaricare %1?</translation>
+    </message>
+    <message>
         <location filename="../gui/mainwindow.cpp" line="1955"/>
->>>>>>> 58768863
         <source>Open changelog...</source>
         <translation>Apri il changelog...</translation>
     </message>
     <message>
-<<<<<<< HEAD
-=======
         <location filename="../gui/mainwindow.cpp" line="1967"/>
->>>>>>> 58768863
         <source>No updates available.
 You are already using the latest version.</source>
-        <translation type="vanished">Nessun aggiornamento disponibile.
+        <translation>Nessun aggiornamento disponibile.
 Stai già usando l&apos;ultima versione.</translation>
     </message>
     <message>
-<<<<<<< HEAD
-        <location filename="../gui/mainwindow.cpp" line="1847"/>
-=======
         <location filename="../gui/mainwindow.cpp" line="1971"/>
->>>>>>> 58768863
         <source>&amp;Check for Updates</source>
         <translation>&amp;Controlla gli aggiornamenti</translation>
     </message>
     <message>
-<<<<<<< HEAD
-        <location filename="../gui/mainwindow.cpp" line="2010"/>
-=======
         <location filename="../gui/mainwindow.cpp" line="2138"/>
->>>>>>> 58768863
         <source>Checking for Updates...</source>
         <translation>Controllo aggiornamenti in corso...</translation>
     </message>
     <message>
-<<<<<<< HEAD
-        <location filename="../gui/mainwindow.cpp" line="2011"/>
-=======
         <location filename="../gui/mainwindow.cpp" line="2139"/>
->>>>>>> 58768863
         <source>Already checking for program updates in the background</source>
         <translation>Controllo aggiornamenti già attivo in background</translation>
     </message>
     <message>
-<<<<<<< HEAD
-        <location filename="../gui/mainwindow.cpp" line="2040"/>
-=======
         <location filename="../gui/mainwindow.cpp" line="2169"/>
->>>>>>> 58768863
         <source>Download error</source>
         <translation>Errore download</translation>
     </message>
     <message>
-<<<<<<< HEAD
-        <location filename="../gui/mainwindow.cpp" line="2041"/>
-=======
         <location filename="../gui/mainwindow.cpp" line="2170"/>
->>>>>>> 58768863
         <source>Python setup could not be downloaded, reason: %1.
 Please install it manually.</source>
         <translation>Il setup di Python non è stato scaricato, motivo: %1.
@@ -4117,76 +3174,45 @@
         <translation>La password non è valida</translation>
     </message>
     <message>
-<<<<<<< HEAD
-        <location filename="../gui/mainwindow.cpp" line="1556"/>
-=======
         <location filename="../gui/mainwindow.cpp" line="1666"/>
->>>>>>> 58768863
         <source>DL speed: %1</source>
         <comment>e.g: Download speed: 10 KiB/s</comment>
         <translation>Velocità DL: %1</translation>
     </message>
     <message>
-<<<<<<< HEAD
-        <location filename="../gui/mainwindow.cpp" line="1557"/>
-=======
         <location filename="../gui/mainwindow.cpp" line="1667"/>
->>>>>>> 58768863
         <source>UP speed: %1</source>
         <comment>e.g: Upload speed: 10 KiB/s</comment>
         <translation>Velocità UP: %1</translation>
     </message>
     <message>
-<<<<<<< HEAD
-=======
         <location filename="../gui/mainwindow.cpp" line="1674"/>
->>>>>>> 58768863
         <source>[D: %1, U: %2] qBittorrent %3</source>
         <comment>D = Download; U = Upload; %3 is qBittorrent version</comment>
-        <translation type="vanished">[D: %1, U: %2] qBittorrent %3</translation>
-    </message>
-    <message>
-<<<<<<< HEAD
-        <location filename="../gui/mainwindow.cpp" line="1661"/>
-=======
+        <translation>[D: %1, U: %2] qBittorrent %3</translation>
+    </message>
+    <message>
         <location filename="../gui/mainwindow.cpp" line="1778"/>
->>>>>>> 58768863
         <source>Hide</source>
         <translation>Minimizza nella barra di sistema</translation>
     </message>
     <message>
-<<<<<<< HEAD
-        <location filename="../gui/mainwindow.cpp" line="1176"/>
-=======
         <location filename="../gui/mainwindow.cpp" line="1246"/>
->>>>>>> 58768863
         <source>Exiting qBittorrent</source>
         <translation>Esci da qBittorrent</translation>
     </message>
     <message>
-<<<<<<< HEAD
-        <location filename="../gui/mainwindow.cpp" line="1379"/>
-=======
         <location filename="../gui/mainwindow.cpp" line="1464"/>
->>>>>>> 58768863
         <source>Open Torrent Files</source>
         <translation>Apri file torrent</translation>
     </message>
     <message>
-<<<<<<< HEAD
-        <location filename="../gui/mainwindow.cpp" line="1380"/>
-=======
         <location filename="../gui/mainwindow.cpp" line="1465"/>
->>>>>>> 58768863
         <source>Torrent Files</source>
         <translation>File torrent</translation>
     </message>
     <message>
-<<<<<<< HEAD
-        <location filename="../gui/mainwindow.cpp" line="1431"/>
-=======
         <location filename="../gui/mainwindow.cpp" line="1520"/>
->>>>>>> 58768863
         <source>Options were saved successfully.</source>
         <translation>Impostazioni salvate correttamente.</translation>
     </message>
@@ -5767,43 +4793,28 @@
         <translation>Aggiungi a&amp;utomaticamente questi server traccia ai nuovi download:</translation>
     </message>
     <message>
-        <location filename="../gui/optionsdialog.ui" line="2645"/>
-        <source>Automatically update public trackers list:</source>
-        <translation type="unfinished"></translation>
-    </message>
-    <message>
-        <location filename="../gui/optionsdialog.ui" line="2672"/>
-        <source>https://raw.githubusercontent.com/ngosang/trackerslist/master/trackers_best.txt</source>
-        <translation type="unfinished"></translation>
-    </message>
-    <message>
-        <location filename="../gui/optionsdialog.ui" line="2685"/>
-        <source>Refetch</source>
-        <translation type="unfinished"></translation>
-    </message>
-    <message>
-        <location filename="../gui/optionsdialog.ui" line="2759"/>
+        <location filename="../gui/optionsdialog.ui" line="2693"/>
         <source>RSS Reader</source>
         <translation>Lettore RSS</translation>
     </message>
     <message>
-        <location filename="../gui/optionsdialog.ui" line="2765"/>
+        <location filename="../gui/optionsdialog.ui" line="2699"/>
         <source>Enable fetching RSS feeds</source>
         <translation>Abilita recupero fonti RSS</translation>
     </message>
     <message>
-        <location filename="../gui/optionsdialog.ui" line="2774"/>
+        <location filename="../gui/optionsdialog.ui" line="2708"/>
         <source>Feeds refresh interval:</source>
         <translation>Intervallo aggiornamento fonti:</translation>
     </message>
     <message>
-        <location filename="../gui/optionsdialog.ui" line="2791"/>
+        <location filename="../gui/optionsdialog.ui" line="2725"/>
         <source>Maximum number of articles per feed:</source>
         <translation>Numero massimo di articoli per fonte:</translation>
     </message>
     <message>
         <location filename="../gui/optionsdialog.ui" line="2524"/>
-        <location filename="../gui/optionsdialog.ui" line="2798"/>
+        <location filename="../gui/optionsdialog.ui" line="2732"/>
         <source> min</source>
         <extracomment>minutes</extracomment>
         <translation> min</translation>
@@ -5844,47 +4855,47 @@
         <translation>Quando raggiungi rapporto</translation>
     </message>
     <message>
-        <location filename="../gui/optionsdialog.ui" line="2832"/>
+        <location filename="../gui/optionsdialog.ui" line="2766"/>
         <source>RSS Torrent Auto Downloader</source>
         <translation>Scaricatore automatico torrent RSS</translation>
     </message>
     <message>
-        <location filename="../gui/optionsdialog.ui" line="2838"/>
+        <location filename="../gui/optionsdialog.ui" line="2772"/>
         <source>Enable auto downloading of RSS torrents</source>
         <translation>Abilita download automatico di torrent RSS</translation>
     </message>
     <message>
-        <location filename="../gui/optionsdialog.ui" line="2845"/>
+        <location filename="../gui/optionsdialog.ui" line="2779"/>
         <source>Edit auto downloading rules...</source>
         <translation>Modifica regole download automatico...</translation>
     </message>
     <message>
-        <location filename="../gui/optionsdialog.ui" line="2855"/>
+        <location filename="../gui/optionsdialog.ui" line="2789"/>
         <source>RSS Smart Episode Filter</source>
         <translation>Filtro episodi veloci RSS</translation>
     </message>
     <message>
-        <location filename="../gui/optionsdialog.ui" line="2861"/>
+        <location filename="../gui/optionsdialog.ui" line="2795"/>
         <source>Download REPACK/PROPER episodes</source>
         <translation>Download episodi REPACK/PROPRI</translation>
     </message>
     <message>
-        <location filename="../gui/optionsdialog.ui" line="2868"/>
+        <location filename="../gui/optionsdialog.ui" line="2802"/>
         <source>Filters:</source>
         <translation>Filtri:</translation>
     </message>
     <message>
-        <location filename="../gui/optionsdialog.ui" line="2929"/>
+        <location filename="../gui/optionsdialog.ui" line="2863"/>
         <source>Web User Interface (Remote control)</source>
         <translation>Interfaccia utente web (Controllo remoto)</translation>
     </message>
     <message>
-        <location filename="../gui/optionsdialog.ui" line="2943"/>
+        <location filename="../gui/optionsdialog.ui" line="2877"/>
         <source>IP address:</source>
         <translation>Indirizzo IP:</translation>
     </message>
     <message>
-        <location filename="../gui/optionsdialog.ui" line="2950"/>
+        <location filename="../gui/optionsdialog.ui" line="2884"/>
         <source>IP address that the Web UI will bind to.
 Specify an IPv4 or IPv6 address. You can specify &quot;0.0.0.0&quot; for any IPv4 address,
 &quot;::&quot; for any IPv6 address, or &quot;*&quot; for both IPv4 and IPv6.</source>
@@ -5893,42 +4904,42 @@
 &quot;::&quot; per qualsiasi indirizzo IPv6, o &quot;*&quot; sia per IPv4 che IPv6.</translation>
     </message>
     <message>
-        <location filename="../gui/optionsdialog.ui" line="3108"/>
+        <location filename="../gui/optionsdialog.ui" line="3042"/>
         <source>Ban client after consecutive failures:</source>
         <translation>Ban client dopo fallimenti consecutivi:</translation>
     </message>
     <message>
-        <location filename="../gui/optionsdialog.ui" line="3128"/>
+        <location filename="../gui/optionsdialog.ui" line="3062"/>
         <source>Never</source>
         <translation>Mai</translation>
     </message>
     <message>
-        <location filename="../gui/optionsdialog.ui" line="3138"/>
+        <location filename="../gui/optionsdialog.ui" line="3072"/>
         <source>ban for:</source>
         <translation>ban per:</translation>
     </message>
     <message>
-        <location filename="../gui/optionsdialog.ui" line="3165"/>
+        <location filename="../gui/optionsdialog.ui" line="3099"/>
         <source>Session timeout:</source>
         <translation>Timeout sessione:</translation>
     </message>
     <message>
-        <location filename="../gui/optionsdialog.ui" line="3172"/>
+        <location filename="../gui/optionsdialog.ui" line="3106"/>
         <source>Disabled</source>
         <translation>Disabilitato</translation>
     </message>
     <message>
-        <location filename="../gui/optionsdialog.ui" line="3248"/>
+        <location filename="../gui/optionsdialog.ui" line="3182"/>
         <source>Enable cookie Secure flag (requires HTTPS)</source>
         <translation>Abilita flag cookie sicuro (richiede HTTPS)</translation>
     </message>
     <message>
-        <location filename="../gui/optionsdialog.ui" line="3266"/>
+        <location filename="../gui/optionsdialog.ui" line="3200"/>
         <source>Server domains:</source>
         <translation>Domini server:</translation>
     </message>
     <message>
-        <location filename="../gui/optionsdialog.ui" line="3273"/>
+        <location filename="../gui/optionsdialog.ui" line="3207"/>
         <source>Whitelist for filtering HTTP Host header values.
 In order to defend against DNS rebinding attack,
 you should put in domain names used by WebUI server.
@@ -5942,27 +4953,27 @@
 jolly &apos;*&apos;.</translation>
     </message>
     <message>
-        <location filename="../gui/optionsdialog.ui" line="2991"/>
+        <location filename="../gui/optionsdialog.ui" line="2925"/>
         <source>&amp;Use HTTPS instead of HTTP</source>
         <translation>&amp;Usa HTTPS invece di HTTP</translation>
     </message>
     <message>
-        <location filename="../gui/optionsdialog.ui" line="3079"/>
+        <location filename="../gui/optionsdialog.ui" line="3013"/>
         <source>Bypass authentication for clients on localhost</source>
         <translation>Salta autenticazione per i client in localhost</translation>
     </message>
     <message>
-        <location filename="../gui/optionsdialog.ui" line="3086"/>
+        <location filename="../gui/optionsdialog.ui" line="3020"/>
         <source>Bypass authentication for clients in whitelisted IP subnets</source>
         <translation>Salta autenticazione per i client nelle sottoreti IP in lista bianca</translation>
     </message>
     <message>
-        <location filename="../gui/optionsdialog.ui" line="3099"/>
+        <location filename="../gui/optionsdialog.ui" line="3033"/>
         <source>IP subnet whitelist...</source>
         <translation>Lista bianca sottoreti IP...</translation>
     </message>
     <message>
-        <location filename="../gui/optionsdialog.ui" line="3314"/>
+        <location filename="../gui/optionsdialog.ui" line="3248"/>
         <source>Upda&amp;te my dynamic domain name</source>
         <translation>Aggio&amp;rna il mio nome dominio dinamico</translation>
     </message>
@@ -6360,23 +5371,23 @@
     </message>
     <message>
         <location filename="../gui/optionsdialog.ui" line="1248"/>
-        <location filename="../gui/optionsdialog.ui" line="3042"/>
+        <location filename="../gui/optionsdialog.ui" line="2976"/>
         <source>Authentication</source>
         <translation>Autenticazione</translation>
     </message>
     <message>
         <location filename="../gui/optionsdialog.ui" line="1260"/>
         <location filename="../gui/optionsdialog.ui" line="1714"/>
-        <location filename="../gui/optionsdialog.ui" line="3050"/>
-        <location filename="../gui/optionsdialog.ui" line="3372"/>
+        <location filename="../gui/optionsdialog.ui" line="2984"/>
+        <location filename="../gui/optionsdialog.ui" line="3306"/>
         <source>Username:</source>
         <translation>Nome utente:</translation>
     </message>
     <message>
         <location filename="../gui/optionsdialog.ui" line="1270"/>
         <location filename="../gui/optionsdialog.ui" line="1724"/>
-        <location filename="../gui/optionsdialog.ui" line="3060"/>
-        <location filename="../gui/optionsdialog.ui" line="3386"/>
+        <location filename="../gui/optionsdialog.ui" line="2994"/>
+        <location filename="../gui/optionsdialog.ui" line="3320"/>
         <source>Password:</source>
         <translation>Password:</translation>
     </message>
@@ -6481,7 +5492,7 @@
     </message>
     <message>
         <location filename="../gui/optionsdialog.ui" line="1646"/>
-        <location filename="../gui/optionsdialog.ui" line="2959"/>
+        <location filename="../gui/optionsdialog.ui" line="2893"/>
         <source>Port:</source>
         <translation>Porta:</translation>
     </message>
@@ -6715,8 +5726,8 @@
     </message>
     <message>
         <location filename="../gui/optionsdialog.ui" line="2486"/>
-        <location filename="../gui/optionsdialog.ui" line="3148"/>
-        <location filename="../gui/optionsdialog.ui" line="3175"/>
+        <location filename="../gui/optionsdialog.ui" line="3082"/>
+        <location filename="../gui/optionsdialog.ui" line="3109"/>
         <source> sec</source>
         <extracomment>seconds</extracomment>
         <translation> s</translation>
@@ -6732,543 +5743,336 @@
         <translation>poi</translation>
     </message>
     <message>
-        <location filename="../gui/optionsdialog.ui" line="2981"/>
+        <location filename="../gui/optionsdialog.ui" line="2915"/>
         <source>Use UPnP / NAT-PMP to forward the port from my router</source>
         <translation>Usa UPnP / NAT-PMP per aprire le porte del mio router</translation>
     </message>
     <message>
-        <location filename="../gui/optionsdialog.ui" line="3010"/>
+        <location filename="../gui/optionsdialog.ui" line="2944"/>
         <source>Certificate:</source>
         <translation>Certificato:</translation>
     </message>
     <message>
-        <location filename="../gui/optionsdialog.ui" line="3003"/>
+        <location filename="../gui/optionsdialog.ui" line="2937"/>
         <source>Key:</source>
         <translation>Chiave:</translation>
     </message>
     <message>
-        <location filename="../gui/optionsdialog.ui" line="3023"/>
+        <location filename="../gui/optionsdialog.ui" line="2957"/>
         <source>&lt;a href=https://httpd.apache.org/docs/current/ssl/ssl_faq.html#aboutcerts&gt;Information about certificates&lt;/a&gt;</source>
         <translation>&lt;a href=https://httpd.apache.org/docs/current/ssl/ssl_faq.html#aboutcerts&gt;Informazioni sui certificati&lt;/a&gt;</translation>
     </message>
     <message>
-        <location filename="../gui/optionsdialog.ui" line="3070"/>
+        <location filename="../gui/optionsdialog.ui" line="3004"/>
         <source>Change current password</source>
         <translation>Modifica password attuale</translation>
     </message>
     <message>
-        <location filename="../gui/optionsdialog.ui" line="3203"/>
+        <location filename="../gui/optionsdialog.ui" line="3137"/>
         <source>Use alternative Web UI</source>
         <translation>Usa interfaccia web alternativa</translation>
     </message>
     <message>
-        <location filename="../gui/optionsdialog.ui" line="3215"/>
+        <location filename="../gui/optionsdialog.ui" line="3149"/>
         <source>Files location:</source>
         <translation>Posizione file:</translation>
     </message>
     <message>
-        <location filename="../gui/optionsdialog.ui" line="3228"/>
+        <location filename="../gui/optionsdialog.ui" line="3162"/>
         <source>Security</source>
         <translation>Sicurezza</translation>
     </message>
     <message>
-        <location filename="../gui/optionsdialog.ui" line="3234"/>
+        <location filename="../gui/optionsdialog.ui" line="3168"/>
         <source>Enable clickjacking protection</source>
         <translation>Abilita la protezione al clickjacking</translation>
     </message>
     <message>
-        <location filename="../gui/optionsdialog.ui" line="3241"/>
+        <location filename="../gui/optionsdialog.ui" line="3175"/>
         <source>Enable Cross-Site Request Forgery (CSRF) protection</source>
         <translation>Abilita la protezione al Cross-Site Request Forgery (CSRF)</translation>
     </message>
     <message>
-        <location filename="../gui/optionsdialog.ui" line="3255"/>
+        <location filename="../gui/optionsdialog.ui" line="3189"/>
         <source>Enable Host header validation</source>
         <translation>Abilita validazione intestazione host</translation>
     </message>
     <message>
-        <location filename="../gui/optionsdialog.ui" line="3292"/>
+        <location filename="../gui/optionsdialog.ui" line="3226"/>
         <source>Add custom HTTP headers</source>
         <translation>Aggiungi intestazioni HTTP personalizzate</translation>
     </message>
     <message>
-        <location filename="../gui/optionsdialog.ui" line="3304"/>
+        <location filename="../gui/optionsdialog.ui" line="3238"/>
         <source>Header: value pairs, one per line</source>
         <translation>Intestazione: coppia di valori, uno per linea</translation>
     </message>
     <message>
-        <location filename="../gui/optionsdialog.ui" line="3326"/>
+        <location filename="../gui/optionsdialog.ui" line="3260"/>
         <source>Service:</source>
         <translation>Servizio:</translation>
     </message>
     <message>
-        <location filename="../gui/optionsdialog.ui" line="3349"/>
+        <location filename="../gui/optionsdialog.ui" line="3283"/>
         <source>Register</source>
         <translation>Registra</translation>
     </message>
     <message>
-        <location filename="../gui/optionsdialog.ui" line="3358"/>
+        <location filename="../gui/optionsdialog.ui" line="3292"/>
         <source>Domain name:</source>
         <translation>Nome dominio:</translation>
     </message>
     <message>
-<<<<<<< HEAD
-        <location filename="../gui/optionsdialog.cpp" line="213"/>
-=======
         <location filename="../gui/optionsdialog.cpp" line="216"/>
->>>>>>> 58768863
         <source>By enabling these options, you can &lt;strong&gt;irrevocably lose&lt;/strong&gt; your .torrent files!</source>
         <translation>Abilitando queste opzioni puoi &lt;strong&gt;perdere irrimediabilmente&lt;/strong&gt; i tuoi file .torrent!</translation>
     </message>
     <message>
-<<<<<<< HEAD
-        <source>When these options are enabled, qBittorent will &lt;strong&gt;delete&lt;/strong&gt; .torrent files after they were successfully (the first option) or not (the second option) added to its download queue. This will be applied &lt;strong&gt;not only&lt;/strong&gt; to the files opened via &amp;ldquo;Add torrent&amp;rdquo; menu action but to those opened via &lt;strong&gt;file type association&lt;/strong&gt; as well</source>
-        <translation type="vanished">Se queste opzioni sono abilitate, qBittorrent &lt;strong&gt;cancellerà&lt;/strong&gt; i file .torrent dopo che essi sono stati correttamente aggiunti (la prima opzione) o no (la seconda opzione) all&apos;elenco dei traferimenti. Questo sarà applicato &lt;strong&gt;non solo&lt;/strong&gt; ai file aperti tramite &amp;ldquo;Aggiungi torrent&amp;rdquo;, ma anche a quelli aperti tramite &lt;strong&gt;associazione file&lt;/strong&gt;</translation>
-    </message>
-    <message>
-        <location filename="../gui/optionsdialog.cpp" line="220"/>
-=======
         <location filename="../gui/optionsdialog.cpp" line="223"/>
->>>>>>> 58768863
         <source>If you enable the second option (&amp;ldquo;Also when addition is cancelled&amp;rdquo;) the .torrent file &lt;strong&gt;will be deleted&lt;/strong&gt; even if you press &amp;ldquo;&lt;strong&gt;Cancel&lt;/strong&gt;&amp;rdquo; in the &amp;ldquo;Add torrent&amp;rdquo; dialog</source>
         <translation>Se abiliti la seconda opzione (&amp;ldquo;Anche quando l&apos;aggiunta viene annullata&amp;rdquo;) il file .torrent &lt;strong&gt;verrà cancellato&lt;/strong&gt; anche se premi &amp;ldquo;&lt;strong&gt;Annulla&lt;/strong&gt;&amp;rdquo; nella finestra di dialogo &amp;ldquo;Aggiungi torrent&amp;rdquo;</translation>
     </message>
     <message>
-<<<<<<< HEAD
-        <location filename="../gui/optionsdialog.cpp" line="249"/>
-=======
         <location filename="../gui/optionsdialog.cpp" line="254"/>
->>>>>>> 58768863
         <source>Select qBittorrent UI Theme file</source>
         <translation>Seleziona file tema UI qBittorent</translation>
     </message>
     <message>
-<<<<<<< HEAD
-        <location filename="../gui/optionsdialog.cpp" line="250"/>
-=======
         <location filename="../gui/optionsdialog.cpp" line="255"/>
->>>>>>> 58768863
         <source>qBittorrent UI Theme file (*.qbtheme)</source>
         <translation>File tema UI qBitttorent (*.qbtheme)</translation>
     </message>
     <message>
-<<<<<<< HEAD
-        <location filename="../gui/optionsdialog.cpp" line="285"/>
-=======
         <location filename="../gui/optionsdialog.cpp" line="291"/>
->>>>>>> 58768863
         <source>Choose Alternative UI files location</source>
         <translation>Scegli posizione alternativa file interfaccia</translation>
     </message>
     <message>
-<<<<<<< HEAD
-        <location filename="../gui/optionsdialog.cpp" line="383"/>
-=======
         <location filename="../gui/optionsdialog.cpp" line="389"/>
->>>>>>> 58768863
         <source>Supported parameters (case sensitive):</source>
         <translation>Parametri supportati (maiuscole/minuscole):</translation>
     </message>
     <message>
-<<<<<<< HEAD
-        <location filename="../gui/optionsdialog.cpp" line="384"/>
-=======
         <location filename="../gui/optionsdialog.cpp" line="390"/>
->>>>>>> 58768863
         <source>%N: Torrent name</source>
         <translation>%N: Nome torrent</translation>
     </message>
     <message>
-<<<<<<< HEAD
-        <location filename="../gui/optionsdialog.cpp" line="385"/>
-=======
         <location filename="../gui/optionsdialog.cpp" line="391"/>
->>>>>>> 58768863
         <source>%L: Category</source>
         <translation>%L: Categoria</translation>
     </message>
     <message>
-<<<<<<< HEAD
-        <location filename="../gui/optionsdialog.cpp" line="387"/>
-=======
         <location filename="../gui/optionsdialog.cpp" line="393"/>
->>>>>>> 58768863
         <source>%F: Content path (same as root path for multifile torrent)</source>
         <translation>%F: Percorso contenuto (uguale al percorso radice per i torrent multi-file)</translation>
     </message>
     <message>
-<<<<<<< HEAD
-        <location filename="../gui/optionsdialog.cpp" line="388"/>
-=======
         <location filename="../gui/optionsdialog.cpp" line="394"/>
->>>>>>> 58768863
         <source>%R: Root path (first torrent subdirectory path)</source>
         <translation>%R: Percorso radice (primo percorso sottocartella torrent)</translation>
     </message>
     <message>
-<<<<<<< HEAD
-        <location filename="../gui/optionsdialog.cpp" line="389"/>
-=======
         <location filename="../gui/optionsdialog.cpp" line="395"/>
->>>>>>> 58768863
         <source>%D: Save path</source>
         <translation>%D: Percorso salvataggio</translation>
     </message>
     <message>
-<<<<<<< HEAD
-        <location filename="../gui/optionsdialog.cpp" line="390"/>
-=======
         <location filename="../gui/optionsdialog.cpp" line="396"/>
->>>>>>> 58768863
         <source>%C: Number of files</source>
         <translation>%C: Numero di file</translation>
     </message>
     <message>
-<<<<<<< HEAD
-        <location filename="../gui/optionsdialog.cpp" line="391"/>
-=======
         <location filename="../gui/optionsdialog.cpp" line="397"/>
->>>>>>> 58768863
         <source>%Z: Torrent size (bytes)</source>
         <translation>%Z: Dimensione torrent (byte)</translation>
     </message>
     <message>
-<<<<<<< HEAD
-        <location filename="../gui/optionsdialog.cpp" line="392"/>
-=======
         <location filename="../gui/optionsdialog.cpp" line="398"/>
->>>>>>> 58768863
         <source>%T: Current tracker</source>
         <translation>%T: Server traccia attuale</translation>
     </message>
     <message>
-<<<<<<< HEAD
-        <location filename="../gui/optionsdialog.cpp" line="393"/>
-=======
         <location filename="../gui/optionsdialog.cpp" line="399"/>
->>>>>>> 58768863
         <source>%I: Info hash</source>
         <translation>%I: Info hash</translation>
     </message>
     <message>
-<<<<<<< HEAD
-        <location filename="../gui/optionsdialog.cpp" line="394"/>
-=======
         <location filename="../gui/optionsdialog.cpp" line="400"/>
->>>>>>> 58768863
         <source>Tip: Encapsulate parameter with quotation marks to avoid text being cut off at whitespace (e.g., &quot;%N&quot;)</source>
         <translation>Suggerimento: Incapsula i parametri con i segni di quotazione per evitare tagli del testo negli spazi bianchi (per esempio &quot;%N&quot;)</translation>
     </message>
     <message>
-<<<<<<< HEAD
-        <location filename="../gui/optionsdialog.cpp" line="464"/>
-=======
         <location filename="../gui/optionsdialog.cpp" line="468"/>
->>>>>>> 58768863
         <source>A torrent will be considered slow if its download and upload rates stay below these values for &quot;Torrent inactivity timer&quot; seconds</source>
         <translation>Un torrent sarà considerato lento se le sue velocità di download e upload resteranno sotto questi valori per &quot;Cronometro inattività torrent&quot; secondi</translation>
     </message>
     <message>
-<<<<<<< HEAD
-        <location filename="../gui/optionsdialog.cpp" line="473"/>
-=======
         <location filename="../gui/optionsdialog.cpp" line="477"/>
->>>>>>> 58768863
         <source>Certificate</source>
         <translation>Certificato</translation>
     </message>
     <message>
-<<<<<<< HEAD
-        <location filename="../gui/optionsdialog.cpp" line="474"/>
-=======
         <location filename="../gui/optionsdialog.cpp" line="478"/>
->>>>>>> 58768863
         <source>Select certificate</source>
         <translation>Seleziona certificato</translation>
     </message>
     <message>
-<<<<<<< HEAD
-        <location filename="../gui/optionsdialog.cpp" line="476"/>
-=======
         <location filename="../gui/optionsdialog.cpp" line="480"/>
->>>>>>> 58768863
         <source>Private key</source>
         <translation>Chiave privata</translation>
     </message>
     <message>
-<<<<<<< HEAD
-        <location filename="../gui/optionsdialog.cpp" line="477"/>
-=======
         <location filename="../gui/optionsdialog.cpp" line="481"/>
->>>>>>> 58768863
         <source>Select private key</source>
         <translation>Seleziona chiave privata</translation>
     </message>
     <message>
-<<<<<<< HEAD
-        <location filename="../gui/optionsdialog.cpp" line="1618"/>
-=======
         <location filename="../gui/optionsdialog.cpp" line="1672"/>
->>>>>>> 58768863
         <source>Select folder to monitor</source>
         <translation>Seleziona cartella da monitorare</translation>
     </message>
     <message>
-<<<<<<< HEAD
-        <location filename="../gui/optionsdialog.cpp" line="1625"/>
-=======
         <location filename="../gui/optionsdialog.cpp" line="1681"/>
->>>>>>> 58768863
         <source>Folder is already being monitored:</source>
         <translation>La cartella viene già monitorata:</translation>
     </message>
     <message>
-<<<<<<< HEAD
-        <location filename="../gui/optionsdialog.cpp" line="1628"/>
-=======
         <location filename="../gui/optionsdialog.cpp" line="1684"/>
->>>>>>> 58768863
         <source>Folder does not exist:</source>
         <translation>La cartella non esiste:</translation>
     </message>
     <message>
-<<<<<<< HEAD
-        <location filename="../gui/optionsdialog.cpp" line="1631"/>
-=======
         <location filename="../gui/optionsdialog.cpp" line="1687"/>
->>>>>>> 58768863
         <source>Folder is not readable:</source>
         <translation>La cartella è illeggibile:</translation>
     </message>
     <message>
-<<<<<<< HEAD
-        <location filename="../gui/optionsdialog.cpp" line="1642"/>
-=======
         <location filename="../gui/optionsdialog.cpp" line="1698"/>
->>>>>>> 58768863
         <source>Adding entry failed</source>
         <translation>Aggiunta voce non riuscita</translation>
     </message>
     <message>
-<<<<<<< HEAD
-        <location filename="../gui/optionsdialog.cpp" line="1710"/>
-        <location filename="../gui/optionsdialog.cpp" line="1734"/>
-=======
         <location filename="../gui/optionsdialog.cpp" line="1768"/>
         <location filename="../gui/optionsdialog.cpp" line="1794"/>
->>>>>>> 58768863
         <source>Invalid path</source>
         <translation>Percorso non valido</translation>
     </message>
     <message>
-<<<<<<< HEAD
-        <location filename="../gui/optionsdialog.cpp" line="1806"/>
-=======
         <location filename="../gui/optionsdialog.cpp" line="1871"/>
->>>>>>> 58768863
         <source>Location Error</source>
         <translation>Errore percorso</translation>
     </message>
     <message>
-<<<<<<< HEAD
-        <location filename="../gui/optionsdialog.cpp" line="1806"/>
-=======
         <location filename="../gui/optionsdialog.cpp" line="1871"/>
->>>>>>> 58768863
         <source>The alternative Web UI files location cannot be blank.</source>
         <translation>Il percorso dei file della Web UI non può essere vuoto.</translation>
     </message>
     <message>
-<<<<<<< HEAD
-        <location filename="../gui/optionsdialog.cpp" line="539"/>
-        <location filename="../gui/optionsdialog.cpp" line="542"/>
-        <location filename="../gui/optionsdialog.cpp" line="1670"/>
-        <location filename="../gui/optionsdialog.cpp" line="1672"/>
-=======
         <location filename="../gui/optionsdialog.cpp" line="543"/>
         <location filename="../gui/optionsdialog.cpp" line="546"/>
         <location filename="../gui/optionsdialog.cpp" line="1727"/>
         <location filename="../gui/optionsdialog.cpp" line="1729"/>
->>>>>>> 58768863
         <source>Choose export directory</source>
         <translation>Scegli cartella di esportazione</translation>
     </message>
     <message>
-<<<<<<< HEAD
-        <location filename="../gui/optionsdialog.cpp" line="215"/>
-=======
         <location filename="../gui/optionsdialog.cpp" line="218"/>
->>>>>>> 58768863
         <source>When these options are enabled, qBittorrent will &lt;strong&gt;delete&lt;/strong&gt; .torrent files after they were successfully (the first option) or not (the second option) added to its download queue. This will be applied &lt;strong&gt;not only&lt;/strong&gt; to the files opened via &amp;ldquo;Add torrent&amp;rdquo; menu action but to those opened via &lt;strong&gt;file type association&lt;/strong&gt; as well</source>
         <translation>Quando queste opzioni sono abilitate, qBittorrent &lt;strong&gt;eliminerà&lt;/strong&gt; i file .torrent dopo che sono stati aggiunti alla sua coda di download correttamente (prima opzione) o meno (seconda opzione). 
 Questa modalità verrà applicato &lt;strong&gt;non solo&lt;/strong&gt; ai file aperti tramite l&apos;azione del menu &amp;ldquo;Aggiungi torrent&amp;rdquo;, ma anche a quelli aperti tramite l&apos;associazione del tipo di file</translation>
     </message>
     <message>
-<<<<<<< HEAD
-        <location filename="../gui/optionsdialog.cpp" line="386"/>
-=======
         <location filename="../gui/optionsdialog.cpp" line="392"/>
->>>>>>> 58768863
         <source>%G: Tags (separated by comma)</source>
         <translation>%G: tag (separati da virgola)</translation>
     </message>
     <message>
-<<<<<<< HEAD
-        <location filename="../gui/optionsdialog.cpp" line="536"/>
-        <location filename="../gui/optionsdialog.cpp" line="549"/>
-        <location filename="../gui/optionsdialog.cpp" line="552"/>
-=======
         <location filename="../gui/optionsdialog.cpp" line="540"/>
         <location filename="../gui/optionsdialog.cpp" line="553"/>
         <location filename="../gui/optionsdialog.cpp" line="556"/>
->>>>>>> 58768863
         <source>Choose a save directory</source>
         <translation>Scegli una cartella di salvataggio</translation>
     </message>
     <message>
-<<<<<<< HEAD
-        <location filename="../gui/optionsdialog.cpp" line="545"/>
-=======
         <location filename="../gui/optionsdialog.cpp" line="549"/>
->>>>>>> 58768863
         <source>Choose an IP filter file</source>
         <translation>Scegli un file filtro IP</translation>
     </message>
     <message>
-<<<<<<< HEAD
-        <location filename="../gui/optionsdialog.cpp" line="546"/>
-=======
         <location filename="../gui/optionsdialog.cpp" line="550"/>
->>>>>>> 58768863
         <source>All supported filters</source>
         <translation>Tutti i filtri supportati</translation>
     </message>
     <message>
-<<<<<<< HEAD
-        <location filename="../gui/optionsdialog.cpp" line="1774"/>
-=======
         <location filename="../gui/optionsdialog.cpp" line="1835"/>
->>>>>>> 58768863
         <source>Parsing error</source>
         <translation>Errore di elaborazione</translation>
     </message>
     <message>
-<<<<<<< HEAD
-        <location filename="../gui/optionsdialog.cpp" line="1774"/>
-=======
         <location filename="../gui/optionsdialog.cpp" line="1835"/>
->>>>>>> 58768863
         <source>Failed to parse the provided IP filter</source>
         <translation>Impossibile analizzare il filtro IP fornito</translation>
     </message>
     <message>
-<<<<<<< HEAD
-        <location filename="../gui/optionsdialog.cpp" line="1776"/>
-=======
         <location filename="../gui/optionsdialog.cpp" line="1837"/>
->>>>>>> 58768863
         <source>Successfully refreshed</source>
         <translation>Aggiornato correttamente</translation>
     </message>
     <message>
-<<<<<<< HEAD
-        <location filename="../gui/optionsdialog.cpp" line="1776"/>
-=======
         <location filename="../gui/optionsdialog.cpp" line="1837"/>
->>>>>>> 58768863
         <source>Successfully parsed the provided IP filter: %1 rules were applied.</source>
         <comment>%1 is a number</comment>
         <translation>Analisi filtro IP completata: sono state applicate %1 regole.</translation>
     </message>
     <message>
-<<<<<<< HEAD
-        <location filename="../gui/optionsdialog.cpp" line="1740"/>
-=======
         <location filename="../gui/optionsdialog.cpp" line="1801"/>
->>>>>>> 58768863
         <source>Invalid key</source>
         <translation>Chiave non valida</translation>
     </message>
     <message>
-<<<<<<< HEAD
-        <location filename="../gui/optionsdialog.cpp" line="1740"/>
-=======
         <location filename="../gui/optionsdialog.cpp" line="1801"/>
->>>>>>> 58768863
         <source>This is not a valid SSL key.</source>
         <translation>Questa non è una chiave SSL valida.</translation>
     </message>
     <message>
-<<<<<<< HEAD
-        <location filename="../gui/optionsdialog.cpp" line="1716"/>
-=======
         <location filename="../gui/optionsdialog.cpp" line="1775"/>
->>>>>>> 58768863
         <source>Invalid certificate</source>
         <translation>Certificato non valido</translation>
     </message>
     <message>
-<<<<<<< HEAD
-        <location filename="../gui/optionsdialog.cpp" line="178"/>
-=======
         <location filename="../gui/optionsdialog.cpp" line="180"/>
->>>>>>> 58768863
         <source>Preferences</source>
         <translation>Preferenze</translation>
     </message>
     <message>
-<<<<<<< HEAD
-        <location filename="../gui/optionsdialog.cpp" line="1716"/>
-=======
         <location filename="../gui/optionsdialog.cpp" line="1775"/>
->>>>>>> 58768863
         <source>This is not a valid SSL certificate.</source>
         <translation>Questo non è un certificato SSL valido.</translation>
     </message>
     <message>
-<<<<<<< HEAD
-        <location filename="../gui/optionsdialog.cpp" line="1784"/>
-=======
         <location filename="../gui/optionsdialog.cpp" line="1846"/>
->>>>>>> 58768863
         <source>Time Error</source>
         <translation>Errore Orario</translation>
     </message>
     <message>
-<<<<<<< HEAD
-        <location filename="../gui/optionsdialog.cpp" line="1784"/>
-=======
         <location filename="../gui/optionsdialog.cpp" line="1846"/>
->>>>>>> 58768863
         <source>The start time and the end time can&apos;t be the same.</source>
         <translation>Gli orari di inizio e fine non possono coincidere.</translation>
     </message>
     <message>
-<<<<<<< HEAD
-        <location filename="../gui/optionsdialog.cpp" line="1793"/>
-        <location filename="../gui/optionsdialog.cpp" line="1797"/>
-=======
         <location filename="../gui/optionsdialog.cpp" line="1856"/>
         <location filename="../gui/optionsdialog.cpp" line="1861"/>
->>>>>>> 58768863
         <source>Length Error</source>
         <translation>Errore di Lunghezza</translation>
     </message>
     <message>
-<<<<<<< HEAD
-        <location filename="../gui/optionsdialog.cpp" line="1793"/>
-=======
         <location filename="../gui/optionsdialog.cpp" line="1856"/>
->>>>>>> 58768863
         <source>The Web UI username must be at least 3 characters long.</source>
         <translation>Il nome utente per l&apos;interfaccia web deve essere lungo almeno 3 caratteri.</translation>
     </message>
     <message>
-<<<<<<< HEAD
-        <location filename="../gui/optionsdialog.cpp" line="1797"/>
-=======
         <location filename="../gui/optionsdialog.cpp" line="1861"/>
->>>>>>> 58768863
         <source>The Web UI password must be at least 6 characters long.</source>
         <translation>La password per l&apos;interfaccia web deve essere lunga almeno 6 caratteri.</translation>
     </message>
@@ -7276,124 +6080,72 @@
 <context>
     <name>PeerInfo</name>
     <message>
-<<<<<<< HEAD
-        <location filename="../base/bittorrent/peerinfo.cpp" line="285"/>
-=======
         <location filename="../base/bittorrent/peerinfo.cpp" line="267"/>
->>>>>>> 58768863
         <source>Interested(local) and Choked(peer)</source>
         <translation>Interessato(locale) e non servito(nodo)</translation>
     </message>
     <message>
-<<<<<<< HEAD
-        <location filename="../base/bittorrent/peerinfo.cpp" line="291"/>
-=======
         <location filename="../base/bittorrent/peerinfo.cpp" line="274"/>
->>>>>>> 58768863
         <source>interested(local) and unchoked(peer)</source>
         <translation>interessato(locale) e servito(nodo)</translation>
     </message>
     <message>
-        <location filename="../base/bittorrent/peerinfo.cpp" line="300"/>
+        <location filename="../base/bittorrent/peerinfo.cpp" line="285"/>
         <source>interested(peer) and choked(local)</source>
         <translation>interessato(nodo) e non servito(locale)</translation>
     </message>
     <message>
-<<<<<<< HEAD
-        <location filename="../base/bittorrent/peerinfo.cpp" line="306"/>
-=======
         <location filename="../base/bittorrent/peerinfo.cpp" line="292"/>
->>>>>>> 58768863
         <source>interested(peer) and unchoked(local)</source>
         <translation>interessato(nodo) e servito(locale)</translation>
     </message>
     <message>
-<<<<<<< HEAD
-        <location filename="../base/bittorrent/peerinfo.cpp" line="313"/>
-=======
         <location filename="../base/bittorrent/peerinfo.cpp" line="300"/>
->>>>>>> 58768863
         <source>optimistic unchoke</source>
         <translation>servizio ottimistico</translation>
     </message>
     <message>
-<<<<<<< HEAD
-        <location filename="../base/bittorrent/peerinfo.cpp" line="319"/>
-=======
         <location filename="../base/bittorrent/peerinfo.cpp" line="307"/>
->>>>>>> 58768863
         <source>peer snubbed</source>
         <translation>nodo ignorato</translation>
     </message>
     <message>
-<<<<<<< HEAD
-        <location filename="../base/bittorrent/peerinfo.cpp" line="325"/>
-=======
         <location filename="../base/bittorrent/peerinfo.cpp" line="314"/>
->>>>>>> 58768863
         <source>incoming connection</source>
         <translation>connessione in entrata</translation>
     </message>
     <message>
-<<<<<<< HEAD
-        <location filename="../base/bittorrent/peerinfo.cpp" line="332"/>
-=======
         <location filename="../base/bittorrent/peerinfo.cpp" line="322"/>
->>>>>>> 58768863
         <source>not interested(local) and unchoked(peer)</source>
         <translation>non interessato(locale) e servito(nodo)</translation>
     </message>
     <message>
-<<<<<<< HEAD
-        <location filename="../base/bittorrent/peerinfo.cpp" line="339"/>
-=======
         <location filename="../base/bittorrent/peerinfo.cpp" line="330"/>
->>>>>>> 58768863
         <source>not interested(peer) and unchoked(local)</source>
         <translation>non interessato(nodo) e servito(locale)</translation>
     </message>
     <message>
-<<<<<<< HEAD
-        <location filename="../base/bittorrent/peerinfo.cpp" line="345"/>
-=======
         <location filename="../base/bittorrent/peerinfo.cpp" line="337"/>
->>>>>>> 58768863
         <source>peer from PEX</source>
         <translation>nodo da PEX</translation>
     </message>
     <message>
-<<<<<<< HEAD
-        <location filename="../base/bittorrent/peerinfo.cpp" line="351"/>
-=======
         <location filename="../base/bittorrent/peerinfo.cpp" line="344"/>
->>>>>>> 58768863
         <source>peer from DHT</source>
         <translation>nodo da DHT</translation>
     </message>
     <message>
-<<<<<<< HEAD
-        <location filename="../base/bittorrent/peerinfo.cpp" line="357"/>
-=======
         <location filename="../base/bittorrent/peerinfo.cpp" line="351"/>
->>>>>>> 58768863
         <source>encrypted traffic</source>
         <translation>traffico cifrato</translation>
     </message>
     <message>
-<<<<<<< HEAD
-        <location filename="../base/bittorrent/peerinfo.cpp" line="363"/>
-=======
         <location filename="../base/bittorrent/peerinfo.cpp" line="358"/>
->>>>>>> 58768863
         <source>encrypted handshake</source>
         <translation>negoziazione cifrata</translation>
     </message>
     <message>
-<<<<<<< HEAD
-        <location filename="../base/bittorrent/peerinfo.cpp" line="375"/>
-=======
         <location filename="../base/bittorrent/peerinfo.cpp" line="372"/>
->>>>>>> 58768863
         <source>peer from LSD</source>
         <translation>nodo da LSD</translation>
     </message>
@@ -7401,171 +6153,123 @@
 <context>
     <name>PeerListWidget</name>
     <message>
-        <location filename="../gui/properties/peerlistwidget.cpp" line="96"/>
+        <location filename="../gui/properties/peerlistwidget.cpp" line="95"/>
         <source>Country/Region</source>
         <translation>Nazione/regione</translation>
     </message>
     <message>
-        <location filename="../gui/properties/peerlistwidget.cpp" line="97"/>
+        <location filename="../gui/properties/peerlistwidget.cpp" line="96"/>
         <source>IP</source>
         <translation>IP</translation>
     </message>
     <message>
-        <location filename="../gui/properties/peerlistwidget.cpp" line="98"/>
+        <location filename="../gui/properties/peerlistwidget.cpp" line="97"/>
         <source>Port</source>
         <translation>Porta</translation>
     </message>
     <message>
-        <location filename="../gui/properties/peerlistwidget.cpp" line="99"/>
+        <location filename="../gui/properties/peerlistwidget.cpp" line="98"/>
         <source>Flags</source>
         <translation>Flag</translation>
     </message>
     <message>
-        <location filename="../gui/properties/peerlistwidget.cpp" line="100"/>
+        <location filename="../gui/properties/peerlistwidget.cpp" line="99"/>
         <source>Connection</source>
         <translation>Connessione</translation>
     </message>
     <message>
-        <location filename="../gui/properties/peerlistwidget.cpp" line="101"/>
+        <location filename="../gui/properties/peerlistwidget.cpp" line="100"/>
         <source>Client</source>
         <comment>i.e.: Client application</comment>
         <translation>Client</translation>
     </message>
     <message>
-        <location filename="../gui/properties/peerlistwidget.cpp" line="102"/>
-        <source>Peer ID</source>
-        <comment>i.e.: Client Peer ID</comment>
-        <translation type="unfinished"></translation>
-    </message>
-    <message>
-        <location filename="../gui/properties/peerlistwidget.cpp" line="103"/>
+        <location filename="../gui/properties/peerlistwidget.cpp" line="101"/>
         <source>Progress</source>
         <comment>i.e: % downloaded</comment>
         <translation>Avanzamento</translation>
     </message>
     <message>
-        <location filename="../gui/properties/peerlistwidget.cpp" line="104"/>
+        <location filename="../gui/properties/peerlistwidget.cpp" line="102"/>
         <source>Down Speed</source>
         <comment>i.e: Download speed</comment>
         <translation>Velocità download</translation>
     </message>
     <message>
-        <location filename="../gui/properties/peerlistwidget.cpp" line="105"/>
+        <location filename="../gui/properties/peerlistwidget.cpp" line="103"/>
         <source>Up Speed</source>
         <comment>i.e: Upload speed</comment>
         <translation>Velocità upload</translation>
     </message>
     <message>
-        <location filename="../gui/properties/peerlistwidget.cpp" line="106"/>
+        <location filename="../gui/properties/peerlistwidget.cpp" line="104"/>
         <source>Downloaded</source>
         <comment>i.e: total data downloaded</comment>
         <translation>Scaricati</translation>
     </message>
     <message>
-        <location filename="../gui/properties/peerlistwidget.cpp" line="107"/>
+        <location filename="../gui/properties/peerlistwidget.cpp" line="105"/>
         <source>Uploaded</source>
         <comment>i.e: total data uploaded</comment>
         <translation>Inviati</translation>
     </message>
     <message>
-        <location filename="../gui/properties/peerlistwidget.cpp" line="108"/>
+        <location filename="../gui/properties/peerlistwidget.cpp" line="106"/>
         <source>Relevance</source>
         <comment>i.e: How relevant this peer is to us. How many pieces it has that we don&apos;t.</comment>
         <translation>Rilevanza</translation>
     </message>
     <message>
-        <location filename="../gui/properties/peerlistwidget.cpp" line="109"/>
+        <location filename="../gui/properties/peerlistwidget.cpp" line="107"/>
         <source>Files</source>
         <comment>i.e. files that are being downloaded right now</comment>
         <translation>File</translation>
     </message>
     <message>
-<<<<<<< HEAD
-        <location filename="../gui/properties/peerlistwidget.cpp" line="181"/>
-=======
         <location filename="../gui/properties/peerlistwidget.cpp" line="182"/>
->>>>>>> 58768863
         <source>Column visibility</source>
         <translation>Visibilità colonna</translation>
     </message>
     <message>
-<<<<<<< HEAD
-        <location filename="../gui/properties/peerlistwidget.cpp" line="265"/>
-=======
         <location filename="../gui/properties/peerlistwidget.cpp" line="273"/>
->>>>>>> 58768863
         <source>Add a new peer...</source>
         <translation>Aggiungi un nuovo nodo...</translation>
     </message>
     <message>
-<<<<<<< HEAD
-        <location filename="../gui/properties/peerlistwidget.cpp" line="274"/>
-        <location filename="../gui/properties/peerlistwidget.cpp" line="276"/>
-=======
         <location filename="../gui/properties/peerlistwidget.cpp" line="282"/>
         <location filename="../gui/properties/peerlistwidget.cpp" line="284"/>
->>>>>>> 58768863
         <source>Adding peers</source>
         <translation>Aggiungi peer</translation>
     </message>
     <message>
-<<<<<<< HEAD
-        <location filename="../gui/properties/peerlistwidget.cpp" line="274"/>
-=======
         <location filename="../gui/properties/peerlistwidget.cpp" line="282"/>
->>>>>>> 58768863
         <source>Some peers cannot be added. Check the Log for details.</source>
         <translation>Alcuni peer non possono essere aggiunti. 
 Per i dettagli controlla il registro eventi.</translation>
     </message>
     <message>
-<<<<<<< HEAD
-        <location filename="../gui/properties/peerlistwidget.cpp" line="276"/>
-=======
         <location filename="../gui/properties/peerlistwidget.cpp" line="284"/>
->>>>>>> 58768863
         <source>Peers are added to this torrent.</source>
         <translation>I peer sono stati aggiunti al torrent.</translation>
     </message>
     <message>
-<<<<<<< HEAD
-        <location filename="../gui/properties/peerlistwidget.cpp" line="286"/>
-        <location filename="../gui/properties/peerlistwidget.cpp" line="331"/>
-=======
         <location filename="../gui/properties/peerlistwidget.cpp" line="295"/>
         <location filename="../gui/properties/peerlistwidget.cpp" line="321"/>
->>>>>>> 58768863
         <source>Ban peer permanently</source>
         <translation>Metti nodo permanentemente al bando</translation>
     </message>
     <message>
-<<<<<<< HEAD
-        <location filename="../gui/properties/peerlistwidget.cpp" line="332"/>
-=======
         <location filename="../gui/properties/peerlistwidget.cpp" line="322"/>
->>>>>>> 58768863
         <source>Are you sure you want to permanently ban the selected peers?</source>
         <translation>Sei sicuro di voler bannare permanentemente i peer selezionati?</translation>
     </message>
     <message>
-<<<<<<< HEAD
-        <location filename="../gui/properties/peerlistwidget.cpp" line="337"/>
-        <source>Peer &quot;%1&quot; is manually banned. PeerID: &apos;%2&apos; Client: &apos;%3&apos; Country: &apos;%4&apos;</source>
-        <translation type="unfinished"></translation>
-    </message>
-    <message>
-=======
         <location filename="../gui/properties/peerlistwidget.cpp" line="328"/>
->>>>>>> 58768863
         <source>Peer &quot;%1&quot; is manually banned</source>
-        <translation type="vanished">Il peer &quot;%1&quot; è stato bannato manualmente</translation>
-    </message>
-    <message>
-<<<<<<< HEAD
-        <location filename="../gui/properties/peerlistwidget.cpp" line="281"/>
-=======
+        <translation>Il peer &quot;%1&quot; è stato bannato manualmente</translation>
+    </message>
+    <message>
         <location filename="../gui/properties/peerlistwidget.cpp" line="290"/>
->>>>>>> 58768863
         <source>Copy IP:port</source>
         <translation>Copia IP:porta</translation>
     </message>
@@ -8558,38 +7262,22 @@
         <translation>Accetto</translation>
     </message>
     <message>
-<<<<<<< HEAD
-        <location filename="../base/settingsstorage.cpp" line="245"/>
-=======
         <location filename="../base/settingsstorage.cpp" line="246"/>
->>>>>>> 58768863
         <source>Detected unclean program exit. Using fallback file to restore settings: %1</source>
         <translation>Rilevata uscita dal programma non pulita. Utilizzo file di ripiego per ripristinare le impostazioni: %1</translation>
     </message>
     <message>
-<<<<<<< HEAD
-        <location filename="../base/settingsstorage.cpp" line="312"/>
-=======
         <location filename="../base/settingsstorage.cpp" line="316"/>
->>>>>>> 58768863
         <source>An access error occurred while trying to write the configuration file.</source>
         <translation>Si è verificato un errore di accesso durante il tentativo di scrittura del file di configurazione.</translation>
     </message>
     <message>
-<<<<<<< HEAD
-        <location filename="../base/settingsstorage.cpp" line="315"/>
-=======
         <location filename="../base/settingsstorage.cpp" line="319"/>
->>>>>>> 58768863
         <source>A format error occurred while trying to write the configuration file.</source>
         <translation>Si è verificato un errore di formato durante il tentativo di scrittura del file di configurazione.</translation>
     </message>
     <message>
-<<<<<<< HEAD
-        <location filename="../base/settingsstorage.cpp" line="318"/>
-=======
         <location filename="../base/settingsstorage.cpp" line="322"/>
->>>>>>> 58768863
         <source>An unknown error occurred while trying to write the configuration file.</source>
         <translation>Si è verificato un errore sconosciuto durante la scrittura del file di configurazione.</translation>
     </message>
@@ -10811,14 +9499,6 @@
     </message>
 </context>
 <context>
-    <name>TransferController</name>
-    <message>
-        <location filename="../webui/api/transfercontroller.cpp" line="151"/>
-        <source>Peer &apos;%1&apos; banned via Web API.</source>
-        <translation type="unfinished"></translation>
-    </message>
-</context>
-<context>
     <name>TransferListFiltersWidget</name>
     <message>
         <location filename="../gui/transferlistfilterswidget.cpp" line="684"/>

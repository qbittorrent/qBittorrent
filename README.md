--- conflicted
+++ resolved
@@ -94,13 +94,5 @@
 Please report any bug (or feature request) to:
 http://bugs.qbittorrent.org
 
-<<<<<<< HEAD
-For extra features bug(such as Auto Ban, API, Auto Update Tracker lists...), please report to:
-https://github.com/c0re100/qBittorrent-Enhanced-Edition/issues
-=======
-Official IRC channel:
-`#qbittorrent on irc.libera.chat`
-
-------------------------------------------
-sledgehammer999 <sledgehammer999@qbittorrent.org>
->>>>>>> 9392ce43
+For enhanced features bug(such as Auto Ban, API, Auto Update Tracker lists...), please report to:
+https://github.com/c0re100/qBittorrent-Enhanced-Edition/issues
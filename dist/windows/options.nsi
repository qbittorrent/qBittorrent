--- conflicted
+++ resolved
@@ -27,11 +27,7 @@
 !define CSIDL_LOCALAPPDATA '0x1C' ;Local Application Data path
 
 ; Program specific
-<<<<<<< HEAD
-!define PROG_VERSION "3.3.14.1"
-=======
 !define PROG_VERSION "3.3.16"
->>>>>>> dbfaf35d
 
 !define MUI_FINISHPAGE_RUN
 !define MUI_FINISHPAGE_RUN_FUNCTION PageFinishRun
